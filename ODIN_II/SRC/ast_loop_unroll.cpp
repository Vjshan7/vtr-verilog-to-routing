/* Standard libraries */
#include <stdlib.h>
#include <string.h>

/* Odin_II libraries */
#include "odin_globals.h"
#include "odin_types.h"
#include "ast_util.h"
#include "ast_elaborate.h"
#include "parse_making_ast.h"
#include "odin_util.h"
#include "vtr_memory.h"
#include "vtr_util.h"

/* This files header */
#include "ast_loop_unroll.h"

void update_module_instantiations(ast_node_t *ast_module, ast_node_t ****new_instances, ast_node_t ***removed_instances, int *num_unrolled, int *num_original, int *num_removed);
long find_module_instance(ast_node_t *ast_module, char *instance_name, ast_node_t ***instances, int *num_instances);

/*
 *  (function: unroll_loops)
 */
<<<<<<< HEAD
void unroll_loops(ast_node_t **ast_module)
{
    ast_node_t* module = for_preprocessor(*ast_module);
    if(module != *ast_module)
        free_whole_tree(*ast_module);
    *ast_module = module;
=======
void unroll_loops(ast_node_t **ast_module, STRING_CACHE_LIST *local_string_cache_list)
{
	ast_node_t **removed_instances = NULL;
	int num_removed = 0;

	ast_node_t* module = for_preprocessor((*ast_module), (*ast_module), local_string_cache_list, &removed_instances, &num_removed);
	
	for (int i = 0; i < num_removed; i++)
	{
		free_whole_tree(removed_instances[i]);
	}
	vtr::free(removed_instances);

	if(module != *ast_module)
		free_whole_tree(*ast_module);
	*ast_module = module;
}

void update_module_instantiations(ast_node_t *ast_module, ast_node_t ****new_instances, ast_node_t ***removed_instances, int *num_unrolled, int *num_original, int *num_removed)
{
	long idx;
	ast_node_t ***module_instantiations = &(ast_module->types.module.module_instantiations_instance);
	int *module_instantiations_size = &(ast_module->types.module.size_module_instantiations);
	for (long i = 0; i < (*num_original); i++)
	{
		char *instance_name = make_full_name_w_o_array_ref(ast_module->children[0]->types.identifier,
				(*new_instances)[i][0]->children[0]->types.identifier,
				(*new_instances)[i][0]->children[1]->children[0]->types.identifier);
				
		if ((idx = find_module_instance(ast_module, instance_name, module_instantiations, module_instantiations_size)) != -1)
		{
			(*removed_instances) = (ast_node_t **)vtr::realloc((*removed_instances), sizeof(ast_node_t*)*((*num_removed)+1));
			(*removed_instances)[*num_removed] = ast_node_deep_copy((*module_instantiations)[idx]);
			(*num_removed)++;

			(*module_instantiations) = expand_node_list_at(*module_instantiations, *module_instantiations_size, (*num_unrolled) - 1, idx + 1);
			(*module_instantiations_size) = (*module_instantiations_size) + ((*num_unrolled) - 1);

			/* free the "template" instance */
			free_whole_tree((*new_instances)[i][0]);

			for (long j = 1; j <= (*num_unrolled); j++)
			{
				(*module_instantiations)[(idx+j)-1] = (*new_instances)[i][j];

				/* add new instance to module_names_to_idx */
				char *new_instance_name = make_full_ref_name(ast_module->children[0]->types.identifier,
					(*new_instances)[i][j]->children[0]->types.identifier,
					(*new_instances)[i][j]->children[1]->children[0]->types.identifier,
					NULL, -1);

				long sc_spot = sc_add_string(module_names_to_idx, new_instance_name);
				oassert(sc_spot != -1);
				module_names_to_idx->data[sc_spot] = (*new_instances)[i][j];

				vtr::free(new_instance_name);
			}		
		}
		else if ((*num_removed) > 0 && 
			(idx = find_module_instance(ast_module, instance_name, removed_instances, num_removed)) != -1)
		{
			(*module_instantiations) = expand_node_list_at(*module_instantiations, *module_instantiations_size, (*num_unrolled), idx + 1);
			(*module_instantiations_size) = (*module_instantiations_size) + ((*num_unrolled));

			/* free the "template" instance */
			free_whole_tree((*new_instances)[i][0]);

			for (long j = 1; j <= (*num_unrolled); j++)
			{
				(*module_instantiations)[(idx+j)] = (*new_instances)[i][j];

				/* add new instance to module_names_to_idx */
				char *new_instance_name = make_full_ref_name(ast_module->children[0]->types.identifier,
					(*new_instances)[i][j]->children[0]->types.identifier,
					(*new_instances)[i][j]->children[1]->children[0]->types.identifier,
					NULL, -1);

				long sc_spot = sc_add_string(module_names_to_idx, new_instance_name);
				oassert(sc_spot != -1);
				module_names_to_idx->data[sc_spot] = (*new_instances)[i][j];

				vtr::free(new_instance_name);
			}
		}
		else 
		{
			error_message(NETLIST_ERROR, ast_module->line_number, ast_module->file_number,
						"Can't find module name %s\n", instance_name);
		}

		vtr::free(instance_name);
	}
	
}

/*
*	(function: find_module_instance)
*/
long find_module_instance(ast_node_t *ast_module, char *instance_name, ast_node_t ***instances, int *num_instances)
{
	long i;
	for (i = 0; i < *num_instances; i++)
	{
		ast_node_t *module_instance = (*instances)[i];
		char *original_name = make_full_ref_name(ast_module->children[0]->types.identifier,
				module_instance->children[0]->types.identifier,
				module_instance->children[1]->children[0]->types.identifier,
				NULL, -1);
		
		int result = strcmp(instance_name, original_name);
		vtr::free(original_name);

		if(result == 0)
		{	
			return i;
		}
	}

	return -1;
>>>>>>> b77f103c
}

/*
 *  (function: for_preprocessor)
 */
ast_node_t* for_preprocessor(ast_node_t *ast_module, ast_node_t* node, STRING_CACHE_LIST *local_string_cache_list, ast_node_t ***removed_instances, int *num_removed)
{
	if(!node)
		return nullptr;
	/* If this is a for node, something has gone wrong */
	oassert(!is_for_node(node));
	
	/* If this node has for loops as children, replace them */
	bool for_loops = false;
	for(int i=0; i<node->num_children && !for_loops; i++){
		for_loops = is_for_node(node->children[i]);
	}

	ast_node_t* new_node = NULL;
	if(for_loops)
	{
		new_node = replace_fors(ast_module, node, local_string_cache_list, removed_instances, num_removed);
	}
	else
	{
		new_node = node;
	}
	
	if(new_node)
	{
		/* Run this function recursively on the children */
		for(int i=0; i<new_node->num_children; i++){
			ast_node_t* new_child = for_preprocessor(ast_module, new_node->children[i], local_string_cache_list, removed_instances, num_removed);

			/* Cleanup replaced child */
			if(new_node->children[i] != new_child){
				free_whole_tree(new_node->children[i]);
				new_node->children[i] = new_child;
			}
		}
	}
	
	return new_node;
}

/*
 *  (function: replace_fors)
 */
ast_node_t* replace_fors(ast_node_t *ast_module, ast_node_t* node, STRING_CACHE_LIST *local_string_cache_list, ast_node_t ***removed_instances, int *num_removed)
{
	oassert(!is_for_node(node));
	oassert(node != nullptr);

	ast_node_t* new_node = ast_node_deep_copy(node);
	if(!new_node)
		return nullptr;

	/* process children one at a time */
	for(int i = 0; i < new_node->num_children; i++)
	{
		/* unroll `for` children */
		if(is_for_node(new_node->children[i]))
		{
			ast_node_t ***unrolled_module_instances = NULL;
			int num_unrolled_module_instances = 0;
			int num_original_module_instances = 0;

			ast_node_t* unrolled_for = resolve_for(ast_module, new_node->children[i], local_string_cache_list, &unrolled_module_instances, &num_unrolled_module_instances, &num_original_module_instances);
			oassert(unrolled_for != nullptr);
			free_whole_tree(new_node->children[i]);
			new_node->children[i] = unrolled_for;

			/* update module instantiations in this loop */
			if (unrolled_module_instances)
			{
				update_module_instantiations(ast_module, &unrolled_module_instances, removed_instances, &num_unrolled_module_instances, &num_original_module_instances, num_removed);
				
				for (int j = 0; j < num_original_module_instances; j++)
				{
					vtr::free(unrolled_module_instances[j]);
				}
				vtr::free(unrolled_module_instances);

				num_unrolled_module_instances = 0;
				num_original_module_instances = 0;
			}
		}
	}
	return new_node;
}

/*
 *  (function: resolve_for)
 */
ast_node_t* resolve_for(ast_node_t *ast_module, ast_node_t* node, STRING_CACHE_LIST *local_string_cache_list, ast_node_t ****instances, int *num_unrolled, int *num_original)
{
	oassert(is_for_node(node));
	oassert(node != nullptr);
	ast_node_t* body_parent = nullptr;

	ast_node_t* pre  = node->children[0];
	ast_node_t* cond = node->children[1];
	ast_node_t* post = node->children[2];
	ast_node_t* body = node->children[3];
	
	ast_node_t* value = 0;
	if(resolve_pre_condition(pre, &value))
	{
		error_message(PARSE_ERROR, pre->line_number, pre->file_number, "%s", "Unsupported pre-condition node in for loop");
	}

	int error_code = 0;
	condition_function cond_func = resolve_condition(cond, pre->children[0], &error_code);
	if(error_code)
	{
		error_message(PARSE_ERROR, cond->line_number, cond->file_number, "%s", "Unsupported condition node in for loop");
	}

	post_condition_function post_func = resolve_post_condition(post, pre->children[0], &error_code);
	if(error_code)
	{
		error_message(PARSE_ERROR, post->line_number, post->file_number, "%s", "Unsupported post-condition node in for loop");
	}

	bool dup_body = cond_func(value->types.vnumber->get_value());
	while(dup_body)
	{
		ast_node_t* new_body = dup_and_fill_body(ast_module, body, pre, &value, &error_code, instances, num_unrolled, num_original, false);
		if(error_code)
		{
			error_message(PARSE_ERROR, pre->line_number, pre->file_number, "%s", "Unsupported pre-condition node in for loop");
		}

		VNumber *temp_vnum = value->types.vnumber;
		value->types.vnumber = new VNumber(post_func(temp_vnum->get_value()));
		delete temp_vnum;
		
		body_parent = body_parent ? newList_entry(body_parent, new_body) : newList(BLOCK, new_body);
		
		dup_body = cond_func(value->types.vnumber->get_value());

		if (*instances)
		{
			(*num_unrolled)++;
		}
	}

	free_whole_tree(value);

	body_parent = reduce_expressions(body_parent, local_string_cache_list, NULL, 0);
	return body_parent;
}

/*
 *  (function: resolve_pre_condition)
 *  return 0 if the first value of the variable set
 *  in the pre condition of a `for` node has been put in location 
 *  pointed to by the number pointer.
 *
 *  return a non-zero number on failure.
 *  define failure constants in header.
 */
int resolve_pre_condition(ast_node_t* node, ast_node_t** number_node)
{
	/* Add new for loop support here. Keep current work in the TODO
	 * Currently supporting:
	 *     for(VAR = NUM; ...; ...) ...
	 * TODO:
	 *     for(VAR = function(PARAMS...); ...; ...) ...
	 */
	/* IMPORTANT: if support for more complex continue conditions is added, update this inline function. */
	if(is_unsupported_pre(node))
	{
		return UNSUPPORTED_PRE_CONDITION_NODE;
	}
	if (*number_node) free_whole_tree(*number_node);
	*number_node = ast_node_deep_copy(node->children[1]);
	return 0;
}

/** IMPORTANT: as support for more complex continue conditions is added, update this function. 
 *  (function: is_unsupported_condition)
 *  returns true if, given the supplied symbol, the node can be simplifed 
 *  to true or false if the symbol is replaced with some value.
 */
bool is_unsupported_condition(ast_node_t* node, ast_node_t* symbol){
	bool invalid_inequality = ( node->type != BINARY_OPERATION ||
			!(  node->types.operation.op == LT ||
				node->types.operation.op == GT ||
				node->types.operation.op == LOGICAL_EQUAL ||
				node->types.operation.op == NOT_EQUAL ||
				node->types.operation.op == LTE ||
				node->types.operation.op == GTE) ||
			node->num_children != 2 ||
			node->children[1] == nullptr ||
			!(  node->children[1]->type == NUMBERS ||
				node->children[1]->type == IDENTIFIERS ) ||
			node->children[0] == nullptr ||
			!(  node->children[0]->type == NUMBERS ||
				node->children[0]->type == IDENTIFIERS ));

	bool invalid_logical_concatenation = ( node->type != BINARY_OPERATION ||
			!(  node->types.operation.op == LOGICAL_OR ||
				node->types.operation.op == LOGICAL_AND) ||
			node->num_children != 2 ||
			node->children[1] == nullptr ||
			is_unsupported_condition(node->children[1], symbol) ||
			node->children[0] == nullptr ||
			is_unsupported_condition(node->children[0], symbol));

	bool invalid_negation = ( node->type != UNARY_OPERATION ||
			node->types.operation.op != LOGICAL_NOT ||
			node->num_children != 1 ||
			node->children[0] == nullptr ||
			is_unsupported_condition(node->children[0], symbol));

	bool contains_unknown_symbols = !(invalid_inequality) && (
			(   node->children[0]->type == IDENTIFIERS &&
				strcmp(node->children[0]->types.identifier, symbol->types.identifier)) ||
			(   node->children[1]->type == IDENTIFIERS &&
				strcmp(node->children[1]->types.identifier, symbol->types.identifier)));

	return ((invalid_inequality || contains_unknown_symbols) && invalid_logical_concatenation && invalid_negation);
}

/*
 *  (function: resolve_condition)
 *  return a lambda which tests the loop condition for a given value
 */
condition_function resolve_condition(ast_node_t* node, ast_node_t* symbol, int* error_code)
{
	/* Add new for loop support here. Keep current work in the TODO
	 * Currently supporting:
	 *     for(...; VAR {<, >, ==, !=, <=, >=} NUM; ...) ...
	 *     for(...; CONDITION_A {&&, ||} CONDITION_B;...) ...
	 *     for(...; !(CONDITION);...) ...
	 * TODO:
	 *     for(...; {EXPRESSION_OF_VAR, NUM} {<, >, ==, !=, <=, >=} {EXPRESSION_OF_VAR, NUM}; ...) ...
	 */
	/* IMPORTANT: if support for more complex continue conditions is added, update this inline function. */
	if(is_unsupported_condition(node, symbol))
	{
		*error_code = UNSUPPORTED_CONDITION_NODE;
		return nullptr;
	}
	*error_code = 0;
	/* Resursive calls need to report errors before returning a lambda */
	condition_function left = nullptr;
	condition_function right = nullptr;
	condition_function inner = nullptr;
	switch(node->types.operation.op){
		case LOGICAL_OR:
			left = resolve_condition(node->children[0], symbol, error_code);
			if(*error_code)
				return nullptr;
			right = resolve_condition(node->children[1], symbol, error_code);
			if(*error_code)
				return nullptr;
			return [=](long value) {
				return (left(value) || right(value));
			};
		case LOGICAL_AND:
			left = resolve_condition(node->children[0], symbol, error_code);
			if(*error_code)
				return nullptr;
			right = resolve_condition(node->children[1], symbol, error_code);
			if(*error_code)
				return nullptr;
			return [=](long value) {
				return (left(value) && right(value));
			};
		case LOGICAL_NOT:
			inner = resolve_condition(node->children[0], symbol, error_code);
			if(*error_code) 
				return nullptr;
			return [=](long value) {
				bool inner_true = inner(value);
				return !inner_true;
			};
		default:
			break;
	}
	/* Non-recursive calls can type check in the lambda to save copy/paste */
	return [=](long value) {
		switch(node->types.operation.op){
			case LT:
				return value <  node->children[1]->types.vnumber->get_value();
			case GT:
				return value >  node->children[1]->types.vnumber->get_value();
			case NOT_EQUAL:
				return value != node->children[1]->types.vnumber->get_value();
			case LOGICAL_EQUAL:
				return value == node->children[1]->types.vnumber->get_value();
			case LTE:
				return value <= node->children[1]->types.vnumber->get_value();
			case GTE:
				return value >= node->children[1]->types.vnumber->get_value(); 
			default:
			   return false;
	   }
	};
}


/* IMPORTANT: as support for more complex post conditions is added, update this function. 
 * (function: is_unsupported_post)
 * returns true if the post condition blocking assignment is more complex than
 * can currently be unrolled statically
 */
bool is_unsupported_post(ast_node_t* node, ast_node_t* symbol){
	return  (node == nullptr ||
			node->type != BINARY_OPERATION ||
			!(  node->types.operation.op == ADD ||
				node->types.operation.op == MINUS ||
				node->types.operation.op == MULTIPLY ||
				node->types.operation.op == DIVIDE) ||
			node->num_children != 2 ||
			node->children[1] == nullptr ||
			!(  (   node->children[1]->type == IDENTIFIERS &&
					!strcmp(node->children[1]->types.identifier, symbol->types.identifier))||
				node->children[1]->type == NUMBERS ||
				!is_unsupported_post(node->children[0], symbol)) ||
			node->children[0] == nullptr ||
			!(  (   node->children[0]->type == IDENTIFIERS &&
					!strcmp(node->children[0]->types.identifier, symbol->types.identifier))||
				node->children[0]->type == NUMBERS ||
				!is_unsupported_post(node->children[0], symbol)));
}

post_condition_function resolve_binary_operation(ast_node_t* node)
{
	if(node->type == NUMBERS){
		return [=](long value){
			/* 
			 * this lambda triggers a warning for unused variable unless
			 * we use value to generate a 0
			 */
			return node->types.vnumber->get_value() + (value - value);
		};
	} else if (node->type == IDENTIFIERS) {
		return [=](long value){
			return value;
		};
	} else {
		return [=](long value) {
			post_condition_function left_func = resolve_binary_operation(node->children[0]);
			post_condition_function right_func = resolve_binary_operation(node->children[1]);
			switch(node->types.operation.op){
				case ADD:
					return left_func(value) + right_func(value);
				case MINUS:
					return left_func(value) - right_func(value);
				case MULTIPLY:
					return left_func(value) * right_func(value);
				case DIVIDE:
					return left_func(value) / right_func(value);
				default:
					return 0x0L;
			}
		};
	}
}

/*
 *  (function: resolve_post_condition)
 *  return a lambda which gives the next value
 *  of the loop variable given the current value
 *  of the loop variable
 */
post_condition_function resolve_post_condition(ast_node_t* assignment, ast_node_t* symbol, int* error_code)
{
	/* Add new for loop support here. Keep current work in the TODO
	 * Given iteration t, and VAR[t] is the value of VAR at iteration t,
	 * VAR[0] is init, EXPRESSION_OF_VAR[t] is the value of the post 
	 * expression evaluated at iteration t, and VAR[t+1] is the 
	 * value of VAR after the current iteration:
	 *     Currently supporting:
	 *         for(...; ...; VAR = VAR {+, -, *, /} NUM) ...
	 *         for(...; ...; VAR[t+1] = EXPRESSION_OF_VAR[t])
	 *     TODO:
	 *         for(...; ...; VAR[t+1] = function_call(VAR[t]))
	 */
	ast_node_t* node = nullptr;
	/* Check that the post condition assignment node is a valid assignment */
	if( assignment != nullptr &&
		assignment->type == BLOCKING_STATEMENT &&
		assignment->num_children == 2 &&
		assignment->children[0] != nullptr &&
		assignment->children[1] != nullptr)
	{
		node = assignment->children[1];
	}
	/* IMPORTANT: If support for more complex post conditions is added, update this inline function */
	if(is_unsupported_post(node, symbol)) 
	{
		*error_code = UNSUPPORTED_POST_CONDITION_NODE;
		return nullptr;
	}
	*error_code = 0;
	return resolve_binary_operation(node);
}

ast_node_t* replace_named_module(ast_node_t* module, ast_node_t** value)
{
	ast_node_t* copy = ast_node_deep_copy(module);

	oassert( value  && "Value node reference is NULL");
	oassert( *value && "Value node is NULL");
	oassert( (*value)->type == NUMBERS  && "Value node type is not a NUMBER");

	long int val = (*value)->types.vnumber->get_value();
	std::string concat_string(copy->children[0]->types.identifier);
	concat_string = concat_string + "[" + std::to_string(val) + "]";

	vtr::free(copy->children[0]->types.identifier);
	copy->children[0]->types.identifier = vtr::strdup(concat_string.c_str());

	free_whole_tree(module);
	return copy;
}

ast_node_t* dup_and_fill_body(ast_node_t *ast_module, ast_node_t* body, ast_node_t* pre, ast_node_t** value, int* error_code, ast_node_t ****instances, int *num_unrolled, int *num_original, bool is_nested)
{
	ast_node_t* copy = ast_node_deep_copy(body);
	for(long i = 0; i<copy->num_children; i++)
	{
		ast_node_t* child = copy->children[i];
		if (child) {
			if(child->type == IDENTIFIERS)
			{
				if(!strcmp(child->types.identifier, pre->children[0]->types.identifier))
				{
					ast_node_t* new_num = ast_node_copy(*value);
					child = free_whole_tree(child);
					copy->children[i] = new_num;
				}
			} 
			else if(child->type == MODULE_INSTANCE && child->children[0]->type != MODULE_INSTANCE)
			{
				if (!is_nested)
				{
					long idx = -1;

					/* if this is the first iteration */
					if ((*value)->types.vnumber->get_value() == pre->children[1]->types.vnumber->get_value()) 
					{
						/* add this instance to the table */
						if (!(*instances))
						{
							(*instances) = (ast_node_t***)vtr::malloc(sizeof(ast_node_t**));
						}
						else{
							(*instances) = (ast_node_t***)vtr::realloc((*instances), sizeof(ast_node_t**)*(*num_original+1));
						}

						(*instances)[(*num_original)] = (ast_node_t **) vtr::malloc(sizeof(ast_node_t*));
						(*instances)[(*num_original)][0] = ast_node_deep_copy(child);
						idx = (*num_original);
						(*num_original)++;
					}
					else
					{
						long j;
						/* find the correct instance in the table */
						bool found = false;
						char *instance_name = make_full_ref_name(ast_module->children[0]->types.identifier,
								child->children[0]->types.identifier,
								child->children[1]->children[0]->types.identifier,
								NULL, -1);

						char *temp_instance_name = NULL;

						for (j = 0; !found && j < (*num_original); j++)
						{
							// make full ref name of this original 
							temp_instance_name = make_full_ref_name(ast_module->children[0]->types.identifier,
								(*instances)[j][0]->children[0]->types.identifier,
								(*instances)[j][0]->children[1]->children[0]->types.identifier,
								NULL, -1);

							// if they match, found = true and this_instance = j
							if (!strcmp(instance_name, temp_instance_name))
							{
								found = true;
								idx = j;
							}

							vtr::free(temp_instance_name);
						}
						oassert(found);
						vtr::free(instance_name);
					}

					/* give this unrolled instance a unique name */
					copy->children[i]->children[1] = replace_named_module(child->children[1], value);
					oassert(copy->children[i]->children[1]);

					/* then add it to the table of unrolled instances */
					(*instances)[idx] = (ast_node_t**)vtr::realloc((*instances)[idx], sizeof(ast_node_t*)*((*num_unrolled)+2));
					(*instances)[idx][(*num_unrolled)+1] = ast_node_deep_copy(copy->children[i]);
				}
				else
				{
					/* give this unrolled instance a unique name */
					copy->children[i]->children[1] = replace_named_module(child->children[1], value);
					oassert(copy->children[i]->children[1]);
				}
			} 

			if(child && child->num_children > 0)
			{
				for (int j = 0; j < copy->children[i]->num_children; j++)
				{
					if (copy->children[i]->children[j] != child->children[j]) free_whole_tree(copy->children[i]->children[j]);
				}
				if (!is_for_node(child))
				{
					copy->children[i] = dup_and_fill_body(ast_module, child, pre, value, error_code, instances, num_unrolled, num_original, is_nested);
					free_whole_tree(child);
				}
				else
				{
					// go in and update this iteration symbol, instance names if applicable
					copy->children[i] = dup_and_fill_body(ast_module, child, pre, value, error_code, instances, num_unrolled, num_original, true);
					free_whole_tree(child);
				}
			}
		}
	}
	return copy;
}<|MERGE_RESOLUTION|>--- conflicted
+++ resolved
@@ -21,14 +21,6 @@
 /*
  *  (function: unroll_loops)
  */
-<<<<<<< HEAD
-void unroll_loops(ast_node_t **ast_module)
-{
-    ast_node_t* module = for_preprocessor(*ast_module);
-    if(module != *ast_module)
-        free_whole_tree(*ast_module);
-    *ast_module = module;
-=======
 void unroll_loops(ast_node_t **ast_module, STRING_CACHE_LIST *local_string_cache_list)
 {
 	ast_node_t **removed_instances = NULL;
@@ -148,7 +140,6 @@
 	}
 
 	return -1;
->>>>>>> b77f103c
 }
 
 /*
