#ifndef TASK_H
#define TASK_H

#ifndef NO_SERVER

#include <string>
#include <memory>
#include <chrono>

#include "telegramheader.h"

namespace server {

/**
 * @brief Implements the server task.
 * 
 * This structure aids in encapsulating the client request, request result, and result status.
 * It generates a JSON data structure to be sent back to the client as a response.
 */
class Task {
public:
    /**
     * @brief Constructs a new Task object.
     * 
     * @param job_id The ID of the job associated with the task.
     * @param cmd The command associated with the task.
     * @param options Additional options for the task (default: empty string).
     */
    Task(int job_id, int cmd, const std::string& options = "");

    Task(const Task&) = delete;
    Task& operator=(const Task&) = delete;

    /**
     * @brief Gets the job ID associated with the task.
     * 
     * @return The job ID.
     */
    int job_id() const { return m_job_id; }

    /**
     * @brief Gets the command associated with the task.
     * 
     * @return The command.
     */
    int cmd() const { return m_cmd; }

    /**
     * @brief Removes the specified number of bytes from the response buffer.
     * 
     * This method removes the specified number of bytes from the beginning of the response buffer.
     * It is typically used after sending a response to discard the bytes that have been sent.
     * 
     * @param bytes_sent_num The number of bytes to remove from the response buffer.
     */
    void chop_num_sent_bytes_from_response_buffer(std::size_t bytes_sent_num);

    /**
     * @brief Checks if the options of this task match the options of another task.
     * 
     * This method compares the options of this task with the options of another task
     * and returns true if they match, otherwise returns false.
     * 
     * @param other The other task to compare options with.
     * @return True if the options match, false otherwise.
     */
    bool options_match(const std::unique_ptr<Task>& other);

    /**
     * @brief Retrieves the response buffer.
     * 
     * This method returns a constant reference to the response buffer, which contains the data after task execution.
     * 
     * @return A constant reference to the response buffer.
     */
    const std::string& response_buffer() const { return m_response_buffer; }

    /**
     * @brief Checks if the task has finished execution.
     * 
     * This method returns true if the task has finished execution; otherwise, it returns false.
     * 
     * @return True if the task has finished execution, false otherwise.
     */
    bool is_finished() const { return m_is_finished; }

    /**
     * @brief Checks if the task has encountered an error.
     * 
     * This method returns true if the task has encountered an error; otherwise, it returns false.
     * 
     * @return True if the task has encountered an error, false otherwise.
     */
    bool has_error() const { return !m_error.empty(); }

    /**
     * @brief Retrieves the error message associated with the task.
     * 
     * This method returns the error message associated with the task, if any.
     * 
     * @return A constant reference to the error message string.
     */
    const std::string& error() const { return m_error; }

    /**
     * @brief Retrieves the original number of response bytes.
     * 
     * This method returns the original number of response bytes before any chopping operation.
     * 
     * @return The original number of response bytes.
     */
    std::size_t orig_reponse_bytes_num() const { return m_orig_reponse_bytes_num; }

    /**
     * @brief Checks if the response has been fully sent.
     * 
     * This method returns true if the entire response has been successfully sent, 
     * otherwise it returns false.
     * 
     * @return True if the response has been fully sent, false otherwise.
     */
    bool is_response_fully_sent() const { return m_is_response_fully_sent; }

    /**
     * @brief Marks the task as failed with the specified error message.
     * 
     * This method sets the task's error message to the provided error string, 
     * indicating that the task has failed.
     * 
     * @param error The error message describing the reason for the task's failure.
     */
    void fail(const std::string& error);
<<<<<<< HEAD

    /**
     * @brief Marks the task as successfully completed with the specified result.
     * 
     * This method marks the task as successfully completed. Optionally, it can 
     * include a result string to describe the outcome of the task execution.
     * 
     * @param result An optional string describing the result of the task execution.
     */
    void success(const std::string& result = "");
=======
    void success();
    void success(std::string&& result);
>>>>>>> 2b744637

    /**
     * @brief Generates a string containing information about the task.
     * 
     * This method generates a string containing information about the task,
     * including its identifier, command, options, and optionally its duration.
     * 
     * @param skip_duration If true, the duration information will be omitted from the string.
     * 
     * @return A string containing information about the task.
     */
    std::string info(bool skip_duration = false) const;

    /**
     * @brief Retrieves the TelegramHeader associated with the task.
     * 
     * This method returns a reference to the TelegramHeader associated with the task.
     * 
     * @return A reference to the TelegramHeader associated with the task.
     */
    const comm::TelegramHeader& telegram_header() const { return m_telegram_header; }

    /**
     * @brief Retrieves the options associated with the task.
     * 
     * This method returns a reference to the options string associated with the task.
     * 
     * @return A reference to the options string associated with the task.
     */
    const std::string& options() const { return m_options; }

private:
    int m_job_id = -1;
    int m_cmd = -1;
    std::string m_options;
    std::string m_result;
    std::string m_error;
    bool m_is_finished = false;
    comm::TelegramHeader m_telegram_header;
    std::string m_response_buffer;
    std::size_t m_orig_reponse_bytes_num = 0;
    bool m_is_response_fully_sent = false;

    std::chrono::high_resolution_clock::time_point m_creation_time;

    int64_t time_ms_elapsed() const;

    void bake_response();
};
using TaskPtr = std::unique_ptr<Task>;

} // namespace server

#endif /* NO_SERVER */

#endif /* TASK_H */<|MERGE_RESOLUTION|>--- conflicted
+++ resolved
@@ -130,8 +130,7 @@
      * @param error The error message describing the reason for the task's failure.
      */
     void fail(const std::string& error);
-<<<<<<< HEAD
-
+    void success();
     /**
      * @brief Marks the task as successfully completed with the specified result.
      * 
@@ -140,11 +139,7 @@
      * 
      * @param result An optional string describing the result of the task execution.
      */
-    void success(const std::string& result = "");
-=======
-    void success();
     void success(std::string&& result);
->>>>>>> 2b744637
 
     /**
      * @brief Generates a string containing information about the task.
