
#ifndef NO_GRAPHICS

#include "draw_interposer.h"

#include "draw_global.h"
#include "vtr_assert.h"
#include "globals.h"

void draw_interposer_cuts(ezgl::renderer* g) {
    const t_draw_state* draw_state = get_draw_state_vars();
    const DeviceContext& device_ctx = g_vpr_ctx.device();
    const DeviceGrid& grid = device_ctx.grid;
    const t_draw_coords* draw_coords = get_draw_coords_vars();

    if (draw_state->pic_on_screen == e_pic_type::NO_PICTURE) {
        return;
    }
    VTR_ASSERT_SAFE(draw_state->pic_on_screen == e_pic_type::PLACEMENT || draw_state->pic_on_screen == e_pic_type::ROUTING);

    // A rectangle containing the FPGA fabric with some padding.
    // Used to determine the start and end coordinates of an interposer cut whose x or y position is fixed.
    const ezgl::rectangle world{
        {draw_coords->tile_x.front() - draw_coords->get_tile_width(),
         draw_coords->tile_y.front() - draw_coords->get_tile_height()},
        {draw_coords->tile_x.back() + 2 * draw_coords->get_tile_width(),
         draw_coords->tile_y.back() + 2 * draw_coords->get_tile_height()}
    };

    g->set_color(ezgl::BLACK, 255);
    g->set_line_dash(ezgl::line_dash::asymmetric_5_3);
    g->set_line_width(2);

<<<<<<< HEAD
    const float offset_factor = draw_state->pic_on_screen == e_pic_type::PLACEMENT ? -0.5f : -0.5f / device_ctx.chan_width.max;
=======
    const std::vector<std::vector<int>>& horizontal_cuts = grid.get_horizontal_interposer_cuts();
    const std::vector<std::vector<int>>& vertical_cuts = grid.get_vertical_interposer_cuts();
    std::vector<std::pair<ezgl::point2d, ezgl::point2d>> lines_to_draw;
>>>>>>> cd2381e3

    for (size_t layer = 0; layer < grid.get_num_layers(); layer++) {
        if (!draw_state->draw_layer_display[layer].visible) {
            continue;
        }

        for (int cut_y : horizontal_cuts[layer]) {
            float y;
            if (draw_state->pic_on_screen == e_pic_type::PLACEMENT) {
                // Draw the interposer line exactly in the middle of routing channel.
                y = (draw_coords->tile_y[cut_y + 1] + draw_coords->tile_y[cut_y] + draw_coords->get_tile_height()) / 2.0f;
            } else if (draw_state->pic_on_screen == e_pic_type::ROUTING) {
                // Draw the interposer above the last track and below the next tile.
                // The row below the cut owns the channel, so the cut is drawn closer
                // to the row above the cut to make this ownership explicit.
                y = draw_coords->tile_y[cut_y + 1] - 0.5f;
            } else {
                VTR_ASSERT(false);
            }

            lines_to_draw.push_back({{world.left(), y}, {world.right(), y}});
        }

        for (int cut_x : vertical_cuts[layer]) {
            float x;
            if (draw_state->pic_on_screen == e_pic_type::PLACEMENT) {
                // Draw the interposer line exactly in the middle of routing channel.
                x = (draw_coords->tile_x[cut_x + 1] + draw_coords->tile_x[cut_x] + draw_coords->get_tile_width()) / 2.0f;
            } else if (draw_state->pic_on_screen == e_pic_type::ROUTING) {
                // Draw the interposer line between the last track and the next column.
                // The channel belongs to the column on the left of the cut, so the cut is
                // positioned closer to the column on the right to make this ownership clear.
                x = draw_coords->tile_x[cut_x + 1] - 0.5f;
            } else {
                VTR_ASSERT(false);
            }

            lines_to_draw.push_back({{x, world.bottom()}, {x, world.top()}});
        }
    }

<<<<<<< HEAD
    if (draw_state->pic_on_screen == e_pic_type::PLACEMENT || draw_state->pic_on_screen == e_pic_type::ROUTING) {
        for (const auto& [start, end] : lines_to_draw) {
            g->draw_line(start, end);
        }
    } else {
        VTR_ASSERT(draw_state->pic_on_screen == e_pic_type::NO_PICTURE);
=======
    for (const auto& [start, end] : lines_to_draw) {
        g->draw_line(start, end);
>>>>>>> cd2381e3
    }
}

#endif<|MERGE_RESOLUTION|>--- conflicted
+++ resolved
@@ -27,17 +27,9 @@
          draw_coords->tile_y.back() + 2 * draw_coords->get_tile_height()}
     };
 
-    g->set_color(ezgl::BLACK, 255);
-    g->set_line_dash(ezgl::line_dash::asymmetric_5_3);
-    g->set_line_width(2);
-
-<<<<<<< HEAD
-    const float offset_factor = draw_state->pic_on_screen == e_pic_type::PLACEMENT ? -0.5f : -0.5f / device_ctx.chan_width.max;
-=======
     const std::vector<std::vector<int>>& horizontal_cuts = grid.get_horizontal_interposer_cuts();
     const std::vector<std::vector<int>>& vertical_cuts = grid.get_vertical_interposer_cuts();
     std::vector<std::pair<ezgl::point2d, ezgl::point2d>> lines_to_draw;
->>>>>>> cd2381e3
 
     for (size_t layer = 0; layer < grid.get_num_layers(); layer++) {
         if (!draw_state->draw_layer_display[layer].visible) {
@@ -79,17 +71,11 @@
         }
     }
 
-<<<<<<< HEAD
-    if (draw_state->pic_on_screen == e_pic_type::PLACEMENT || draw_state->pic_on_screen == e_pic_type::ROUTING) {
-        for (const auto& [start, end] : lines_to_draw) {
-            g->draw_line(start, end);
-        }
-    } else {
-        VTR_ASSERT(draw_state->pic_on_screen == e_pic_type::NO_PICTURE);
-=======
+    g->set_color(ezgl::BLACK, 255);
+    g->set_line_dash(ezgl::line_dash::asymmetric_5_3);
+    g->set_line_width(2);
     for (const auto& [start, end] : lines_to_draw) {
         g->draw_line(start, end);
->>>>>>> cd2381e3
     }
 }
 
