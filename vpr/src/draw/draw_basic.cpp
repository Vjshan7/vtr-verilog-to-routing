/* draw_basic.cpp contains all functions that draw in the main graphics area
 * that aren't RR nodes or muxes (they have their own file).
 * All functions in this file contain the prefix draw_. */
#ifndef NO_GRAPHICS

#include <cstdio>
#include <numbers>
#include <cmath>
#include <algorithm>
#include <sstream>
#include <array>

#include "physical_types_util.h"
#include "vtr_assert.h"
#include "vtr_ndoffsetmatrix.h"
#include "vtr_color_map.h"

#include "vpr_utils.h"
#include "vpr_error.h"

#include "globals.h"
#include "draw_color.h"
#include "draw.h"
#include "draw_rr.h"
#include "draw_rr_edges.h"
#include "draw_basic.h"
#include "draw_triangle.h"
#include "draw_global.h"
#include "move_utils.h"
#include "route_export.h"
#include "tatum/report/TimingPathCollector.hpp"

//To process key presses we need the X11 keysym definitions,
//which are unavailable when building with MINGW
#if defined(X11) && !defined(__MINGW32__)
#include <X11/keysym.h>
#endif

#include "route_utilization.h"
#include "place_macro.h"

/****************************** Define Macros *******************************/
#define DEFAULT_RR_NODE_COLOR ezgl::BLACK
#define OLD_BLK_LOC_COLOR blk_GOLD
#define NEW_BLK_LOC_COLOR blk_GREEN

constexpr float EMPTY_BLOCK_LIGHTEN_FACTOR = 0.20;

const std::vector<ezgl::color> kelly_max_contrast_colors = {
    //ezgl::color(242, 243, 244), //white: skip white since it doesn't contrast well with VPR's light background
    ezgl::color(34, 34, 34),    //black
    ezgl::color(243, 195, 0),   //yellow
    ezgl::color(135, 86, 146),  //purple
    ezgl::color(243, 132, 0),   //orange
    ezgl::color(161, 202, 241), //light blue
    ezgl::color(190, 0, 50),    //red
    ezgl::color(194, 178, 128), //buf
    ezgl::color(132, 132, 130), //gray
    ezgl::color(0, 136, 86),    //green
    ezgl::color(230, 143, 172), //purplish pink
    ezgl::color(0, 103, 165),   //blue
    ezgl::color(249, 147, 121), //yellowish pink
    ezgl::color(96, 78, 151),   //violet
    ezgl::color(246, 166, 0),   //orange yellow
    ezgl::color(179, 68, 108),  //purplish red
    ezgl::color(220, 211, 0),   //greenish yellow
    ezgl::color(136, 45, 23),   //redish brown
    ezgl::color(141, 182, 0),   //yellow green
    ezgl::color(101, 69, 34),   //yellowish brown
    ezgl::color(226, 88, 34),   //reddish orange
    ezgl::color(43, 61, 38)     //olive green
};

/* Draws the blocks placed on the proper clbs.  Occupied blocks are darker colours *
 * while empty ones are lighter colours and have a dashed border.  */
void drawplace(ezgl::renderer* g) {
    t_draw_state* draw_state = get_draw_state_vars();
    t_draw_coords* draw_coords = get_draw_coords_vars();
    const auto& device_ctx = g_vpr_ctx.device();
    const auto& cluster_ctx = g_vpr_ctx.clustering();
    const auto& grid_blocks = draw_state->get_graphics_blk_loc_registry_ref().grid_blocks();

    ClusterBlockId bnum;
    int num_sub_tiles;

    int total_num_layers = device_ctx.grid.get_num_layers();

    g->set_line_width(0);
    for (int layer_num = 0; layer_num < total_num_layers; layer_num++) {
        if (draw_state->draw_layer_display[layer_num].visible) {
            for (int i = 0; i < (int)device_ctx.grid.width(); i++) {
                for (int j = 0; j < (int)device_ctx.grid.height(); j++) {
                    /* Only the first block of a group should control drawing */
                    const auto& type = device_ctx.grid.get_physical_type({i, j, layer_num});
                    int width_offset = device_ctx.grid.get_width_offset({i, j, layer_num});
                    int height_offset = device_ctx.grid.get_height_offset({i, j, layer_num});

                    //The transparency level for the current layer being drawn (0-255)
                    // 0 - opaque, 255 - transparent
                    int transparency_factor = draw_state->draw_layer_display[layer_num].alpha;

                    if (width_offset > 0
                        || height_offset > 0)
                        continue;

                    num_sub_tiles = type->capacity;
                    /* Don't draw if tile capacity is zero. eg-> corners. */
                    if (num_sub_tiles == 0) {
                        continue;
                    }

                    for (int k = 0; k < num_sub_tiles; ++k) {
                        /* Look at the tile at start of large block */
                        bnum = grid_blocks.block_at_location({i, j, k, layer_num});
                        /* Fill background for the clb. Do not fill if "show_blk_internal"
                         * is toggled.
                         */

                        //Determine the block color and logical type
                        ezgl::color block_color;
                        t_logical_block_type_ptr logical_block_type = nullptr;

                        //flag whether the current location is highlighted with a special color or not
                        bool current_loc_is_highlighted = false;

                        if (placer_breakpoint_reached()) {
                            t_pl_loc curr_loc;
                            curr_loc.x = i;
                            curr_loc.y = j;
                            curr_loc.layer = layer_num;
                            current_loc_is_highlighted = highlight_loc_with_specific_color(curr_loc,
                                                                                           block_color);
                        }
                        // No color specified at this location; use the block color.
                        if (!current_loc_is_highlighted) {
                            if (bnum) {
                                block_color = draw_state->block_color(bnum);
                            } else {
                                block_color = get_block_type_color(type);
                                block_color = lighten_color(block_color,
                                                            EMPTY_BLOCK_LIGHTEN_FACTOR);
                            }
                        }

                        logical_block_type = pick_logical_type(type);
                        g->set_color(block_color, transparency_factor);

                        /* Get coords of current sub_tile */
                        ezgl::rectangle abs_clb_bbox = draw_coords->get_absolute_clb_bbox(layer_num,
                                                                                          i,
                                                                                          j,
                                                                                          k,
                                                                                          logical_block_type);
                        ezgl::point2d center = abs_clb_bbox.center();

                        g->fill_rectangle(abs_clb_bbox);

                        g->set_color(ezgl::BLACK, transparency_factor);

                        g->set_line_dash((bnum == ClusterBlockId::INVALID()) ? ezgl::line_dash::asymmetric_5_3 : ezgl::line_dash::none);
                        if (draw_state->draw_block_outlines) {
                            g->draw_rectangle(abs_clb_bbox);
                        }

                        if (draw_state->draw_block_text) {
                            /* Draw text if the space has parts of the netlist */
                            if (bnum) {
                                std::string name = cluster_ctx.clb_nlist.block_name(
                                                       bnum)
                                                   + vtr::string_fmt(" (#%zu)", size_t(bnum));

                                g->draw_text(center, name.c_str(), abs_clb_bbox.width(),
                                             abs_clb_bbox.height());
                            }
                            /* Draw text for block type so that user knows what block */
                            if (width_offset == 0
                                && height_offset == 0) {
                                std::string block_type_loc = type->name;
                                block_type_loc += vtr::string_fmt(" (%d,%d)", i, j);

                                g->draw_text(
                                    center
                                        - ezgl::point2d(0,
                                                        abs_clb_bbox.height() / 4),
                                    block_type_loc.c_str(), abs_clb_bbox.width(),
                                    abs_clb_bbox.height());
                            }
                        }
                    }
                }
            }
        }
    }
}

/* This routine draws the nets on the placement.  The nets have not *
 * yet been routed, so we just draw a chain showing a possible path *
 * for each net.  This gives some idea of future congestion.        */
void drawnets(ezgl::renderer* g) {
    t_draw_state* draw_state = get_draw_state_vars();
    t_draw_coords* draw_coords = get_draw_coords_vars();
    const auto& cluster_ctx = g_vpr_ctx.clustering();
    const auto& block_locs = draw_state->get_graphics_blk_loc_registry_ref().block_locs();

    float NET_ALPHA = draw_state->net_alpha;

    g->set_line_dash(ezgl::line_dash::none);
    g->set_line_width(0);

    int driver_block_layer_num = -1;
    int sink_block_layer_num = -1;

    /* Draw the net as a star from the source to each sink. Draw from centers of *
     * blocks (or sub blocks in the case of IOs).                                */

    for (ClusterNetId net_id : cluster_ctx.clb_nlist.nets()) {
        if (cluster_ctx.clb_nlist.net_is_ignored(net_id)) {
            continue; /* Don't draw */
        }

        if ((int)cluster_ctx.clb_nlist.net_pins(net_id).size() - 1 > draw_state->draw_net_max_fanout) {
            continue;
        }

        ClusterBlockId b1 = cluster_ctx.clb_nlist.net_driver_block(net_id);

        //The layer of the net driver block
        driver_block_layer_num = block_locs[b1].loc.layer;

        //To only show nets that are connected to currently active layers on the screen
        if (!draw_state->draw_layer_display[driver_block_layer_num].visible) {
            continue; /* Don't draw */
        }

        ezgl::point2d driver_center = draw_coords->get_absolute_clb_bbox(b1, cluster_ctx.clb_nlist.block_type(b1)).center();
        for (ClusterPinId pin_id : cluster_ctx.clb_nlist.net_sinks(net_id)) {
            ClusterBlockId b2 = cluster_ctx.clb_nlist.pin_block(pin_id);

            //the layer of the pin block (net sinks)
            sink_block_layer_num = block_locs[b2].loc.layer;

            t_draw_layer_display element_visibility = get_element_visibility_and_transparency(driver_block_layer_num, sink_block_layer_num);

            if (!element_visibility.visible) {
                continue; /* Don't Draw */
            }
            float transparency_factor = element_visibility.alpha;

            //Take the highest of the 2 transparency values that the user can select from the UI
            // Compare the current cross layer transparency to the overall Net transparency set by the user.
            g->set_color(draw_state->net_color[net_id], fmin(transparency_factor, draw_state->net_color[net_id].alpha * NET_ALPHA));

            ezgl::point2d sink_center = draw_coords->get_absolute_clb_bbox(b2, cluster_ctx.clb_nlist.block_type(b2)).center();
            g->draw_line(driver_center, sink_center);
            /* Uncomment to draw a chain instead of a star. */
            /* driver_center = sink_center;  */
        }
    }
}

/* Draws all the overused routing resources (i.e. congestion) in various contrasting colors showing congestion ratio.  */
void draw_congestion(ezgl::renderer* g) {
    t_draw_state* draw_state = get_draw_state_vars();

    if (draw_state->show_congestion == DRAW_NO_CONGEST) {
        return;
    }

    auto& device_ctx = g_vpr_ctx.device();
    const auto& rr_graph = device_ctx.rr_graph;
    auto& route_ctx = g_vpr_ctx.routing();

    //Record min/max congestion
    float min_congestion_ratio = 1.;
    float max_congestion_ratio = min_congestion_ratio;
    auto congested_rr_nodes = collect_congested_rr_nodes();
    for (RRNodeId inode : congested_rr_nodes) {
        short occ = route_ctx.rr_node_route_inf[inode].occ();
        short capacity = rr_graph.node_capacity(inode);

        float congestion_ratio = float(occ) / capacity;

        max_congestion_ratio = std::max(max_congestion_ratio, congestion_ratio);
    }

    char msg[vtr::bufsize];
    if (draw_state->show_congestion == DRAW_CONGESTED) {
        sprintf(msg, "RR Node Overuse ratio range (%.2f, %.2f]", min_congestion_ratio, max_congestion_ratio);
    } else {
        VTR_ASSERT(draw_state->show_congestion == DRAW_CONGESTED_WITH_NETS);
        sprintf(msg, "RR Node Overuse ratio range (%.2f, %.2f] (and congested nets)", min_congestion_ratio, max_congestion_ratio);
    }
    application.update_message(msg);

    std::shared_ptr<vtr::ColorMap> cmap = std::make_shared<vtr::PlasmaColorMap>(min_congestion_ratio, max_congestion_ratio);

    //Sort the nodes in ascending order of value for drawing, this ensures high
    //valued nodes are not overdrawn by lower value ones (e.g-> when zoomed-out far)
    auto cmp_ascending_acc_cost = [&](RRNodeId lhs_node, RRNodeId rhs_node) {
        short lhs_occ = route_ctx.rr_node_route_inf[lhs_node].occ();
        short lhs_capacity = rr_graph.node_capacity(lhs_node);

        short rhs_occ = route_ctx.rr_node_route_inf[rhs_node].occ();
        short rhs_capacity = rr_graph.node_capacity(rhs_node);

        float lhs_cong_ratio = float(lhs_occ) / lhs_capacity;
        float rhs_cong_ratio = float(rhs_occ) / rhs_capacity;

        return lhs_cong_ratio < rhs_cong_ratio;
    };
    std::stable_sort(congested_rr_nodes.begin(), congested_rr_nodes.end(), cmp_ascending_acc_cost);

    if (draw_state->show_congestion == DRAW_CONGESTED_WITH_NETS) {
        auto rr_node_nets = collect_rr_node_nets();

        for (RRNodeId inode : congested_rr_nodes) {
            for (ClusterNetId net : rr_node_nets[inode]) {
                ezgl::color color = kelly_max_contrast_colors[size_t(net) % kelly_max_contrast_colors.size()];
                draw_state->net_color[net] = color;
            }
        }
        g->set_line_width(0);
        drawroute(HIGHLIGHTED, g);

        //Reset colors
        for (RRNodeId inode : congested_rr_nodes) {
            for (ClusterNetId net : rr_node_nets[inode]) {
                draw_state->net_color[net] = DEFAULT_RR_NODE_COLOR;
            }
        }
    } else {
        g->set_line_width(2);
    }

    //Draw each congested node
    for (RRNodeId inode : congested_rr_nodes) {
        int layer_num = rr_graph.node_layer(inode);
        int transparency_factor = get_rr_node_transparency(inode);
        if (!draw_state->draw_layer_display[layer_num].visible)
            continue;
        short occ = route_ctx.rr_node_route_inf[inode].occ();
        short capacity = rr_graph.node_capacity(inode);

        float congestion_ratio = float(occ) / capacity;

        bool node_congested = (occ > capacity);
        VTR_ASSERT(node_congested);

        ezgl::color color = to_ezgl_color(cmap->color(congestion_ratio));
        color.alpha = transparency_factor;

        switch (rr_graph.node_type(inode)) {
            case e_rr_type::CHANX: //fallthrough
            case e_rr_type::CHANY:
                draw_rr_chan(inode, color, g);
                break;

            case e_rr_type::IPIN: //fallthrough
            case e_rr_type::OPIN:
                draw_cluster_pin(inode, color, g);
                break;
            default:
                break;
        }
    }

    draw_state->color_map = std::move(cmap);
}

/* Draws routing resource nodes colored according to their congestion costs */
void draw_routing_costs(ezgl::renderer* g) {
    t_draw_state* draw_state = get_draw_state_vars();

    /* show_routing_costs controls whether the total/sum of the costs or individual
     * cost components (base cost, accumulated cost, present cost) are shown, and
     * whether colours are proportional to the node's cost or the logarithm of
     * it's cost.*/
    if (draw_state->show_routing_costs == DRAW_NO_ROUTING_COSTS) {
        return;
    }

    auto& device_ctx = g_vpr_ctx.device();
    auto& route_ctx = g_vpr_ctx.routing();
    g->set_line_width(0);

    VTR_ASSERT(!route_ctx.rr_node_route_inf.empty());

    float min_cost = std::numeric_limits<float>::infinity();
    float max_cost = -min_cost;

    size_t node_count = device_ctx.rr_graph.nodes().size();
    vtr::vector<RRNodeId, float> rr_node_costs(node_count, 0.);

    for (const RRNodeId inode : device_ctx.rr_graph.nodes()) {
        float cost = 0.;
        if (draw_state->show_routing_costs == DRAW_TOTAL_ROUTING_COSTS
            || draw_state->show_routing_costs
                   == DRAW_LOG_TOTAL_ROUTING_COSTS) {
            cost = get_single_rr_cong_cost(inode,
                                           get_draw_state_vars()->pres_fac);

        } else if (draw_state->show_routing_costs == DRAW_BASE_ROUTING_COSTS) {
            cost = get_single_rr_cong_base_cost(inode);

        } else if (draw_state->show_routing_costs == DRAW_ACC_ROUTING_COSTS
                   || draw_state->show_routing_costs
                          == DRAW_LOG_ACC_ROUTING_COSTS) {
            cost = get_single_rr_cong_acc_cost(inode);

        } else {
            VTR_ASSERT(
                draw_state->show_routing_costs == DRAW_PRES_ROUTING_COSTS
                || draw_state->show_routing_costs
                       == DRAW_LOG_PRES_ROUTING_COSTS);
            cost = get_single_rr_cong_pres_cost(inode,
                                                get_draw_state_vars()->pres_fac);
        }

        if (draw_state->show_routing_costs == DRAW_LOG_TOTAL_ROUTING_COSTS
            || draw_state->show_routing_costs == DRAW_LOG_ACC_ROUTING_COSTS
            || draw_state->show_routing_costs
                   == DRAW_LOG_PRES_ROUTING_COSTS) {
            cost = std::log(cost);
        }
        rr_node_costs[inode] = cost;
        min_cost = std::min(min_cost, cost);
        max_cost = std::max(max_cost, cost);
    }

    //Hide min value, draw_rr_costs() ignores NaN's
    for (RRNodeId inode : device_ctx.rr_graph.nodes()) {
        if (rr_node_costs[inode] == min_cost) {
            rr_node_costs[inode] = NAN;
        }
    }

    char msg[vtr::bufsize];
    if (draw_state->show_routing_costs == DRAW_TOTAL_ROUTING_COSTS) {
        sprintf(msg, "Total Congestion Cost Range [%g, %g]", min_cost,
                max_cost);
    } else if (draw_state->show_routing_costs == DRAW_LOG_TOTAL_ROUTING_COSTS) {
        sprintf(msg, "Log Total Congestion Cost Range [%g, %g]", min_cost,
                max_cost);
    } else if (draw_state->show_routing_costs == DRAW_BASE_ROUTING_COSTS) {
        sprintf(msg, "Base Congestion Cost Range [%g, %g]", min_cost, max_cost);
    } else if (draw_state->show_routing_costs == DRAW_ACC_ROUTING_COSTS) {
        sprintf(msg, "Accumulated (Historical) Congestion Cost Range [%g, %g]",
                min_cost, max_cost);
    } else if (draw_state->show_routing_costs == DRAW_LOG_ACC_ROUTING_COSTS) {
        sprintf(msg,
                "Log Accumulated (Historical) Congestion Cost Range [%g, %g]",
                min_cost, max_cost);
    } else if (draw_state->show_routing_costs == DRAW_PRES_ROUTING_COSTS) {
        sprintf(msg, "Present Congestion Cost Range [%g, %g]", min_cost,
                max_cost);
    } else if (draw_state->show_routing_costs == DRAW_LOG_PRES_ROUTING_COSTS) {
        sprintf(msg, "Log Present Congestion Cost Range [%g, %g]", min_cost,
                max_cost);
    } else {
        sprintf(msg, "Cost Range [%g, %g]", min_cost, max_cost);
    }
    application.update_message(msg);

    draw_rr_costs(g, rr_node_costs, true);
}

/* Draws bounding box (BB) in which legal RR node start/end points must be contained */
void draw_routing_bb(ezgl::renderer* g) {
    t_draw_state* draw_state = get_draw_state_vars();

    if (draw_state->show_routing_bb == OPEN) {
        return;
    }

    auto& route_ctx = g_vpr_ctx.routing();
    auto& cluster_ctx = g_vpr_ctx.clustering();

    VTR_ASSERT(draw_state->show_routing_bb != OPEN);
    VTR_ASSERT(draw_state->show_routing_bb < (int)route_ctx.route_bb.size());

    t_draw_coords* draw_coords = get_draw_coords_vars();

    auto net_id = ParentNetId(draw_state->show_routing_bb);
    const t_bb* bb = &route_ctx.route_bb[net_id];

    //The router considers an RR node to be 'within' the the bounding box if it
    //is *loosely* greater (i.e. greater than or equal) the left/bottom edges, and
    //it is *loosely* less (i.e. less than or equal) the right/top edges.
    //
    //In the graphics we represent this by drawing the BB so that legal RR node start/end points
    //are contained within the drawn box. Since VPR associates each x/y channel location to
    //the right/top of the tile with the same x/y cordinates, this means we draw the box so that:
    //  * The left edge is to the left of the channel at bb xmin (including the channel at xmin)
    //  * The bottom edge is to the below of the channel at bb ymin (including the channel at ymin)
    //  * The right edge is to the right of the channel at bb xmax (including the channel at xmax)
    //  * The top edge is to the right of the channel at bb ymax (including the channel at ymax)
    //Since tile_x/tile_y correspond to the drawing coordinates the block at grid x/y's bottom-left corner
    //this means we need to shift the top/right drawn co-ordinate one tile + channel width right/up so
    //the drawn box contains the top/right channels
    double draw_xlow = draw_coords->tile_x[bb->xmin];
    double draw_ylow = draw_coords->tile_y[bb->ymin];
    double draw_xhigh = draw_coords->tile_x[bb->xmax]
                        + 2 * draw_coords->get_tile_width();
    double draw_yhigh = draw_coords->tile_y[bb->ymax]
                        + 2 * draw_coords->get_tile_height();

    g->set_color(blk_RED);
    g->draw_rectangle({draw_xlow, draw_ylow}, {draw_xhigh, draw_yhigh});

    ezgl::color fill = blk_SKYBLUE;
    fill.alpha *= 0.3;
    g->set_color(fill);
    g->fill_rectangle({draw_xlow, draw_ylow}, {draw_xhigh, draw_yhigh});

    draw_routed_net(net_id, g);

    std::string msg;
    msg += "Showing BB";
    msg += " (" + std::to_string(bb->xmin) + ", " + std::to_string(bb->ymin)
           + ", " + std::to_string(bb->xmax) + ", " + std::to_string(bb->ymax)
           + ")";
    msg += " and routing for net '" + cluster_ctx.clb_nlist.net_name(convert_to_cluster_net_id(net_id))
           + "'";
    msg += " (#" + std::to_string(size_t(net_id)) + ")";
    application.update_message(msg.c_str());
}

/* Draws an X centered at (x,y). The width and height of the X are each 2 * size. */
void draw_x(float x, float y, float size, ezgl::renderer* g) {
    g->draw_line({x - size, y + size}, {x + size, y - size});
    g->draw_line({x - size, y - size}, {x + size, y + size});
}

/* Draws the nets in the positions fixed by the router.  If draw_net_type is *
 * ALL_NETS, draw all the nets.  If it is HIGHLIGHTED, draw only the nets    *
 * that are not coloured black (useful for drawing over the rr_graph).       */
void drawroute(enum e_draw_net_type draw_net_type, ezgl::renderer* g) {
    /* Next free track in each channel segment if routing is GLOBAL */

    auto& cluster_ctx = g_vpr_ctx.clustering();
    const AtomContext& atom_ctx = g_vpr_ctx.atom();

    t_draw_state* draw_state = get_draw_state_vars();

    float NET_ALPHA = draw_state->net_alpha;

    g->set_line_dash(ezgl::line_dash::none);
    g->set_color(ezgl::BLACK, ezgl::BLACK.alpha * NET_ALPHA);

    /* Now draw each net, one by one.      */
    if (draw_state->is_flat) {
        for (AtomNetId net_id : atom_ctx.netlist().nets()) {
            if (draw_net_type == HIGHLIGHTED
                && draw_state->net_color[net_id] == ezgl::BLACK)
                continue;

            draw_routed_net((ParentNetId&)net_id, g);
        } /* End for (each net) */
    } else {
        for (ClusterNetId net_id : cluster_ctx.clb_nlist.nets()) {
            if (draw_net_type == HIGHLIGHTED
                && draw_state->net_color[net_id] == ezgl::BLACK)
                continue;

            draw_routed_net((ParentNetId&)net_id, g);
        } /* End for (each net) */
    }
}

void draw_routed_net(ParentNetId net_id, ezgl::renderer* g) {
    auto& route_ctx = g_vpr_ctx.routing();

    t_draw_state* draw_state = get_draw_state_vars();

    if (!route_ctx.route_trees[net_id]) // No routing -> Skip. (Allows me to draw partially complete routes)
        return;

    std::vector<RRNodeId> rr_nodes_to_draw;
    for (auto& rt_node : route_ctx.route_trees[net_id].value().all_nodes()) {
        RRNodeId inode = rt_node.inode;

        if (draw_if_net_highlighted(net_id)) {
            /* If a net has been highlighted, highlight the whole net in *
             * the same color.											 */
            draw_state->draw_rr_node[inode].color = draw_state->net_color[net_id];
            draw_state->draw_rr_node[inode].node_highlighted = true;
        } else {
            /* If not highlighted, draw the node in default color. */
            draw_state->draw_rr_node[inode].color = DEFAULT_RR_NODE_COLOR;
        }

        // When drawing a new branch, add the parent node to the vector to ensure that the conenction is drawn.
        if (rr_nodes_to_draw.empty() && rt_node.parent().has_value()) {
            rr_nodes_to_draw.push_back(rt_node.parent().value().inode);
        }

        rr_nodes_to_draw.push_back(inode);

        if (rt_node.is_leaf()) { // End of branch
            draw_partial_route(rr_nodes_to_draw, g);
            rr_nodes_to_draw.clear();
        }

    } /* End loop over route tree. */

    draw_partial_route(rr_nodes_to_draw, g);
}

//Draws the set of rr_nodes specified, using the colors set in draw_state
void draw_partial_route(const std::vector<RRNodeId>& rr_nodes_to_draw, ezgl::renderer* g) {
    t_draw_state* draw_state = get_draw_state_vars();

    // Draw RR Nodes
    for (size_t i = 1; i < rr_nodes_to_draw.size(); ++i) {
        RRNodeId inode = rr_nodes_to_draw[i];
        ezgl::color color = draw_state->draw_rr_node[inode].color;

<<<<<<< HEAD
        

        // For 3D architectures, draw only visible layers
        if (!draw_state->draw_layer_display[node_layer].visible) {
            continue;
        }

        // Skip drawing sources and sinks
        if (rr_type == e_rr_type::SINK || rr_type == e_rr_type::SOURCE) {
            continue;
        }

        // Draw intra-cluster nodes
        if (!is_inode_inter_cluster) {
            draw_rr_intra_cluster_pin(inode, color, g);
            continue;
        }

        // Draw cluster-level IO Pins
        if (rr_type == e_rr_type::OPIN || rr_type == e_rr_type::IPIN) {
            draw_cluster_pin(inode, color, g);
            continue;
        }

        // Draw Channels
        if (rr_type == e_rr_type::CHANY || rr_type == e_rr_type::CHANX) {
            draw_rr_chan(inode, color, g);
            continue;
        }
=======
        draw_rr_node(inode, color, g);
>>>>>>> 770be34e
    }

    // Draw Edges
    for (size_t i = 1; i < rr_nodes_to_draw.size(); ++i) {
        RRNodeId inode = rr_nodes_to_draw[i];
        RRNodeId prev_node = rr_nodes_to_draw[i - 1];

        draw_rr_edge(inode, prev_node, draw_state->draw_rr_node[inode].color, g);
    }
}

/* Helper function that checks whether the edges between the current and previous nodes can be drawn
 * based on whether the cross-layer connections option is enabled and whether the layer on which the
 * nodes are located are enabled.
 */
bool is_edge_valid_to_draw(RRNodeId current_node, RRNodeId prev_node) {
    t_draw_state* draw_state = get_draw_state_vars();
    auto& rr_graph = g_vpr_ctx.device().rr_graph;

    int current_node_layer = rr_graph.node_layer(current_node);
    int prev_node_layer = rr_graph.node_layer(prev_node);

    if (!(is_inter_cluster_node(rr_graph, current_node)) || !(is_inter_cluster_node(rr_graph, prev_node))) {
        return false;
    }

    if (current_node_layer != prev_node_layer) {
        if (draw_state->cross_layer_display.visible && draw_state->draw_layer_display[current_node_layer].visible && draw_state->draw_layer_display[prev_node_layer].visible) {
            return true; //if both layers are enabled and cross layer connections are enabled
        } else {
            return false; //if cross layer connections are disabled or if either the current or prev node's layers are disabled
        }
    } else {
        return draw_state->draw_layer_display[current_node_layer].visible; //if both nodes are from the same layer
    }
}

/* Draws any placement macros (e.g. carry chains, which require specific relative placements
 * between some blocks) if the Placement Macros (in the GUI) is selected.
 */
void draw_placement_macros(ezgl::renderer* g) {
    t_draw_state* draw_state = get_draw_state_vars();

    if (draw_state->show_placement_macros == DRAW_NO_PLACEMENT_MACROS) {
        return;
    }
    t_draw_coords* draw_coords = get_draw_coords_vars();

    const auto& block_locs = draw_state->get_graphics_blk_loc_registry_ref().block_locs();

    VTR_ASSERT(g_vpr_ctx.placement().place_macros);
    const PlaceMacros& place_macros = *g_vpr_ctx.placement().place_macros;

    for (const t_pl_macro& pl_macro : place_macros.macros()) {

        //TODO: for now we just draw the bounding box of the macro, which is incorrect for non-rectangular macros...
        int xlow = std::numeric_limits<int>::max();
        int ylow = std::numeric_limits<int>::max();
        int xhigh = std::numeric_limits<int>::min();
        int yhigh = std::numeric_limits<int>::min();

        int x_root = OPEN;
        int y_root = OPEN;
        for (size_t imember = 0; imember < pl_macro.members.size(); ++imember) {
            const t_pl_macro_member& member = pl_macro.members[imember];

            ClusterBlockId blk = member.blk_index;

            if (imember == 0) {
                x_root = block_locs[blk].loc.x;
                y_root = block_locs[blk].loc.y;
            }

            int x = x_root + member.offset.x;
            int y = y_root + member.offset.y;

            xlow = std::min(xlow, x);
            ylow = std::min(ylow, y);
            xhigh = std::max(xhigh, x + physical_tile_type(block_locs[blk].loc)->width);
            yhigh = std::max(yhigh, y + physical_tile_type(block_locs[blk].loc)->height);
        }

        double draw_xlow = draw_coords->tile_x[xlow];
        double draw_ylow = draw_coords->tile_y[ylow];
        double draw_xhigh = draw_coords->tile_x[xhigh];
        double draw_yhigh = draw_coords->tile_y[yhigh];

        g->set_color(blk_RED);
        g->draw_rectangle({draw_xlow, draw_ylow},
                          {draw_xhigh, draw_yhigh});

        ezgl::color fill = blk_SKYBLUE;
        fill.alpha *= 0.3;
        g->set_color(fill);
        g->fill_rectangle({draw_xlow, draw_ylow},
                          {draw_xhigh, draw_yhigh});
    }
}

/* Draws a heat map of routing wire utilization (i.e. fraction of wires used in each channel)
 * when a routing is shown on-screen and Routing Util (on the GUI) is selected.
 * Lighter colours (e.g. yellow) correspond to highly utilized
 * channels, while darker colours (e.g. blue) correspond to lower utilization.*/
void draw_routing_util(ezgl::renderer* g) {
    t_draw_state* draw_state = get_draw_state_vars();
    if (draw_state->show_routing_util == DRAW_NO_ROUTING_UTIL) {
        return;
    }

    t_draw_coords* draw_coords = get_draw_coords_vars();
    auto& device_ctx = g_vpr_ctx.device();

    auto chanx_usage = calculate_routing_usage(e_rr_type::CHANX, draw_state->is_flat, false);
    auto chany_usage = calculate_routing_usage(e_rr_type::CHANY, draw_state->is_flat, false);

    auto chanx_avail = calculate_routing_avail(e_rr_type::CHANX);
    auto chany_avail = calculate_routing_avail(e_rr_type::CHANY);

    float min_util = 0.;
    float max_util = -std::numeric_limits<float>::infinity();
    for (size_t x = 0; x < device_ctx.grid.width() - 1; ++x) {
        for (size_t y = 0; y < device_ctx.grid.height() - 1; ++y) {
            max_util = std::max(max_util,
                                routing_util(chanx_usage[x][y], chanx_avail[x][y]));
            max_util = std::max(max_util,
                                routing_util(chany_usage[x][y], chany_avail[x][y]));
        }
    }
    max_util = std::max(max_util, 1.f);

    std::unique_ptr<vtr::ColorMap> cmap;

    if (draw_state->clip_routing_util) {
        cmap = std::make_unique<vtr::PlasmaColorMap>(0., 1.);
    } else {
        cmap = std::make_unique<vtr::PlasmaColorMap>(min_util, max_util);
    }

    float tile_width = draw_coords->get_tile_width();
    float tile_height = draw_coords->get_tile_height();

    float ALPHA = 0.95;
    if (draw_state->show_routing_util == DRAW_ROUTING_UTIL_OVER_BLOCKS) {
        ALPHA = 1.;
    }

    for (size_t x = 0; x < device_ctx.grid.width() - 1; ++x) {
        for (size_t y = 0; y < device_ctx.grid.height() - 1; ++y) {
            float sb_util = 0;
            float chanx_util = 0;
            float chany_util = 0;
            int chan_count = 0;
            if (x > 0) {
                chanx_util = routing_util(chanx_usage[x][y], chanx_avail[x][y]);
                if (draw_state->clip_routing_util) {
                    chanx_util = std::min(chanx_util, 1.f);
                }
                ezgl::color chanx_color = to_ezgl_color(
                    cmap->color(chanx_util));
                chanx_color.alpha *= ALPHA;
                g->set_color(chanx_color);
                ezgl::rectangle bb(
                    {draw_coords->tile_x[x], draw_coords->tile_y[y]
                                                 + 1 * tile_height},
                    {draw_coords->tile_x[x] + 1 * tile_width,
                     draw_coords->tile_y[y + 1]});
                g->fill_rectangle(bb);

                g->set_color(ezgl::BLACK);
                if (draw_state->show_routing_util
                    == DRAW_ROUTING_UTIL_WITH_VALUE) {
                    g->draw_text(bb.center(),
                                 vtr::string_fmt("%.2f", chanx_util).c_str(),
                                 bb.width(), bb.height());
                } else if (draw_state->show_routing_util
                           == DRAW_ROUTING_UTIL_WITH_FORMULA) {
                    g->draw_text(bb.center(),
                                 vtr::string_fmt("%.2f = %.0f / %.0f", chanx_util,
                                                 chanx_usage[x][y], chanx_avail[x][y])
                                     .c_str(),
                                 bb.width(), bb.height());
                }

                sb_util += chanx_util;
                ++chan_count;
            }

            if (y > 0) {
                chany_util = routing_util(chany_usage[x][y], chany_avail[x][y]);
                if (draw_state->clip_routing_util) {
                    chany_util = std::min(chany_util, 1.f);
                }
                ezgl::color chany_color = to_ezgl_color(
                    cmap->color(chany_util));
                chany_color.alpha *= ALPHA;
                g->set_color(chany_color);
                ezgl::rectangle bb({draw_coords->tile_x[x] + 1 * tile_width,
                                    draw_coords->tile_y[y]},
                                   {draw_coords->tile_x[x + 1], draw_coords->tile_y[y]
                                                                    + 1 * tile_height});
                g->fill_rectangle(bb);

                g->set_color(ezgl::BLACK);
                if (draw_state->show_routing_util
                    == DRAW_ROUTING_UTIL_WITH_VALUE) {
                    g->draw_text(bb.center(),
                                 vtr::string_fmt("%.2f", chany_util).c_str(),
                                 bb.width(), bb.height());
                } else if (draw_state->show_routing_util
                           == DRAW_ROUTING_UTIL_WITH_FORMULA) {
                    g->draw_text(bb.center(),
                                 vtr::string_fmt("%.2f = %.0f / %.0f", chany_util,
                                                 chany_usage[x][y], chany_avail[x][y])
                                     .c_str(),
                                 bb.width(), bb.height());
                }

                sb_util += chany_util;
                ++chan_count;
            }

            //For now SB util is just average of surrounding channels
            //TODO: calculate actual usage
            sb_util += routing_util(chanx_usage[x + 1][y],
                                    chanx_avail[x + 1][y]);
            chan_count += 1;
            sb_util += routing_util(chany_usage[x][y + 1],
                                    chany_avail[x][y + 1]);
            chan_count += 1;

            VTR_ASSERT(chan_count > 0);
            sb_util /= chan_count;
            if (draw_state->clip_routing_util) {
                sb_util = std::min(sb_util, 1.f);
            }
            ezgl::color sb_color = to_ezgl_color(cmap->color(sb_util));
            sb_color.alpha *= ALPHA;
            g->set_color(sb_color);
            ezgl::rectangle bb(
                {draw_coords->tile_x[x] + 1 * tile_width,
                 draw_coords->tile_y[y] + 1 * tile_height},
                {draw_coords->tile_x[x + 1], draw_coords->tile_y[y + 1]});
            g->fill_rectangle(bb);

            //Draw over blocks
            if (draw_state->show_routing_util
                == DRAW_ROUTING_UTIL_OVER_BLOCKS) {
                if (x < device_ctx.grid.width() - 2
                    && y < device_ctx.grid.height() - 2) {
                    ezgl::rectangle bb2({draw_coords->tile_x[x + 1],
                                         draw_coords->tile_y[y + 1]},
                                        {draw_coords->tile_x[x + 1] + 1 * tile_width,
                                         draw_coords->tile_y[y + 1] + 1 * tile_width});
                    g->fill_rectangle(bb2);
                }
            }
            g->set_color(ezgl::BLACK);
            if (draw_state->show_routing_util == DRAW_ROUTING_UTIL_WITH_VALUE
                || draw_state->show_routing_util
                       == DRAW_ROUTING_UTIL_WITH_FORMULA) {
                g->draw_text(bb.center(),
                             vtr::string_fmt("%.2f", sb_util).c_str(), bb.width(),
                             bb.height());
            }
        }
    }

    draw_state->color_map = std::move(cmap);
}

/* Draws the critical path if Crit. Path (in the GUI) is selected. Each stage between primitive
 * pins is shown in a different colour.
 * User can toggle between two different visualizations:
 * a) during placement, critical path only shown as flylines
 * b) during routing, critical path is shown by both flylines and routed net connections.
 */
void draw_crit_path(ezgl::renderer* g) {
    tatum::TimingPathCollector path_collector;

    t_draw_state* draw_state = get_draw_state_vars();
    auto& timing_ctx = g_vpr_ctx.timing();

    if (draw_state->show_crit_path == DRAW_NO_CRIT_PATH) {
        return;
    }

    if (!draw_state->setup_timing_info) {
        return; //No timing to draw
    }

    //Get the worst timing path
    auto paths = path_collector.collect_worst_setup_timing_paths(
        *timing_ctx.graph,
        *(draw_state->setup_timing_info->setup_analyzer()), 1);
    tatum::TimingPath path = paths[0];

    //Walk through the timing path drawing each edge
    tatum::NodeId prev_node;
    float prev_arr_time = std::numeric_limits<float>::quiet_NaN();
    int i = 0;
    for (tatum::TimingPathElem elem : path.data_arrival_path().elements()) {
        tatum::NodeId node = elem.node();
        float arr_time = elem.tag().time();

        if (prev_node) {
            //We draw each 'edge' in a different color, this allows users to identify the stages and
            //any routing which corresponds to the edge
            //
            //We pick colors from the kelly max-contrast list, for long paths there may be repeats
            ezgl::color color = kelly_max_contrast_colors[i++
                                                          % kelly_max_contrast_colors.size()];

            float delay = arr_time - prev_arr_time;

            int src_block_layer = get_timing_path_node_layer_num(node);
            int sink_block_layer = get_timing_path_node_layer_num(prev_node);

            t_draw_layer_display flyline_visibility = get_element_visibility_and_transparency(src_block_layer, sink_block_layer);

            if (draw_state->show_crit_path == DRAW_CRIT_PATH_FLYLINES
                || draw_state->show_crit_path
                       == DRAW_CRIT_PATH_FLYLINES_DELAYS) {
                // FLylines for critical path are drawn based on the layer visibility of the source and sink
                if (flyline_visibility.visible) {
                    g->set_color(color, flyline_visibility.alpha);
                    g->set_line_dash(ezgl::line_dash::none);
                    g->set_line_width(4);
                    draw_flyline_timing_edge(tnode_draw_coord(prev_node),
                                             tnode_draw_coord(node), delay, g);
                    g->set_line_width(0);
                }
            } else {
                VTR_ASSERT(draw_state->show_crit_path != DRAW_NO_CRIT_PATH);

                // Draws critical path shown by both flylines and routed net connections.

                //Draw the routed version of the timing edge
                draw_routed_timing_edge_connection(prev_node, node, color, g);

                // FLylines for critical path are drawn based on the layer visibility of the source and sink
                if (flyline_visibility.visible) {
                    g->set_line_dash(ezgl::line_dash::asymmetric_5_3);
                    g->set_line_width(3);
                    g->set_color(color, flyline_visibility.alpha);

                    draw_flyline_timing_edge((ezgl::point2d)tnode_draw_coord(prev_node),
                                             (ezgl::point2d)tnode_draw_coord(node), (float)delay,
                                             (ezgl::renderer*)g);
                    g->set_line_dash(ezgl::line_dash::none);
                    g->set_line_width(0);
                }
            }
        }
        prev_node = node;
        prev_arr_time = arr_time;
    }
}

/**
 * @brief Draw critical path elements.
 *
 * This function draws critical path elements based on the provided timing paths
 * and indexes map. It is primarily used in server mode, where items are drawn upon request.
 */
void draw_crit_path_elements(const std::vector<tatum::TimingPath>& paths, const std::map<std::size_t, std::set<std::size_t>>& indexes, bool draw_crit_path_contour, ezgl::renderer* g) {
    t_draw_state* draw_state = get_draw_state_vars();
    const ezgl::color contour_color{0, 0, 0, 40};
    const ezgl::line_dash contour_line_style{ezgl::line_dash::none};
    const int contour_line_width{1};

    auto draw_flyline_timing_edge_helper_fn = [](ezgl::renderer* renderer, const ezgl::color& color, ezgl::line_dash line_style, int line_width, float delay,
                                                 const tatum::NodeId& prev_node, const tatum::NodeId& node, bool skip_draw_delays = false) {
        renderer->set_color(color);
        renderer->set_line_dash(line_style);
        renderer->set_line_width(line_width);
        draw_flyline_timing_edge(tnode_draw_coord(prev_node),
                                 tnode_draw_coord(node), delay, renderer, skip_draw_delays);

        renderer->set_line_dash(ezgl::line_dash::none);
        renderer->set_line_width(0);
    };

    for (const auto& [path_index, element_indexes] : indexes) {
        if (path_index < paths.size()) {
            const tatum::TimingPath& path = paths[path_index];

            //Walk through the timing path drawing each edge
            tatum::NodeId prev_node;
            float prev_arr_time = std::numeric_limits<float>::quiet_NaN();
            int element_counter = 0;
            for (const tatum::TimingPathElem& elem : path.data_arrival_path().elements()) {
                bool draw_current_element = element_indexes.empty() || element_indexes.find(element_counter) != element_indexes.end();

                // draw element
                tatum::NodeId node = elem.node();
                float arr_time = elem.tag().time();

                //We draw each 'edge' in a different color, this allows users to identify the stages and
                //any routing which corresponds to the edge
                //
                //We pick colors from the kelly max-contrast list, for long paths there may be repeats
                ezgl::color color = kelly_max_contrast_colors[element_counter % kelly_max_contrast_colors.size()];

                if (prev_node) {
                    float delay = arr_time - prev_arr_time;
                    if ((draw_state->show_crit_path == DRAW_CRIT_PATH_FLYLINES) || (draw_state->show_crit_path == DRAW_CRIT_PATH_FLYLINES_DELAYS)) {
                        if (draw_current_element) {
                            draw_flyline_timing_edge_helper_fn(g, color, ezgl::line_dash::none, /*line_width*/ 4, delay, prev_node, node);
                        } else if (draw_crit_path_contour) {
                            draw_flyline_timing_edge_helper_fn(g, contour_color, contour_line_style, contour_line_width, delay, prev_node, node, /*skip_draw_delays*/ true);
                        }
                    } else {
                        VTR_ASSERT(draw_state->show_crit_path != DRAW_NO_CRIT_PATH);

                        if (draw_current_element) {
                            //Draw the routed version of the timing edge
                            draw_routed_timing_edge_connection(prev_node, node, color, g);

                            draw_flyline_timing_edge_helper_fn(g, color, ezgl::line_dash::asymmetric_5_3, /*line_width*/ 3, delay, prev_node, node);
                        } else if (draw_crit_path_contour) {
                            draw_flyline_timing_edge_helper_fn(g, contour_color, contour_line_style, contour_line_width, delay, prev_node, node, /*skip_draw_delays*/ true);
                        }
                    }
                }

                prev_node = node;
                prev_arr_time = arr_time;
                // end draw element

                element_counter++;
            }
        }
    }
}

int get_timing_path_node_layer_num(tatum::NodeId node) {
    t_draw_state* draw_state = get_draw_state_vars();
    const auto& block_locs = draw_state->get_graphics_blk_loc_registry_ref().block_locs();
    const auto& atom_ctx = g_vpr_ctx.atom();

    AtomPinId atom_pin = atom_ctx.lookup().tnode_atom_pin(node);
    AtomBlockId atom_block = atom_ctx.netlist().pin_block(atom_pin);
    ClusterBlockId clb_block = atom_ctx.lookup().atom_clb(atom_block);
    return block_locs[clb_block].loc.layer;
}

bool is_flyline_valid_to_draw(int src_layer, int sink_layer) {
    t_draw_state* draw_state = get_draw_state_vars();

    if (!draw_state->draw_layer_display[src_layer].visible || !draw_state->draw_layer_display[sink_layer].visible) {
        return false; /* Don't Draw if either nodes are not on a currently visible layer in the UI*/
    }
    if (src_layer != sink_layer && !draw_state->cross_layer_display.visible) {
        return false; /* Don't Draw if cross layer option is off and nodes are on different layers*/
    }

    return true;
}

//Draws critical path shown as flylines.
void draw_flyline_timing_edge(ezgl::point2d start, ezgl::point2d end, float incr_delay, ezgl::renderer* g, bool skip_draw_delays /*=false*/) {
    g->draw_line(start, end);
    draw_triangle_along_line(g, start, end, 0.95, 40 * DEFAULT_ARROW_SIZE);
    draw_triangle_along_line(g, start, end, 0.05, 40 * DEFAULT_ARROW_SIZE);

    bool draw_delays = (get_draw_state_vars()->show_crit_path
                            == DRAW_CRIT_PATH_FLYLINES_DELAYS
                        || get_draw_state_vars()->show_crit_path
                               == DRAW_CRIT_PATH_ROUTING_DELAYS)
                       && !skip_draw_delays;
    if (draw_delays) {
        //Determine the strict bounding box based on the lines start/end
        float min_x = std::min(start.x, end.x);
        float max_x = std::max(start.x, end.x);
        float min_y = std::min(start.y, end.y);
        float max_y = std::max(start.y, end.y);

        //If we have a nearly horizontal/vertical line the bbox is too
        //small to draw the text, so widen it by a tile (i.e. CLB) width
        float tile_width = get_draw_coords_vars()->get_tile_width();
        if (max_x - min_x < tile_width) {
            max_x += tile_width / 2;
            min_x -= tile_width / 2;
        }
        if (max_y - min_y < tile_width) {
            max_y += tile_width / 2;
            min_y -= tile_width / 2;
        }

        //TODO: draw the delays nicer
        //   * rotate to match edge
        //   * offset from line
        //   * track visible in window
        ezgl::rectangle text_bbox({min_x, min_y}, {max_x, max_y});

        std::stringstream ss;
        ss.precision(3);
        ss << 1e9 * incr_delay; //In nanoseconds
        std::string incr_delay_str = ss.str();

        // Get the angle of line, to rotate the text
        float text_angle = (180 / std::numbers::pi)
                           * atan((end.y - start.y) / (end.x - start.x));

        // Get the screen coordinates for text drawing
        ezgl::rectangle screen_coords = g->world_to_screen(text_bbox);
        g->set_text_rotation(text_angle);

        // Set the text colour to black to differentiate it from the line
        g->set_font_size(16);
        g->set_color(ezgl::color(0, 0, 0));

        g->set_coordinate_system(ezgl::SCREEN);

        // Find an offset so it is sitting on top/below of the line
        float x_offset = screen_coords.center().x
                         - 8 * sin(text_angle * (std::numbers::pi / 180));
        float y_offset = screen_coords.center().y
                         - 8 * cos(text_angle * (std::numbers::pi / 180));

        ezgl::point2d offset_text_bbox(x_offset, y_offset);
        g->draw_text(offset_text_bbox, incr_delay_str.c_str(),
                     text_bbox.width(), text_bbox.height());

        g->set_font_size(14);

        g->set_text_rotation(0);
        g->set_coordinate_system(ezgl::WORLD);
    }
}

//Collect all the drawing locations associated with the timing edge between start and end
void draw_routed_timing_edge_connection(tatum::NodeId src_tnode,
                                        tatum::NodeId sink_tnode,
                                        ezgl::color color,
                                        ezgl::renderer* g) {
    auto& atom_ctx = g_vpr_ctx.atom();
    auto& cluster_ctx = g_vpr_ctx.clustering();
    auto& timing_ctx = g_vpr_ctx.timing();

    AtomPinId atom_src_pin = atom_ctx.lookup().tnode_atom_pin(src_tnode);
    AtomPinId atom_sink_pin = atom_ctx.lookup().tnode_atom_pin(sink_tnode);

    std::vector<ezgl::point2d> points;
    points.push_back(atom_pin_draw_coord(atom_src_pin));

    tatum::EdgeId tedge = timing_ctx.graph->find_edge(src_tnode, sink_tnode);
    tatum::EdgeType edge_type = timing_ctx.graph->edge_type(tedge);

    ClusterNetId net_id = ClusterNetId::INVALID();

    //We currently only trace interconnect edges in detail, and treat all others
    //as flylines
    if (edge_type == tatum::EdgeType::INTERCONNECT) {
        //All atom pins are implemented inside CLBs, so next hop is to the top-level CLB pins

        //TODO: most of this code is highly similar to code in PostClusterDelayCalculator, refactor
        //      into a common method for walking the clustered netlist, this would also (potentially)
        //      allow us to grab the component delays
        AtomBlockId atom_src_block = atom_ctx.netlist().pin_block(atom_src_pin);
        AtomBlockId atom_sink_block = atom_ctx.netlist().pin_block(atom_sink_pin);

        ClusterBlockId clb_src_block = atom_ctx.lookup().atom_clb(atom_src_block);
        VTR_ASSERT(clb_src_block != ClusterBlockId::INVALID());
        ClusterBlockId clb_sink_block = atom_ctx.lookup().atom_clb(
            atom_sink_block);
        VTR_ASSERT(clb_sink_block != ClusterBlockId::INVALID());

        const t_pb_graph_pin* sink_gpin = atom_ctx.lookup().atom_pin_pb_graph_pin(
            atom_sink_pin);
        VTR_ASSERT(sink_gpin);

        int sink_pb_route_id = sink_gpin->pin_count_in_cluster;

        int sink_block_pin_index = -1;
        int sink_net_pin_index = -1;

        std::tie(net_id, sink_block_pin_index, sink_net_pin_index) = find_pb_route_clb_input_net_pin(clb_sink_block,
                                                                                                     sink_pb_route_id);
        if (net_id != ClusterNetId::INVALID() && sink_block_pin_index != -1
            && sink_net_pin_index != -1) {
            //Connection leaves the CLB
            //Now that we have the CLB source and sink pins, we need to grab all the points on the routing connecting the pins
            VTR_ASSERT(
                cluster_ctx.clb_nlist.net_driver_block(net_id)
                == clb_src_block);

            t_draw_state* draw_state = get_draw_state_vars();

            std::vector<RRNodeId> routed_rr_nodes = trace_routed_connection_rr_nodes(net_id, 0, sink_net_pin_index);

            //Mark all the nodes highlighted

            for (RRNodeId inode : routed_rr_nodes) {
                draw_state->draw_rr_node[inode].color = color;
            }

            //draw_partial_route() takes care of layer visibility and cross-layer settings
            draw_partial_route(routed_rr_nodes, (ezgl::renderer*)g);
        } else {
            //Connection entirely within the CLB, we don't draw the internal routing so treat it as a fly-line
            VTR_ASSERT(clb_src_block == clb_sink_block);
        }
    }

    points.push_back(atom_pin_draw_coord(atom_sink_pin));
}

void draw_color_map_legend(const vtr::ColorMap& cmap,
                           ezgl::renderer* g) {
    constexpr float LEGEND_WIDTH_FAC = 0.075;
    constexpr float LEGEND_VERT_OFFSET_FAC = 0.05;
    constexpr float TEXT_OFFSET = 10;
    constexpr size_t NUM_COLOR_POINTS = 1000;

    g->set_coordinate_system(ezgl::SCREEN);

    float screen_width = application.get_canvas(
                                        application.get_main_canvas_id())
                             ->width();
    float screen_height = application.get_canvas(
                                         application.get_main_canvas_id())
                              ->height();
    float vert_offset = screen_height * LEGEND_VERT_OFFSET_FAC;
    float legend_width = std::min<int>(LEGEND_WIDTH_FAC * screen_width, 100);

    // In SCREEN coordinate: bottom_left is (0,0), right_top is (screen_width, screen_height)
    ezgl::rectangle legend({0, vert_offset},
                           {legend_width, screen_height - vert_offset});

    float range = cmap.max() - cmap.min();
    float height_incr = legend.height() / float(NUM_COLOR_POINTS);
    for (size_t i = 0; i < NUM_COLOR_POINTS; ++i) {
        float val = cmap.min() + (float(i) / NUM_COLOR_POINTS) * range;
        ezgl::color color = to_ezgl_color(cmap.color(val));

        g->set_color(color);
        g->fill_rectangle({legend.left(), legend.top() - i * height_incr}, {legend.right(), legend.top() - (i + 1) * height_incr});
    }

    //Min mark
    g->set_color(blk_SKYBLUE); // set to skyblue so its easier to see
    std::string str = vtr::string_fmt("%.3g", cmap.min());
    g->draw_text({legend.center_x(), legend.top() - TEXT_OFFSET},
                 str.c_str());

    //Mid marker
    g->set_color(ezgl::BLACK);
    str = vtr::string_fmt("%.3g", cmap.min() + (cmap.range() / 2.));
    g->draw_text({legend.center_x(), legend.center_y()}, str.c_str());

    //Max marker
    g->set_color(ezgl::BLACK);
    str = vtr::string_fmt("%.3g", cmap.max());
    g->draw_text({legend.center_x(), legend.bottom() + TEXT_OFFSET},
                 str.c_str());

    g->set_color(ezgl::BLACK);
    g->draw_rectangle(legend);

    g->set_coordinate_system(ezgl::WORLD);
}

void draw_block_pin_util() {
    t_draw_state* draw_state = get_draw_state_vars();
    if (draw_state->show_blk_pin_util == DRAW_NO_BLOCK_PIN_UTIL)
        return;

    const auto& device_ctx = g_vpr_ctx.device();
    const auto& cluster_ctx = g_vpr_ctx.clustering();
    const auto& block_locs = draw_state->get_graphics_blk_loc_registry_ref().block_locs();

    std::map<t_physical_tile_type_ptr, size_t> total_input_pins;
    std::map<t_physical_tile_type_ptr, size_t> total_output_pins;
    for (const auto& type : device_ctx.physical_tile_types) {
        if (is_empty_type(&type)) {
            continue;
        }

        total_input_pins[&type] = type.num_input_pins + type.num_clock_pins;
        total_output_pins[&type] = type.num_output_pins;
    }

    auto blks = cluster_ctx.clb_nlist.blocks();
    vtr::vector<ClusterBlockId, float> pin_util(blks.size());
    for (ClusterBlockId blk : blks) {
        t_pl_loc block_loc = block_locs[blk].loc;
        auto type = physical_tile_type(block_loc);
        if (draw_state->show_blk_pin_util == DRAW_BLOCK_PIN_UTIL_TOTAL) {
            pin_util[blk] = cluster_ctx.clb_nlist.block_pins(blk).size()
                            / float(total_input_pins[type] + total_output_pins[type]);
        } else if (draw_state->show_blk_pin_util
                   == DRAW_BLOCK_PIN_UTIL_INPUTS) {
            pin_util[blk] = (cluster_ctx.clb_nlist.block_input_pins(blk).size()
                             + cluster_ctx.clb_nlist.block_clock_pins(blk).size())
                            / float(total_input_pins[type]);
        } else if (draw_state->show_blk_pin_util
                   == DRAW_BLOCK_PIN_UTIL_OUTPUTS) {
            pin_util[blk] = (cluster_ctx.clb_nlist.block_output_pins(blk).size())
                            / float(total_output_pins[type]);
        } else {
            VTR_ASSERT(false);
        }
    }

    std::unique_ptr<vtr::ColorMap> cmap = std::make_unique<vtr::PlasmaColorMap>(
        0., 1.);

    for (auto blk : blks) {
        ezgl::color color = to_ezgl_color(cmap->color(pin_util[blk]));
        draw_state->set_block_color(blk, color);
    }

    draw_state->color_map = std::move(cmap);

    if (draw_state->show_blk_pin_util == DRAW_BLOCK_PIN_UTIL_TOTAL) {
        application.update_message("Block Total Pin Utilization");
    } else if (draw_state->show_blk_pin_util == DRAW_BLOCK_PIN_UTIL_INPUTS) {
        application.update_message("Block Input Pin Utilization");

    } else if (draw_state->show_blk_pin_util == DRAW_BLOCK_PIN_UTIL_OUTPUTS) {
        application.update_message("Block Output Pin Utilization");
    } else {
        VTR_ASSERT(false);
    }
}

void draw_reset_blk_colors() {
    const auto& cluster_ctx = g_vpr_ctx.clustering();
    for (auto blk : cluster_ctx.clb_nlist.blocks()) {
        draw_reset_blk_color(blk);
    }
}

void draw_reset_blk_color(ClusterBlockId blk_id) {
    t_draw_state* draw_state = get_draw_state_vars();
    draw_state->reset_block_color(blk_id);
}

#endif<|MERGE_RESOLUTION|>--- conflicted
+++ resolved
@@ -615,39 +615,7 @@
         RRNodeId inode = rr_nodes_to_draw[i];
         ezgl::color color = draw_state->draw_rr_node[inode].color;
 
-<<<<<<< HEAD
-        
-
-        // For 3D architectures, draw only visible layers
-        if (!draw_state->draw_layer_display[node_layer].visible) {
-            continue;
-        }
-
-        // Skip drawing sources and sinks
-        if (rr_type == e_rr_type::SINK || rr_type == e_rr_type::SOURCE) {
-            continue;
-        }
-
-        // Draw intra-cluster nodes
-        if (!is_inode_inter_cluster) {
-            draw_rr_intra_cluster_pin(inode, color, g);
-            continue;
-        }
-
-        // Draw cluster-level IO Pins
-        if (rr_type == e_rr_type::OPIN || rr_type == e_rr_type::IPIN) {
-            draw_cluster_pin(inode, color, g);
-            continue;
-        }
-
-        // Draw Channels
-        if (rr_type == e_rr_type::CHANY || rr_type == e_rr_type::CHANX) {
-            draw_rr_chan(inode, color, g);
-            continue;
-        }
-=======
         draw_rr_node(inode, color, g);
->>>>>>> 770be34e
     }
 
     // Draw Edges
