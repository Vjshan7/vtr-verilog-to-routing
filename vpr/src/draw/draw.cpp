/*********************************** Top-level Summary *************************************
 * This is VPR's main graphics application program. The program interacts with ezgl/graphics.hpp,
 * which provides an API for displaying graphics on both X11 and Win32. The most important
 * subroutine in this file is draw_main_canvas(), which is a callback function that will be called
 * whenever the screen needs to be updated. Then, draw_main_canvas() will decide what
 * drawing subroutines to call depending on whether PLACEMENT or ROUTING is shown on screen.
 * The initial_setup_X() functions link the menu button signals to the corresponding drawing functions.
 * As a note, looks into draw_global.c for understanding the data structures associated with drawing->
 *
 * Contains all functions that didn't fit in any other draw_*.cpp file.
 * Authors: Vaughn Betz, Long Yu (Mike) Wang, Dingyu (Tina) Yang, Sebastian Lievano
 * Last updated: August 2022
 */

#include <cstdio>
#include <cstring>
#include <cmath>
#include "draw.h"

#include "draw_interposer.h"
#include "timing_info.h"
#include "physical_types.h"

#include "move_utils.h"

#ifndef NO_GRAPHICS

#include <algorithm>
#include <array>
#include <iostream>

#include "draw_debug.h"
#include "vtr_assert.h"
#include "vtr_ndoffsetmatrix.h"
#include "vtr_log.h"
#include "vtr_color_map.h"
#include "vtr_path.h"

#include "vpr_error.h"

#include "globals.h"
#include "draw_color.h"
#include "draw_basic.h"
#include "draw_rr.h"
#include "draw_searchbar.h"
#include "draw_global.h"
#include "intra_logic_block.h"
#include "hsl.h"
#include "search_bar.h"
#include "save_graphics.h"
#include "manual_moves.h"
#include "draw_noc.h"
#include "draw_floorplanning.h"

#include "ui_setup.h"

//To process key presses we need the X11 keysym definitions,
//which are unavailable when building with MINGW
#if defined(X11) && !defined(__MINGW32__)
#include <X11/keysym.h>
#endif

#include "place_macro.h"
#include "draw_rr.h"
/****************************** Define Macros *******************************/

static constexpr ezgl::color DEFAULT_RR_NODE_COLOR = ezgl::BLACK;
static constexpr ezgl::color OLD_BLK_LOC_COLOR = blk_GOLD;
static constexpr ezgl::color NEW_BLK_LOC_COLOR = blk_GREEN;
//#define TIME_DRAWSCREEN /* Enable if want to track runtime for drawscreen() */

void act_on_key_press(ezgl::application* /*app*/, GdkEventKey* /*event*/, char* key_name);
void act_on_mouse_press(ezgl::application* app, GdkEventButton* event, double x, double y);
void act_on_mouse_move(ezgl::application* app, GdkEventButton* event, double x, double y);

static void highlight_blocks(double x, double y);

static float get_router_expansion_cost(const t_rr_node_route_inf& node_inf,
                                       e_draw_router_expansion_cost draw_router_expansion_cost);
static void draw_router_expansion_costs(ezgl::renderer* g);

static void draw_main_canvas(ezgl::renderer* g);

/**
 * @brief Generalized callback function to setup the UI when the stage changes.
 */
static void on_stage_change_setup(ezgl::application* app, bool is_new_window);

static void setup_default_ezgl_callbacks(ezgl::application* app);
static void set_force_pause(GtkWidget* /*widget*/, gint /*response_id*/, gpointer /*data*/);
static void set_block_outline(GtkWidget* widget, gint /*response_id*/, gpointer /*data*/);
static void set_block_text(GtkWidget* widget, gint /*response_id*/, gpointer /*data*/);
static void set_draw_partitions(GtkWidget* widget, gint /*response_id*/, gpointer /*data*/);
static void clip_routing_util(GtkWidget* widget, gint /*response_id*/, gpointer /*data*/);
static void run_graphics_commands(const std::string& commands);

/************************** File Scope Variables ****************************/

//Kelly's maximum contrast colors are selected to be easily distinguishable as described in:
//  Kenneth Kelly, "Twenty-Two Colors of Maximum Contrast", Color Eng. 3(6), 1943
//We use these to highlight a relatively small number of things (e.g. stages in a critical path,
//a subset of selected net) where it is important for them to be visually distinct.

const std::vector<ezgl::color> kelly_max_contrast_colors = {
    //ezgl::color(242, 243, 244), //white: skip white since it doesn't contrast well with VPR's light background
    ezgl::color(34, 34, 34),    //black
    ezgl::color(243, 195, 0),   //yellow
    ezgl::color(135, 86, 146),  //purple
    ezgl::color(243, 132, 0),   //orange
    ezgl::color(161, 202, 241), //light blue
    ezgl::color(190, 0, 50),    //red
    ezgl::color(194, 178, 128), //buf
    ezgl::color(132, 132, 130), //gray
    ezgl::color(0, 136, 86),    //green
    ezgl::color(230, 143, 172), //purplish pink
    ezgl::color(0, 103, 165),   //blue
    ezgl::color(249, 147, 121), //yellowish pink
    ezgl::color(96, 78, 151),   //violet
    ezgl::color(246, 166, 0),   //orange yellow
    ezgl::color(179, 68, 108),  //purplish red
    ezgl::color(220, 211, 0),   //greenish yellow
    ezgl::color(136, 45, 23),   //redish brown
    ezgl::color(141, 182, 0),   //yellow green
    ezgl::color(101, 69, 34),   //yellowish brown
    ezgl::color(226, 88, 34),   //reddish orange
    ezgl::color(43, 61, 38)     //olive green
};

ezgl::application::settings settings("/ezgl/main.ui", "MainWindow", "MainCanvas", "org.verilogtorouting.vpr.PID" + std::to_string(vtr::get_pid()), setup_default_ezgl_callbacks);
ezgl::application application(settings);

bool window_mode = false;
bool window_point_1_collected = false;
ezgl::point2d point_1(0, 0);
ezgl::rectangle initial_world;
std::string rr_highlight_message;

#endif // NO_GRAPHICS

/********************** Subroutine definitions ******************************/

void init_graphics_state(bool show_graphics_val,
                         int gr_automode_val,
                         enum e_route_type route_type,
                         bool save_graphics,
                         std::string graphics_commands,
                         bool is_flat) {
#ifndef NO_GRAPHICS
    /* Call accessor functions to retrieve global variables. */
    t_draw_state* draw_state = get_draw_state_vars();

    /* Sets the static show_graphics and gr_automode variables to the    *
     * desired values.  They control if graphics are enabled and, if so, *
     * how often the user is prompted for input.                         */

    draw_state->show_graphics = show_graphics_val;
    draw_state->gr_automode = gr_automode_val;
    draw_state->draw_route_type = route_type;
    draw_state->save_graphics = save_graphics;
    draw_state->graphics_commands = graphics_commands;
    draw_state->is_flat = is_flat;

#else
    //Suppress unused parameter warnings
    (void)show_graphics_val;
    (void)gr_automode_val;
    (void)route_type;
    (void)save_graphics;
    (void)graphics_commands;
    (void)is_flat;
#endif // NO_GRAPHICS
}

#ifndef NO_GRAPHICS
static void draw_main_canvas(ezgl::renderer* g) {
    t_draw_state* draw_state = get_draw_state_vars();

    g->set_font_size(14);

    draw_interposer_cuts(g);

    draw_block_pin_util();
    drawplace(g);
    draw_internal_draw_subblk(g);

    if (draw_state->pic_on_screen == e_pic_type::ROUTING) { // ROUTING on screen

        draw_rr(g);

        if (draw_state->show_nets && draw_state->draw_nets == DRAW_ROUTED_NETS) {
            draw_route(ALL_NETS, g);

            if (draw_state->highlight_fan_in_fan_out) {
                draw_route(HIGHLIGHTED, g);
            }
        }

        draw_congestion(g);

        draw_routing_costs(g);

        draw_router_expansion_costs(g);

        draw_routing_util(g);

        draw_routing_bb(g);
    }

    draw_placement_macros(g);

#ifndef NO_SERVER
    if (g_vpr_ctx.server().gate_io.is_running()) {
        const ServerContext& server_ctx = g_vpr_ctx.server(); // shortcut
        draw_crit_path_elements(server_ctx.crit_paths, server_ctx.crit_path_element_indexes, server_ctx.draw_crit_path_contour, g);
    } else {
        draw_crit_path(g);
    }
#else
    draw_crit_path(g);
#endif /* NO_SERVER */

    draw_logical_connections(g);

    draw_selected_pb_flylines(g);

    draw_noc(g);

    if (draw_state->draw_partitions) {
        highlight_all_regions(g);
        draw_constrained_atoms(g);
    }

    if (draw_state->color_map) {
        draw_color_map_legend(*draw_state->color_map, g);
        draw_state->color_map.reset(); //Free color map in preparation for next redraw
    }

    if (draw_state->auto_proceed) {
        //Automatically exit the event loop, so user's don't need to manually click proceed

        //Avoid trying to repeatedly exit (which would cause errors in GTK)
        draw_state->auto_proceed = false;

        application.quit(); //Ensure we leave the event loop
    }
}

static void on_stage_change_setup(ezgl::application* app, bool is_new_window) {
    // default setup for new window
    if (is_new_window) {
        basic_button_setup(app);
        net_button_setup(app);
        block_button_setup(app);
        search_setup(app);
        routing_button_setup(app);
        view_button_setup(app);
        crit_path_button_setup(app);
    }

    t_draw_state* draw_state = get_draw_state_vars();

    if (draw_state->pic_on_screen == e_pic_type::PLACEMENT) {
        hide_widget("RoutingMenuButton", app);

        draw_state->save_graphics_file_base = "vpr_placement";

    } else if (draw_state->pic_on_screen == e_pic_type::ROUTING) {
        show_widget("RoutingMenuButton", app);

        draw_state->save_graphics_file_base = "vpr_routing";
    }

    // show/hide critical path routing UI elements
    hide_crit_path_routing(app);

    hide_draw_routing(app);

    app->update_message(draw_state->default_message);
}

#endif //NO_GRAPHICS

void update_screen(ScreenUpdatePriority priority,
                   const char* msg,
                   e_pic_type pic_on_screen_val,
                   std::shared_ptr<const SetupTimingInfo> setup_timing_info) {
#ifndef NO_GRAPHICS

    /* Updates the screen if the user has requested graphics.  The priority  *
     * value controls whether or not the Proceed button must be clicked to   *
     * continue.  Saves the pic_on_screen_val to allow pan and zoom redraws. */
    t_draw_state* draw_state = get_draw_state_vars();

    strcpy(draw_state->default_message, msg);

    if (!draw_state->show_graphics)
        ezgl::set_disable_event_loop(true);
    else
        ezgl::set_disable_event_loop(false);

    bool state_change = false;

    /* If it's the type of picture displayed has changed, set up the proper  *
     * buttons.                                                              */
    if (draw_state->pic_on_screen != pic_on_screen_val) { //State changed

        state_change = true;

        if (draw_state->pic_on_screen == e_pic_type::NO_PICTURE) {
            // Only add the canvas the first time we open graphics
            application.add_canvas("MainCanvas", draw_main_canvas, initial_world);
        }

        draw_state->setup_timing_info = setup_timing_info;
        draw_state->pic_on_screen = pic_on_screen_val;
    }

    bool should_pause = int(priority) >= draw_state->gr_automode;

    //If there was a state change, we must call ezgl::application::run() to update the buttons.
    //However, by default this causes graphics to pause for user interaction.
    //
    //If the priority is such that we shouldn't pause we need to continue automatically, so
    //the user won't need to click manually.
    draw_state->auto_proceed = (state_change && !should_pause);

    if (state_change                   //Must update buttons
        || should_pause                //The priority means graphics should pause for user interaction
        || draw_state->forced_pause) { //The user asked to pause

        if (draw_state->forced_pause) {
            VTR_LOG("Pausing in interactive graphics (user pressed 'Pause')\n");
            draw_state->forced_pause = false; //Reset pause flag
        }

        application.run(on_stage_change_setup, act_on_mouse_press, act_on_mouse_move,
                        act_on_key_press);

        if (!draw_state->graphics_commands.empty()) {
            run_graphics_commands(draw_state->graphics_commands);
        }
    }

    if (draw_state->show_graphics) {
        application.update_message(msg);
        application.refresh_drawing();
        application.flush_drawing();
    }

    if (draw_state->save_graphics) {
        std::string extension = "pdf";
        save_graphics(extension, draw_state->save_graphics_file_base);
    }

#else
    (void)setup_timing_info;
    (void)priority;
    (void)msg;
    (void)pic_on_screen_val;
#endif //NO_GRAPHICS
}

#ifndef NO_GRAPHICS
void toggle_window_mode(GtkWidget* /*widget*/,
                        ezgl::application* app) {
    window_mode = true;
    app->update_message("Zoom to Selection: Click on two points to define a rectangle to zoom into.");
    app->refresh_drawing();
}

#endif // NO_GRAPHICS

void alloc_draw_structs(const t_arch* arch) {
#ifndef NO_GRAPHICS
    /* Call accessor functions to retrieve global variables. */
    t_draw_coords* draw_coords = get_draw_coords_vars();
    t_draw_state* draw_state = get_draw_state_vars();
    const DeviceContext& device_ctx = g_vpr_ctx.device();
    const ClusteringContext& cluster_ctx = g_vpr_ctx.clustering();
    const AtomContext& atom_ctx = g_vpr_ctx.atom();

    /* Allocate the structures needed to draw the placement and routing->  Set *
     * up the default colors for blocks and nets.                             */
    draw_coords->tile_x.resize(device_ctx.grid.width(), 0.f);
    draw_coords->tile_y.resize(device_ctx.grid.height(), 0.f);

    /* For sub-block drawings inside clbs */
    draw_internal_alloc_blk();

    if (draw_state->is_flat) {
        draw_state->net_color.resize(atom_ctx.netlist().nets().size());
    } else {
        draw_state->net_color.resize(cluster_ctx.clb_nlist.nets().size());
    }

    draw_state->block_color_.resize(cluster_ctx.clb_nlist.blocks().size());
    draw_state->use_default_block_color_.resize(
        cluster_ctx.clb_nlist.blocks().size());

    /* Space is allocated for draw_rr_node but not initialized because we do *
     * not yet know information about the routing resources.				  */
    draw_state->draw_rr_node.resize(device_ctx.rr_graph.num_nodes());

    draw_state->draw_layer_display.resize(device_ctx.grid.get_num_layers());
    //By default show the lowest layer only. This is the only die layer for 2D FPGAs
    draw_state->draw_layer_display[0].visible = true;

    draw_state->arch_info = arch;

    deselect_all(); /* Set initial colors */
#else
    (void)arch;
#endif // NO_GRAPHICS
}

void free_draw_structs() {
#ifndef NO_GRAPHICS
    /* Free everything allocated by alloc_draw_structs. Called after close_graphics() *
     * in vpr_api.c.
     *
     * For safety, set all the array pointers to NULL in case any data
     * structure gets freed twice.													 */
    t_draw_coords* draw_coords = get_draw_coords_vars();

    if (draw_coords != nullptr) {
        vtr::release_memory(draw_coords->tile_x);
        vtr::release_memory(draw_coords->tile_y);
    }

#else
    ;
#endif /* NO_GRAPHICS */
}

void init_draw_coords(float clb_width, const BlkLocRegistry& blk_loc_registry) {
#ifndef NO_GRAPHICS
    t_draw_state* draw_state = get_draw_state_vars();
    t_draw_coords* draw_coords = get_draw_coords_vars();
    const DeviceContext& device_ctx = g_vpr_ctx.device();
    const DeviceGrid& grid = device_ctx.grid;
    const RRGraphView& rr_graph = device_ctx.rr_graph;
    const DeviceGrid& grid = device_ctx.grid;

    // Store a reference to block location variables so that other drawing
    // functions can access block location information without accessing
    // the global placement state, which is inaccessible during placement.
    draw_state->set_graphics_blk_loc_registry_ref(blk_loc_registry);

    // do not initialize only if --disp off and --save_graphics off
    if (!draw_state->show_graphics && !draw_state->save_graphics && draw_state->graphics_commands.empty()) {
        return;
    }

    // Each time routing is on screen, need to reallocate the color of each
    // rr_node, as the number of rr_nodes may change.
    if (rr_graph.num_nodes() != 0) {
        draw_state->draw_rr_node.resize(rr_graph.num_nodes());
        for (RRNodeId inode : rr_graph.nodes()) {
            draw_state->draw_rr_node[inode].color = DEFAULT_RR_NODE_COLOR;
            draw_state->draw_rr_node[inode].node_highlighted = false;
        }
    }

    draw_coords->set_tile_width(clb_width);
    draw_coords->pin_size = 0.3;
    for (const t_physical_tile_type& type : device_ctx.physical_tile_types) {
        int num_pins = type.num_pins;
        if (num_pins > 0) {
            draw_coords->pin_size = std::min(draw_coords->pin_size,
                                             draw_coords->get_tile_width() / (4.0F * num_pins));
        }
    }

    std::vector<int> chanx_width_list(grid.height(), 0);
    std::vector<int> chany_width_list(grid.width(), 0);

    for (t_physical_tile_loc loc : grid.all_locations()) {
        chanx_width_list[loc.y] = std::max(device_ctx.rr_chanx_width[loc.layer_num][loc.x][loc.y], chanx_width_list[loc.y]);
        chany_width_list[loc.x] = std::max(device_ctx.rr_chany_width[loc.layer_num][loc.x][loc.y], chany_width_list[loc.x]);
    }

    size_t j = 0;
    for (size_t i = 0; i < grid.width() - 1; i++) {
<<<<<<< HEAD
        draw_coords->tile_x[i] = i * draw_coords->get_tile_width() + j;
        j += chany_width_list[i] + 1;   // N wires need N+1 units of space
=======
        draw_coords->tile_x[i] = (i * draw_coords->get_tile_width()) + j;
        j += device_ctx.rr_chany_width[i] + 1; // N wires need N+1 units of space
>>>>>>> 7f0839de
    }
    draw_coords->tile_x[grid.width() - 1] = (grid.width() - 1) * draw_coords->get_tile_width() + j;

    j = 0;
<<<<<<< HEAD
    for (size_t i = 0; i < (grid.height() - 1); ++i) {
        draw_coords->tile_y[i] = i * draw_coords->get_tile_width() + j;
        j += chanx_width_list[i] + 1;
    }
    draw_coords->tile_y[grid.height() - 1] = (grid.height() - 1) * draw_coords->get_tile_width() + j;

    // Load coordinates of sub-blocks inside the clbs
=======
    for (size_t i = 0; i < device_ctx.grid.height() - 1; ++i) {
        draw_coords->tile_y[i] = (i * draw_coords->get_tile_width()) + j;
        j += device_ctx.rr_chanx_width[i] + 1;
    }
    draw_coords->tile_y[grid.height() - 1] = (grid.height() - 1) * draw_coords->get_tile_width() + j;

    /* Load coordinates of sub-blocks inside the clbs */
>>>>>>> 7f0839de
    draw_internal_init_blk();
    // Margin beyond edge of the drawn device to extend the visible world
    // Setting this to > 0.0 means 'Zoom Fit' leave some fraction of white
    // space around the device edges
    constexpr float VISIBLE_MARGIN = 0.01;

    float draw_width = draw_coords->tile_x[grid.width() - 1] + draw_coords->get_tile_width();
    float draw_height = draw_coords->tile_y[grid.height() - 1] + draw_coords->get_tile_width();

    initial_world = ezgl::rectangle(
        {-VISIBLE_MARGIN * draw_width, -VISIBLE_MARGIN * draw_height},
        {(1. + VISIBLE_MARGIN) * draw_width, (1. + VISIBLE_MARGIN)
                                                 * draw_height});
#else
    (void)clb_width;
    (void)blk_loc_registry;
#endif /* NO_GRAPHICS */
}

#ifndef NO_GRAPHICS

int get_track_num(int inode, const vtr::OffsetMatrix<int>& chanx_track, const vtr::OffsetMatrix<int>& chany_track) {
    /* Returns the track number of this routing resource node.   */
    e_rr_type rr_type;
    const DeviceContext& device_ctx = g_vpr_ctx.device();
    const RRGraphView& rr_graph = device_ctx.rr_graph;
    RRNodeId rr_node = RRNodeId(inode);

    if (get_draw_state_vars()->draw_route_type == e_route_type::DETAILED)
        return (rr_graph.node_track_num(rr_node));

    /* GLOBAL route stuff below. */

    rr_type = rr_graph.node_type(rr_node);
    int i = rr_graph.node_xlow(rr_node); // Global rr graphs must have only unit
    int j = rr_graph.node_ylow(rr_node); // length channel segments.

    switch (rr_type) {
        case e_rr_type::CHANX:
            return (chanx_track[i][j]);

        case e_rr_type::CHANY:
            return (chany_track[i][j]);

        default:
            vpr_throw(VPR_ERROR_OTHER, __FILE__, __LINE__,
                      "in get_track_num: Unexpected node type %d for node %d.\n",
                      rr_type, inode);
            return UNDEFINED;
    }
}

/* This helper function determines whether a net has been highlighted. The highlighting
 * could be caused by the user clicking on a routing resource, toggled, or
 * fan-in/fan-out of a highlighted node.
 */
bool draw_if_net_highlighted(ParentNetId inet) {
    t_draw_state* draw_state = get_draw_state_vars();

    if (draw_state->net_color[inet] != DEFAULT_RR_NODE_COLOR) {
        return true;
    }
    return false;
}

/**
 * @brief cbk function for key press
 *
 * At the moment, only does something if user is currently typing in searchBar and
 * hits enter, at which point it runs autocomplete
 */
void act_on_key_press(ezgl::application* app, GdkEventKey* /*event*/, char* key_name) {
    std::string key(key_name);
    GtkWidget* searchBar = GTK_WIDGET(app->get_object("TextInput"));
    std::string text(gtk_entry_get_text(GTK_ENTRY(searchBar)));
    t_draw_state* draw_state = get_draw_state_vars();
    if (gtk_widget_is_focus(searchBar)) {
        if (key == "Return" || key == "Tab") {
            enable_autocomplete(app);
            gtk_editable_set_position(GTK_EDITABLE(searchBar), text.length());
            return;
        }
    }
    if (draw_state->justEnabled) {
        draw_state->justEnabled = false;
    } else {
        gtk_entry_set_completion(GTK_ENTRY(searchBar), nullptr);
    }
    if (key == "Escape") {
        deselect_all();
    }
}

void act_on_mouse_press(ezgl::application* app, GdkEventButton* event, double x, double y) {
    if (event->button == 1) {

        if (window_mode) {
            //click on any two points to form new window rectangle bound

            if (!window_point_1_collected) {
                //collect first point data

                window_point_1_collected = true;
                point_1 = {x, y};
            } else {
                //collect second point data

                //click on any two points to form new window rectangle bound
                ezgl::point2d point_2 = {x, y};
                ezgl::rectangle current_window = (app->get_canvas(
                                                      app->get_main_canvas_id()))
                                                     ->get_camera()
                                                     .get_world();

                //calculate a rectangle with the same ratio based on the two clicks
                double window_ratio = current_window.height()
                                      / current_window.width();
                double new_height = abs(point_1.y - point_2.y);
                double new_width = new_height / window_ratio;

                //zoom in
                ezgl::rectangle new_window = {point_1, {point_1.x + new_width, point_2.y}};
                (app->get_canvas(app->get_main_canvas_id()))->get_camera().set_world(new_window);

                //reset flags
                window_mode = false;
                window_point_1_collected = false;
                app->update_message(get_draw_state_vars()->default_message);
                app->refresh_drawing();
            }
            app->refresh_drawing();
        } else {
            // regular clicking mode

            /* This routine is called when the user clicks in the graphics area. *
             * It determines if a clb was clicked on.  If one was, it is         *
             * highlighted in green, it's fanin nets and clbs are highlighted in *
             * blue and it's fanout is highlighted in red.  If no clb was        *
             * clicked on (user clicked on white space) any old highlighting is  *
             * removed.  Note that even though global nets are not drawn, their  *
             * fanins and fanouts are highlighted when you click on a block      *
             * attached to them.                                                 */

            /* Control + mouse click to select multiple nets. */
            if (!(event->state & GDK_CONTROL_MASK))
                deselect_all();

            //Check if we hit an rr node
            // Note that we check this before checking for a block, since pins and routing may appear overtop of a multi-width/height block
            if (highlight_rr_nodes(x, y)) {
                return; //Selected an rr node
            }

            highlight_blocks(x, y);
        }
    }
}

void act_on_mouse_move(ezgl::application* app, GdkEventButton* /* event */, double x, double y) {
    // user has clicked the window button, in window mode
    if (window_point_1_collected) {
        // draw a grey, dashed-line box to indicate the zoom-in region
        app->refresh_drawing();
        ezgl::renderer* g = app->get_renderer();
        g->set_line_dash(ezgl::line_dash::asymmetric_5_3);
        g->set_color(blk_GREY);
        g->set_line_width(2);
        g->draw_rectangle(point_1, {x, y});
        return;
    }

    // user has not clicked the window button, in regular mode
    t_draw_state* draw_state = get_draw_state_vars();

    if (!draw_state->show_rr) {
        return;
    }

    RRNodeId hit_node = draw_check_rr_node_hit(x, y);

    if (hit_node) {
        //Update message
        const DeviceContext& device_ctx = g_vpr_ctx.device();
        std::string info = describe_rr_node(device_ctx.rr_graph, device_ctx.grid, device_ctx.rr_indexed_data, hit_node, draw_state->is_flat);
        std::string msg = vtr::string_fmt("Moused over %s", info.c_str());
        app->update_message(msg.c_str());
    } else {
        if (!rr_highlight_message.empty()) {
            app->update_message(rr_highlight_message.c_str());
        } else {
            app->update_message(draw_state->default_message);
        }
    }
}

ezgl::point2d atom_pin_draw_coord(AtomPinId pin) {
    const AtomContext& atom_ctx = g_vpr_ctx.atom();

    AtomBlockId blk = atom_ctx.netlist().pin_block(pin);
    ClusterBlockId clb_index = atom_ctx.lookup().atom_clb(blk);
    const t_pb_graph_node* pg_gnode = atom_ctx.lookup().atom_pb_bimap().atom_pb_graph_node(blk);

    t_draw_coords* draw_coords = get_draw_coords_vars();
    ezgl::rectangle pb_bbox = draw_coords->get_absolute_pb_bbox(clb_index,
                                                                pg_gnode);

    //We place each atom pin inside it's pb bounding box
    //and distribute the pins along it's vertical centre line
    const float FRACTION_USABLE_WIDTH = 0.8;
    float width = pb_bbox.width();
    float usable_width = width * FRACTION_USABLE_WIDTH;
    float x_offset = pb_bbox.left() + width * (1 - FRACTION_USABLE_WIDTH) / 2;

    int pin_index, pin_total;
    find_pin_index_at_model_scope(pin, blk, &pin_index, &pin_total);

    const ezgl::point2d point = {x_offset + usable_width * pin_index / ((float)pin_total),
                                 pb_bbox.center_y()};

    return point;
}

//Returns the set of rr nodes which connect driver to sink
std::vector<RRNodeId> trace_routed_connection_rr_nodes(
    ClusterNetId net_id,
    int driver_pin,
    int sink_pin) {
    const RoutingContext& route_ctx = g_vpr_ctx.routing();

    VTR_ASSERT(route_ctx.route_trees[net_id]);
    const RouteTree& tree = route_ctx.route_trees[net_id].value();

    VTR_ASSERT(tree.root().inode == route_ctx.net_rr_terminals[net_id][driver_pin]);

    RRNodeId sink_rr_node = route_ctx.net_rr_terminals[ParentNetId(size_t(net_id))][sink_pin];

    std::vector<RRNodeId> rr_nodes_on_path;

    //Collect the rr nodes
    trace_routed_connection_rr_nodes_recurr(tree.root(),
                                            sink_rr_node,
                                            rr_nodes_on_path);

    //Traced from sink to source, but we want to draw from source to sink
    std::reverse(rr_nodes_on_path.begin(), rr_nodes_on_path.end());

    return rr_nodes_on_path;
}

//Helper function for trace_routed_connection_rr_nodes
//Adds the rr nodes linking rt_node to sink_rr_node to rr_nodes_on_path
//Returns true if rt_node is on the path
bool trace_routed_connection_rr_nodes_recurr(const RouteTreeNode& rt_node,
                                             RRNodeId sink_rr_node,
                                             std::vector<RRNodeId>& rr_nodes_on_path) {
    //DFS from the current rt_node to the sink_rr_node, when the sink is found trace back the used rr nodes

    if (rt_node.inode == RRNodeId(sink_rr_node)) {
        rr_nodes_on_path.push_back(sink_rr_node);
        return true;
    }

    for (const RouteTreeNode& child_rt_node : rt_node.child_nodes()) {
        bool on_path_to_sink = trace_routed_connection_rr_nodes_recurr(
            child_rt_node, sink_rr_node, rr_nodes_on_path);
        if (on_path_to_sink) {
            rr_nodes_on_path.push_back(rt_node.inode);
            return true;
        }
    }

    return false; //Not on path to sink
}

//Find the edge between two rr nodes
t_edge_size find_edge(RRNodeId prev_inode, RRNodeId inode) {
    const DeviceContext& device_ctx = g_vpr_ctx.device();
    const RRGraphView& rr_graph = device_ctx.rr_graph;
    for (t_edge_size iedge = 0;
         iedge < rr_graph.num_edges(prev_inode); ++iedge) {
        if (rr_graph.edge_sink_node(prev_inode, iedge) == inode) {
            return iedge;
        }
    }
    VTR_ASSERT(false);
    return UNDEFINED;
}

ezgl::color to_ezgl_color(vtr::Color<float> color) {
    return ezgl::color(color.r * 255, color.g * 255, color.b * 255);
}

static float get_router_expansion_cost(const t_rr_node_route_inf& node_inf,
                                       e_draw_router_expansion_cost draw_router_expansion_cost) {
    if (draw_router_expansion_cost == DRAW_ROUTER_EXPANSION_COST_TOTAL
        || draw_router_expansion_cost == DRAW_ROUTER_EXPANSION_COST_TOTAL_WITH_EDGES) {
        return node_inf.path_cost;
    } else if (draw_router_expansion_cost == DRAW_ROUTER_EXPANSION_COST_KNOWN
               || draw_router_expansion_cost == DRAW_ROUTER_EXPANSION_COST_KNOWN_WITH_EDGES) {
        return node_inf.backward_path_cost;
    } else if (draw_router_expansion_cost == DRAW_ROUTER_EXPANSION_COST_EXPECTED
               || draw_router_expansion_cost == DRAW_ROUTER_EXPANSION_COST_EXPECTED_WITH_EDGES) {
        return node_inf.path_cost - node_inf.backward_path_cost;
    }

    VPR_THROW(VPR_ERROR_DRAW, "Invalid Router RR cost drawing type");
}

static void draw_router_expansion_costs(ezgl::renderer* g) {
    t_draw_state* draw_state = get_draw_state_vars();
    if (draw_state->show_router_expansion_cost == DRAW_NO_ROUTER_EXPANSION_COST) {
        return;
    }

    const DeviceContext& device_ctx = g_vpr_ctx.device();
    const RoutingContext& route_ctx = g_vpr_ctx.routing();

    vtr::vector<RRNodeId, float> rr_costs(device_ctx.rr_graph.num_nodes());

    for (RRNodeId inode : device_ctx.rr_graph.nodes()) {
        float cost = get_router_expansion_cost(route_ctx.rr_node_route_inf[inode],
                                               draw_state->show_router_expansion_cost);
        rr_costs[inode] = cost;
    }

    bool all_nan = true;
    for (RRNodeId inode : device_ctx.rr_graph.nodes()) {
        if (std::isinf(rr_costs[inode])) {
            rr_costs[inode] = NAN;
        } else {
            all_nan = false;
        }
    }

    if (!all_nan) {
        draw_rr_costs(g, rr_costs, false);
    }
    if (draw_state->show_router_expansion_cost
            == DRAW_ROUTER_EXPANSION_COST_TOTAL
        || draw_state->show_router_expansion_cost
               == DRAW_ROUTER_EXPANSION_COST_TOTAL_WITH_EDGES) {
        application.update_message(
            "Routing Expected Total Cost (known + estimate)");
    } else if (draw_state->show_router_expansion_cost
                   == DRAW_ROUTER_EXPANSION_COST_KNOWN
               || draw_state->show_router_expansion_cost
                      == DRAW_ROUTER_EXPANSION_COST_KNOWN_WITH_EDGES) {
        application.update_message("Routing Known Cost (from source to node)");
    } else if (draw_state->show_router_expansion_cost
                   == DRAW_ROUTER_EXPANSION_COST_EXPECTED
               || draw_state->show_router_expansion_cost
                      == DRAW_ROUTER_EXPANSION_COST_EXPECTED_WITH_EDGES) {
        application.update_message(
            "Routing Expected Cost (from node to target)");
    } else {
        VPR_THROW(VPR_ERROR_DRAW, "Invalid Router RR cost drawing type");
    }
}

/**
 * @brief Highlights the block that was clicked on, looking from the top layer downwards for 3D devices (chooses the block on the top visible layer for overlapping blocks)
 *        It highlights the block green, as well as its fanin and fanout to blue and red respectively by updating the draw_state variables responsible for holding the
 *        color of the block as well as its fanout and fanin.
 * @param x
 * @param y
 */
static void highlight_blocks(double x, double y) {
    t_draw_coords* draw_coords = get_draw_coords_vars();
    t_draw_state* draw_state = get_draw_state_vars();

    char msg[vtr::bufsize];
    ClusterBlockId clb_index = get_cluster_block_id_from_xy_loc(x, y);
    if (clb_index == ClusterBlockId::INVALID()) {
        return; /* Nothing was found on any layer*/
    }

    const ClusteringContext& cluster_ctx = g_vpr_ctx.clustering();
    const auto& block_locs = draw_state->get_graphics_blk_loc_registry_ref().block_locs();

    VTR_ASSERT(clb_index != ClusterBlockId::INVALID());

    ezgl::rectangle clb_bbox = draw_coords->get_absolute_clb_bbox(clb_index, cluster_ctx.clb_nlist.block_type(clb_index));
    // note: this will clear the selected sub-block if show_blk_internal is 0,
    // or if it doesn't find anything
    ezgl::point2d point_in_clb = ezgl::point2d(x, y) - clb_bbox.bottom_left();
    highlight_sub_block(point_in_clb, clb_index,
                        cluster_ctx.clb_nlist.block_pb(clb_index));

    if (get_selected_sub_block_info().has_selection()) {
        t_pb* selected_subblock = get_selected_sub_block_info().get_selected_pb();
        sprintf(msg, "sub-block %s (a \"%s\") selected",
                selected_subblock->name,
                selected_subblock->pb_graph_node->pb_type->name);
    } else {
        /* Highlight block and fan-in/fan-outs. */
        draw_highlight_blocks_color(cluster_ctx.clb_nlist.block_type(clb_index),
                                    clb_index);
        sprintf(msg, "Block #%zu (%s) at (%d, %d) selected.", size_t(clb_index),
                cluster_ctx.clb_nlist.block_name(clb_index).c_str(),
                block_locs[clb_index].loc.x,
                block_locs[clb_index].loc.y);
    }

    //If manual moves is activated, then user can select block from the grid.
    if (draw_state->manual_moves_state.manual_move_enabled) {
        draw_state->manual_moves_state.user_highlighted_block = true;
        if (!draw_state->manual_moves_state.manual_move_window_is_open) {
            draw_manual_moves_window(std::to_string(size_t(clb_index)));
        }
    }

    application.update_message(msg);
    application.refresh_drawing();
}

ClusterBlockId get_cluster_block_id_from_xy_loc(double x, double y) {
    t_draw_coords* draw_coords = get_draw_coords_vars();
    t_draw_state* draw_state = get_draw_state_vars();
    const DeviceContext& device_ctx = g_vpr_ctx.device();
    const ClusteringContext& cluster_ctx = g_vpr_ctx.clustering();
    const auto& grid_blocks = draw_state->get_graphics_blk_loc_registry_ref().grid_blocks();

    /// determine block ///
    ezgl::rectangle clb_bbox;

    auto clb_index = ClusterBlockId::INVALID();

    //iterate over grid z (layers) first. Start search of the block at the top layer to prioritize highlighting of blocks at higher levels during overlapping of layers.
    for (int layer_num = device_ctx.grid.get_num_layers() - 1; layer_num >= 0; layer_num--) {
        if (!draw_state->draw_layer_display[layer_num].visible) {
            continue; /* Don't check for blocks on non-visible layers*/
        }
        // iterate over grid x
        for (int i = 0; i < (int)device_ctx.grid.width(); ++i) {
            if (draw_coords->tile_x[i] > x) {
                break; // we've gone too far in the x direction
            }
            // iterate over grid y
            for (int j = 0; j < (int)device_ctx.grid.height(); ++j) {
                if (draw_coords->tile_y[j] > y) {
                    break; // we've gone too far in the y direction
                }
                // iterate over sub_blocks
                const auto& type = device_ctx.grid.get_physical_type({i, j, layer_num});
                for (int k = 0; k < type->capacity; ++k) {
                    clb_index = grid_blocks.block_at_location({i, j, k, layer_num});
                    if (clb_index) {
                        clb_bbox = draw_coords->get_absolute_clb_bbox(clb_index,
                                                                      cluster_ctx.clb_nlist.block_type(clb_index));
                        if (clb_bbox.contains({x, y})) {
                            return clb_index; // we've found the clb
                        } else {
                            clb_index = ClusterBlockId::INVALID();
                        }
                    }
                }
            }
        }
    }
    // Searched all layers and found no clb at specified location, returning clb_index = ClusterBlockId::INVALID().
    return clb_index;
}

static void setup_default_ezgl_callbacks(ezgl::application* app) {
    // Connect press_proceed function to the Proceed button
    GObject* proceed_button = app->get_object("ProceedButton");
    g_signal_connect(proceed_button, "clicked", G_CALLBACK(ezgl::press_proceed),
                     app);

    // Connect press_zoom_fit function to the Zoom-fit button
    GObject* zoom_fit_button = app->get_object("ZoomFitButton");
    g_signal_connect(zoom_fit_button, "clicked",
                     G_CALLBACK(ezgl::press_zoom_fit), app);

    // Connect Pause button
    GObject* pause_button = app->get_object("PauseButton");
    g_signal_connect(pause_button, "clicked", G_CALLBACK(set_force_pause), app);

    // Connect Block Outline checkbox
    GObject* block_outline = app->get_object("blockOutline");
    g_signal_connect(block_outline, "toggled", G_CALLBACK(set_block_outline),
                     app);

    // Connect Block Text checkbox
    GObject* block_text = app->get_object("blockText");
    g_signal_connect(block_text, "toggled", G_CALLBACK(set_block_text), app);

    // Connect Clip Routing Util checkbox
    GObject* clip_routing = app->get_object("clipRoutingUtil");
    g_signal_connect(clip_routing, "toggled", G_CALLBACK(clip_routing_util),
                     app);

    // Connect Debug Button
    GObject* debugger = app->get_object("debugButton");
    g_signal_connect(debugger, "clicked", G_CALLBACK(draw_debug_window), NULL);

    // Connect Draw Partitions Checkbox
    GObject* draw_partitions = app->get_object("drawPartitions");
    g_signal_connect(draw_partitions, "toggled", G_CALLBACK(set_draw_partitions), app);
}

// Callback function for Block Outline checkbox
static void set_block_outline(GtkWidget* widget, gint /*response_id*/, gpointer /*data*/) {
    t_draw_state* draw_state = get_draw_state_vars();

    // assign corresponding bool value to draw_state->draw_block_outlines
    if (gtk_toggle_button_get_active((GtkToggleButton*)widget))
        draw_state->draw_block_outlines = true;
    else
        draw_state->draw_block_outlines = false;
    //redraw
    application.update_message(draw_state->default_message);
    application.refresh_drawing();
}

// Callback function for Block Text checkbox
static void set_block_text(GtkWidget* widget, gint /*response_id*/, gpointer /*data*/) {
    t_draw_state* draw_state = get_draw_state_vars();

    // assign corresponding bool value to draw_state->draw_block_text
    if (gtk_toggle_button_get_active((GtkToggleButton*)widget))
        draw_state->draw_block_text = true;
    else
        draw_state->draw_block_text = false;

    //redraw
    application.update_message(draw_state->default_message);
    application.refresh_drawing();
}

// Callback function for Clip Routing Util checkbox
static void clip_routing_util(GtkWidget* widget, gint /*response_id*/, gpointer /*data*/) {
    t_draw_state* draw_state = get_draw_state_vars();

    // assign corresponding bool value to draw_state->clip_routing_util
    if (gtk_toggle_button_get_active((GtkToggleButton*)widget))
        draw_state->clip_routing_util = true;
    else
        draw_state->clip_routing_util = false;

    //redraw
    application.update_message(draw_state->default_message);
    application.refresh_drawing();
}

static void on_dialog_response(GtkDialog* dialog, gint response_id, gpointer /* user_data*/) {
    switch (response_id) {
        case GTK_RESPONSE_ACCEPT:
            std::cout << "GTK_RESPONSE_ACCEPT ";
            break;
        case GTK_RESPONSE_DELETE_EVENT:
            std::cout << "GTK_RESPONSE_DELETE_EVENT (i.e. ’X’ button) ";
            break;
        case GTK_RESPONSE_REJECT:
            std::cout << "GTK_RESPONSE_REJECT ";
            break;
        default:
            std::cout << "UNKNOWN ";
            break;
    }

    gtk_widget_destroy(GTK_WIDGET(dialog));
}

// Callback function for Draw Partitions checkbox
static void set_draw_partitions(GtkWidget* widget, gint /*response_id*/, gpointer /*data*/) {
    t_draw_state* draw_state = get_draw_state_vars();

    GObject* window;
    GtkWidget* dialog;

    window = application.get_object(application.get_main_window_id().c_str());

    dialog = gtk_dialog_new_with_buttons(
        "Floorplanning Legend",
        (GtkWindow*)window,
        GTK_DIALOG_DESTROY_WITH_PARENT,
        ("CLOSE"),
        GTK_RESPONSE_ACCEPT,
        NULL);

    GtkWidget* content_area = gtk_dialog_get_content_area(GTK_DIALOG(dialog));
    GtkWidget* content_tree = gtk_tree_view_new();
    content_tree = setup_floorplanning_legend(content_tree);

    gtk_container_add(GTK_CONTAINER(content_area), content_tree);

    GtkTreeSelection* selection = gtk_tree_view_get_selection(GTK_TREE_VIEW(content_tree));
    g_signal_connect(selection,
                     "changed",
                     G_CALLBACK(highlight_selected_partition),
                     NULL);

    // assign corresponding bool value to draw_state->draw_partitions
    if (gtk_toggle_button_get_active((GtkToggleButton*)widget)) {
        gtk_widget_show_all(dialog);

        g_signal_connect(
            GTK_DIALOG(dialog),
            "response",
            G_CALLBACK(on_dialog_response),
            NULL);

        draw_state->draw_partitions = true;

    } else {
        gtk_widget_destroy(GTK_WIDGET(dialog));
        draw_state->draw_partitions = false;
    }

    //redraw
    application.update_message(draw_state->default_message);
    application.refresh_drawing();
}

static void set_force_pause(GtkWidget* /*widget*/, gint /*response_id*/, gpointer /*data*/) {
    t_draw_state* draw_state = get_draw_state_vars();

    draw_state->forced_pause = true;
}

static void run_graphics_commands(const std::string& commands) {
    // A very simple command interpreter for scripting graphics
    t_draw_state* draw_state = get_draw_state_vars();

    t_draw_state backup_draw_state = *draw_state;

    std::vector<std::vector<std::string>> cmds;
    for (const std::string& raw_cmd : vtr::StringToken(commands).split(";")) {
        cmds.push_back(vtr::StringToken(raw_cmd).split(" \t\n"));
    }

    for (auto& cmd : cmds) {
        VTR_ASSERT_MSG(cmd.size() > 0, "Expect non-empty graphics commands");

        for (auto& item : cmd) {
            VTR_LOG("%s ", item.c_str());
        }
        VTR_LOG("\n");

        if (cmd[0] == "save_graphics") {
            VTR_ASSERT_MSG(cmd.size() == 2,
                           "Expect filename after 'save_graphics'");

            auto name_ext = vtr::split_ext(cmd[1]);

            //Replace {i}  with the sequence number
            std::string name = vtr::replace_all(name_ext[0], "{i}",
                                                std::to_string(draw_state->sequence_number));

            save_graphics(/*extension=*/name_ext[1], /*filename=*/name);
            VTR_LOG("Saving to %s\n", std::string(name + name_ext[1]).c_str());

        } else if (cmd[0] == "set_macros") {
            VTR_ASSERT_MSG(cmd.size() == 2,
                           "Expect net draw state after 'set_macro'");
            draw_state->show_placement_macros = (e_draw_placement_macros)vtr::atoi(cmd[1]);
            VTR_LOG("%d\n", (int)draw_state->show_placement_macros);
        } else if (cmd[0] == "set_nets") {
            VTR_ASSERT_MSG(cmd.size() == 2,
                           "Expect net draw state after 'set_nets'");
            draw_state->draw_nets = (e_draw_nets)vtr::atoi(cmd[1]);
            VTR_LOG("%d\n", (int)draw_state->draw_nets);
        } else if (cmd[0] == "set_cpd") {
            VTR_ASSERT_MSG(cmd.size() == 2,
                           "Expect show critical path delay (bool), show critical path flylines (bool), and show critical path routing (bool) after 'set_cpd'");
            draw_state->show_crit_path = true;
            draw_state->show_crit_path_flylines = true;
            draw_state->show_crit_path_delays = (bool)vtr::atoi(cmd[1]);
            VTR_LOG("%d\n", (int)draw_state->show_crit_path);
        } else if (cmd[0] == "set_routing_util") {
            VTR_ASSERT_MSG(cmd.size() == 2,
                           "Expect routing util draw state after 'set_routing_util'");
            draw_state->show_routing_util = (e_draw_routing_util)vtr::atoi(
                cmd[1]);
            VTR_LOG("%d\n", (int)draw_state->show_routing_util);
        } else if (cmd[0] == "set_clip_routing_util") {
            VTR_ASSERT_MSG(cmd.size() == 2,
                           "Expect routing util draw state after 'set_routing_util'");
            draw_state->clip_routing_util = (bool)vtr::atoi(cmd[1]);
            VTR_LOG("%d\n", (int)draw_state->clip_routing_util);
        } else if (cmd[0] == "set_congestion") {
            VTR_ASSERT_MSG(cmd.size() == 2,
                           "Expect congestion draw state after 'set_congestion'");
            draw_state->show_congestion = (e_draw_congestion)vtr::atoi(cmd[1]);
            VTR_LOG("%d\n", (int)draw_state->show_congestion);
        } else if (cmd[0] == "set_draw_block_outlines") {
            VTR_ASSERT_MSG(cmd.size() == 2,
                           "Expect draw block outlines state after 'set_draw_block_outlines'");
            draw_state->draw_block_outlines = vtr::atoi(cmd[1]);
            VTR_LOG("%d\n", (int)draw_state->draw_block_outlines);
        } else if (cmd[0] == "set_draw_block_text") {
            VTR_ASSERT_MSG(cmd.size() == 2,
                           "Expect draw block text state after 'set_draw_block_text'");
            draw_state->draw_block_text = vtr::atoi(cmd[1]);
            VTR_LOG("%d\n", (int)draw_state->draw_block_text);
        } else if (cmd[0] == "set_draw_block_internals") {
            VTR_ASSERT_MSG(cmd.size() == 2,
                           "Expect draw state after 'set_draw_block_internals'");
            draw_state->show_blk_internal = vtr::atoi(cmd[1]);
            VTR_LOG("%d\n", (int)draw_state->show_blk_internal);
        } else if (cmd[0] == "set_draw_net_max_fanout") {
            VTR_ASSERT_MSG(cmd.size() == 2,
                           "Expect maximum fanout after 'set_draw_net_max_fanout'");
            draw_state->draw_net_max_fanout = vtr::atoi(cmd[1]);
            VTR_LOG("%d\n", (int)draw_state->draw_net_max_fanout);
        } else if (cmd[0] == "exit") {
            VTR_ASSERT_MSG(cmd.size() == 2, "Expect exit code after 'exit'");
            exit(vtr::atoi(cmd[1]));
        } else {
            VPR_ERROR(VPR_ERROR_DRAW,
                      vtr::string_fmt("Unrecognized graphics command '%s'",
                                      cmd[0].c_str())
                          .c_str());
        }
    }

    *draw_state = backup_draw_state; // Restore original draw state

    //Advance the sequence number
    ++draw_state->sequence_number;
}

ezgl::point2d tnode_draw_coord(tatum::NodeId node) {
    const AtomContext& atom_ctx = g_vpr_ctx.atom();

    AtomPinId pin = atom_ctx.lookup().tnode_atom_pin(node);
    return atom_pin_draw_coord(pin);
}

/* This routine highlights the blocks affected in the latest move      *
 * It highlights the old and new locations of the moved blocks         *
 * It also highlights the moved block input and output terminals       *
 * Currently, it is used in placer debugger when breakpoint is reached */
void highlight_moved_block_and_its_terminals(
    const t_pl_blocks_to_be_moved& blocks_affected) {
    const ClusteringContext& cluster_ctx = g_vpr_ctx.clustering();

    //clear all selected blocks
    deselect_all();

    //highlight the input/output terminals of the moved block
    draw_highlight_blocks_color(
        cluster_ctx.clb_nlist.block_type(
            blocks_affected.moved_blocks[0].block_num),
        blocks_affected.moved_blocks[0].block_num);

    //highlight the old and new locations of the moved block
    clear_colored_locations();
    set_draw_loc_color(blocks_affected.moved_blocks[0].old_loc,
                       OLD_BLK_LOC_COLOR);
    set_draw_loc_color(blocks_affected.moved_blocks[0].old_loc,
                       NEW_BLK_LOC_COLOR);
}

// pass in an (x,y,subtile) location and the color in which it should be drawn.
// This overrides the color of any block placed in that location, and also applies if the location is empty.
void set_draw_loc_color(t_pl_loc loc, ezgl::color clr) {
    t_draw_state* draw_state = get_draw_state_vars();
    draw_state->colored_locations.push_back(std::make_pair(loc, clr));
}

// clear the colored_locations vector
void clear_colored_locations() {
    t_draw_state* draw_state = get_draw_state_vars();
    draw_state->colored_locations.clear();
}

bool highlight_loc_with_specific_color(t_pl_loc curr_loc, ezgl::color& loc_color) {
    t_draw_state* draw_state = get_draw_state_vars();

    //search for the current location in the vector of colored locations
    auto it = std::find_if(draw_state->colored_locations.begin(),
                           draw_state->colored_locations.end(),
                           [&curr_loc](const std::pair<t_pl_loc, ezgl::color>& vec_element) {
                               return (vec_element.first.x == curr_loc.x
                                       && vec_element.first.y == curr_loc.y && vec_element.first.layer == curr_loc.layer);
                           });

    if (it != draw_state->colored_locations.end()) {
        /* found a colored location at the spot I am drawing *
         * (currently used for drawing the current move).    *
         * This overrides any block color.                   */
        loc_color = it->second;
        return true;
    }

    return false;
}

ezgl::color get_block_type_color(t_physical_tile_type_ptr type) {
    //Wrap around if there are too many blocks
    // This ensures we support an arbitrary number of types,
    // although the colours may repeat
    ezgl::color color = block_colors[type->index % block_colors.size()];

    return color;
}

//Lightens a color's luminance [0, 1] by an aboslute 'amount'
ezgl::color lighten_color(ezgl::color color, float amount) {
    constexpr double MAX_LUMINANCE = 0.95; //Clip luminance so it doesn't go full white
    auto hsl = color2hsl(color);

    hsl.l = std::max(0., std::min(MAX_LUMINANCE, hsl.l + amount));

    return hsl2color(hsl);
}
/**
 * @brief Returns the max fanout
 *
 * @return size_t
 */
size_t get_max_fanout() {
    //find maximum fanout
    const ClusteringContext& cluster_ctx = g_vpr_ctx.clustering();
    auto& clb_nlist = cluster_ctx.clb_nlist;
    size_t max_fanout = 0;
    for (ClusterNetId net_id : clb_nlist.nets())
        max_fanout = std::max(max_fanout, clb_nlist.net_sinks(net_id).size());

    const AtomContext& atom_ctx = g_vpr_ctx.atom();
    auto& atom_nlist = atom_ctx.netlist();
    size_t max_fanout2 = 0;
    for (AtomNetId net_id : atom_nlist.nets())
        max_fanout2 = std::max(max_fanout2, atom_nlist.net_sinks(net_id).size());

    size_t max = std::max(max_fanout2, max_fanout);
    return max;
}

bool rgb_is_same(ezgl::color color1, ezgl::color color2) {
    color1.alpha = 255;
    color2.alpha = 255;
    return (color1 == color2);
}
t_draw_layer_display get_element_visibility_and_transparency(int src_layer, int sink_layer) {
    t_draw_layer_display element_visibility;
    t_draw_state* draw_state = get_draw_state_vars();

    element_visibility.visible = true;
    bool cross_layer_enabled = draw_state->cross_layer_display.visible;

    //To only show elements (net flylines,noc links,etc...) that are connected to currently active layers on the screen
    if (!draw_state->draw_layer_display[sink_layer].visible || !draw_state->draw_layer_display[src_layer].visible || (!cross_layer_enabled && src_layer != sink_layer)) {
        element_visibility.visible = false; /* Don't Draw */
    }

    if (src_layer != sink_layer) {
        //assign transparency from cross layer option if connection is between different layers
        element_visibility.alpha = draw_state->cross_layer_display.alpha;
    } else {
        //otherwise assign transparency of current layer
        element_visibility.alpha = draw_state->draw_layer_display[src_layer].alpha;
    }

    return element_visibility;
}

#endif /* NO_GRAPHICS */<|MERGE_RESOLUTION|>--- conflicted
+++ resolved
@@ -439,7 +439,6 @@
     const DeviceContext& device_ctx = g_vpr_ctx.device();
     const DeviceGrid& grid = device_ctx.grid;
     const RRGraphView& rr_graph = device_ctx.rr_graph;
-    const DeviceGrid& grid = device_ctx.grid;
 
     // Store a reference to block location variables so that other drawing
     // functions can access block location information without accessing
@@ -471,44 +470,21 @@
         }
     }
 
-    std::vector<int> chanx_width_list(grid.height(), 0);
-    std::vector<int> chany_width_list(grid.width(), 0);
-
-    for (t_physical_tile_loc loc : grid.all_locations()) {
-        chanx_width_list[loc.y] = std::max(device_ctx.rr_chanx_width[loc.layer_num][loc.x][loc.y], chanx_width_list[loc.y]);
-        chany_width_list[loc.x] = std::max(device_ctx.rr_chany_width[loc.layer_num][loc.x][loc.y], chany_width_list[loc.x]);
-    }
-
     size_t j = 0;
     for (size_t i = 0; i < grid.width() - 1; i++) {
-<<<<<<< HEAD
         draw_coords->tile_x[i] = i * draw_coords->get_tile_width() + j;
-        j += chany_width_list[i] + 1;   // N wires need N+1 units of space
-=======
-        draw_coords->tile_x[i] = (i * draw_coords->get_tile_width()) + j;
         j += device_ctx.rr_chany_width[i] + 1; // N wires need N+1 units of space
->>>>>>> 7f0839de
     }
     draw_coords->tile_x[grid.width() - 1] = (grid.width() - 1) * draw_coords->get_tile_width() + j;
 
     j = 0;
-<<<<<<< HEAD
-    for (size_t i = 0; i < (grid.height() - 1); ++i) {
+    for (size_t i = 0; i < grid.height() - 1; ++i) {
         draw_coords->tile_y[i] = i * draw_coords->get_tile_width() + j;
-        j += chanx_width_list[i] + 1;
+        j += device_ctx.rr_chanx_width[i] + 1;
     }
     draw_coords->tile_y[grid.height() - 1] = (grid.height() - 1) * draw_coords->get_tile_width() + j;
 
     // Load coordinates of sub-blocks inside the clbs
-=======
-    for (size_t i = 0; i < device_ctx.grid.height() - 1; ++i) {
-        draw_coords->tile_y[i] = (i * draw_coords->get_tile_width()) + j;
-        j += device_ctx.rr_chanx_width[i] + 1;
-    }
-    draw_coords->tile_y[grid.height() - 1] = (grid.height() - 1) * draw_coords->get_tile_width() + j;
-
-    /* Load coordinates of sub-blocks inside the clbs */
->>>>>>> 7f0839de
     draw_internal_init_blk();
     // Margin beyond edge of the drawn device to extend the visible world
     // Setting this to > 0.0 means 'Zoom Fit' leave some fraction of white
