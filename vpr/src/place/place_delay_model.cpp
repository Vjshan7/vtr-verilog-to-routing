--- conflicted
+++ resolved
@@ -312,16 +312,10 @@
                                                                t_det_routing_arch* det_routing_arch,
                                                                std::vector<t_segment_inf>& segment_inf,
                                                                const t_direct_inf* directs,
-<<<<<<< HEAD
-                                                               const int num_directs) {
-    return compute_place_delay_model(placer_opts, router_opts, net_list, det_routing_arch, segment_inf,
-                                     chan_width_dist, directs, num_directs);
-=======
                                                                const int num_directs,
                                                                bool is_flat) {
-    return compute_place_delay_model(placer_opts, router_opts, det_routing_arch, segment_inf,
+    return compute_place_delay_model(placer_opts, router_opts, net_list, det_routing_arch, segment_inf,
                                      chan_width_dist, directs, num_directs, is_flat);
->>>>>>> c1b695af
 }
 
 /**
