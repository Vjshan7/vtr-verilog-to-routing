
#include "initial_noc_placment.h"

#include "vpr_types.h"
#include "initial_placement.h"
#include "noc_place_utils.h"
#include "noc_place_checkpoint.h"
#include "place_constraints.h"

#include "sat_routing.h"

#include "vtr_math.h"
#include "vtr_time.h"

#include <queue>

/**
 * @brief Evaluates whether a NoC router swap should be accepted or not.
 * If delta cost is non-positive, the move is always accepted. If the cost
 * has increased, the probability of accepting the move is prob.
 *
 *   @param delta_cost Specifies how much the total cost would change if
 *   the proposed swap is accepted.
 *   @param prob The probability by which a router swap that increases
 *   the cost is accepted. The passed value should be in range [0, 1].
 *
 * @return true if the proposed swap is accepted, false if not.
 */
static bool accept_noc_swap(double delta_cost, double prob);

/**
 * @brief Places a constrained NoC router within its partition region.
 *
 *   @param router_blk_id NoC router cluster block ID
 *   @param blk_loc_registry Placement block location information. To be
 *   filled with the location where pl_macro is placed.
 */
static void place_constrained_noc_router(ClusterBlockId router_blk_id,
                                         BlkLocRegistry& blk_loc_registry);

/**
 * @brief Randomly places unconstrained NoC routers.
 *
 *   @param unfixed_routers Contains the cluster block ID for all unconstrained
 *   NoC routers.
 *   @param seed Used for shuffling NoC routers.
 *   @param blk_loc_registry Placement block location information. To be filled
 *   with the location where pl_macro is placed.
 */
static void place_noc_routers_randomly(std::vector<ClusterBlockId>& unfixed_routers,
                                       int seed,
                                       BlkLocRegistry& blk_loc_registry);

/**
 * @brief Runs a simulated annealing optimizer for NoC routers.
 *
 *   @param noc_opts Contains weighting factors for NoC cost terms.
 *   @param blk_loc_registry Placement block location information.
 *   To be filled with the location where pl_macro is placed.
 */
static void noc_routers_anneal(const t_noc_opts& noc_opts,
                               BlkLocRegistry& blk_loc_registry,
                               NocCostHandler& noc_cost_handler);

/**
 * @brief Returns the compressed grid of NoC.
 * @return const t_compressed_block_grid& The compressed grid of NoC.
 */
static const t_compressed_block_grid& get_compressed_noc_grid();

static const t_compressed_block_grid& get_compressed_noc_grid() {
    auto& noc_ctx = g_vpr_ctx.noc();
    auto& place_ctx = g_vpr_ctx.placement();
    auto& cluster_ctx = g_vpr_ctx.clustering();

    // Get the logical block type for router
    const t_logical_block_type_ptr router_block_type = cluster_ctx.clb_nlist.block_type(noc_ctx.noc_traffic_flows_storage.get_router_clusters_in_netlist()[0]);

    // Get the compressed grid for NoC
    const auto& compressed_noc_grid = place_ctx.compressed_block_grids[router_block_type->index];

    return compressed_noc_grid;
}

static bool accept_noc_swap(double delta_cost, double prob) {
    if (delta_cost <= 0.0) {
        return true;
    }

    if (prob == 0.0) {
        return false;
    }

    float random_num = vtr::frand();
    if (random_num < prob) {
        return true;
    } else {
        return false;
    }
}

static void place_constrained_noc_router(ClusterBlockId router_blk_id,
                                         BlkLocRegistry& blk_loc_registry) {
    auto& cluster_ctx = g_vpr_ctx.clustering();
    const auto& floorplanning_ctx = g_vpr_ctx.floorplanning();

    auto block_type = cluster_ctx.clb_nlist.block_type(router_blk_id);
    const PartitionRegion& pr = floorplanning_ctx.cluster_constraints[router_blk_id];

    // Create a macro with a single member
    t_pl_macro_member macro_member;
    macro_member.blk_index = router_blk_id;
    macro_member.offset = t_pl_offset(0, 0, 0, 0);
    t_pl_macro pl_macro;
    pl_macro.members.push_back(macro_member);

    bool macro_placed = false;
    for (int i_try = 0; i_try < MAX_NUM_TRIES_TO_PLACE_MACROS_RANDOMLY && !macro_placed; i_try++) {
        macro_placed = try_place_macro_randomly(pl_macro, pr, block_type, e_pad_loc_type::FREE, blk_loc_registry);
    }

    if (!macro_placed) {
        macro_placed = try_place_macro_exhaustively(pl_macro, pr, block_type, e_pad_loc_type::FREE, blk_loc_registry);
    }

    if (!macro_placed) {
        VPR_FATAL_ERROR(VPR_ERROR_PLACE, "Could not place a router cluster within its constrained region");
    }
}

static void place_noc_routers_randomly(std::vector<ClusterBlockId>& unfixed_routers,
                                       int seed,
                                       BlkLocRegistry& blk_loc_registry) {
    const auto& compressed_grids = g_vpr_ctx.placement().compressed_block_grids;
    const auto& noc_ctx = g_vpr_ctx.noc();
    const auto& cluster_ctx = g_vpr_ctx.clustering();
    const auto& device_ctx = g_vpr_ctx.device();
    const GridBlock& grid_blocks = blk_loc_registry.grid_blocks();

    /*
     * Unconstrained NoC routers are placed randomly, then NoC cost is optimized using simulated annealing.
     * For random placement, physical NoC routers are shuffled, the logical NoC routers are assigned
     * to shuffled physical routers. This is equivalent to placing each logical NoC router at a
     * randomly selected physical router. The only difference is that an occupied physical NoC router
     * might be selected multiple times. Shuffling makes sure that each physical NoC router is evaluated
     * only once.
     */

    // check if all NoC routers have already been placed
    if (unfixed_routers.empty()) {
        return;
    }

    // Make a copy of NoC physical routers because we want to change its order
    vtr::vector<NocRouterId, NocRouter> noc_phy_routers = noc_ctx.noc_model.get_noc_routers();

    // Shuffle physical NoC routers
    vtr::RandState rand_state = seed;
    vtr::shuffle(noc_phy_routers.begin(), noc_phy_routers.end(), rand_state);

    // Get the logical block type for router
    const auto router_block_type = cluster_ctx.clb_nlist.block_type(noc_ctx.noc_traffic_flows_storage.get_router_clusters_in_netlist()[0]);

    // Get the compressed grid for NoC
    const auto& compressed_noc_grid = compressed_grids[router_block_type->index];

    // Iterate over shuffled physical routers to place logical routers
    // Since physical routers are shuffled, router placement would be random
    for (const NocRouter& phy_router : noc_phy_routers) {
        t_physical_tile_loc router_phy_loc = phy_router.get_router_physical_location();

        // Find a compatible sub-tile
        const auto& phy_type = device_ctx.grid.get_physical_type(router_phy_loc);
        const auto& compatible_sub_tiles = compressed_noc_grid.compatible_sub_tiles_for_tile.at(phy_type->index);
        int sub_tile = compatible_sub_tiles[vtr::irand((int)compatible_sub_tiles.size() - 1)];

        t_pl_loc loc(router_phy_loc, sub_tile);

        if (grid_blocks.is_sub_tile_empty(router_phy_loc, sub_tile)) {
            // Pick one of the unplaced routers
            ClusterBlockId logical_router_bid = unfixed_routers.back();
            unfixed_routers.pop_back();

            // Create a macro with a single member
            t_pl_macro_member macro_member;
            macro_member.blk_index = logical_router_bid;
            macro_member.offset = t_pl_offset(0, 0, 0, 0);
            t_pl_macro pl_macro;
            pl_macro.members.push_back(macro_member);

            bool legal = try_place_macro(pl_macro, loc, blk_loc_registry);
            if (!legal) {
                VPR_FATAL_ERROR(VPR_ERROR_PLACE, "Could not place a router cluster into an empty physical router.");
            }

            // When all router clusters are placed, stop iterating over remaining physical routers
            if (unfixed_routers.empty()) {
                break;
            }
        }
    } // end for of random router placement
}

static void noc_routers_anneal(const t_noc_opts& noc_opts,
                               BlkLocRegistry& blk_loc_registry,
                               NocCostHandler& noc_cost_handler) {
    auto& noc_ctx = g_vpr_ctx.noc();
    const auto& block_locs = blk_loc_registry.block_locs();

    // Only NoC related costs are considered
    t_placer_costs costs;

    // Initialize NoC-related costs
    costs.noc_cost_terms.aggregate_bandwidth = noc_cost_handler.comp_noc_aggregate_bandwidth_cost();
    std::tie(costs.noc_cost_terms.latency, costs.noc_cost_terms.latency_overrun) = noc_cost_handler.comp_noc_latency_cost();
    costs.noc_cost_terms.congestion = noc_cost_handler.comp_noc_congestion_cost();
    noc_cost_handler.update_noc_normalization_factors(costs);
    costs.cost = calculate_noc_cost(costs.noc_cost_terms, costs.noc_cost_norm_factors, noc_opts);

    const auto& compressed_noc_grid = get_compressed_noc_grid();
    const size_t n_noc_layers = compressed_noc_grid.get_layer_nums().size();

    /* Maximum distance in each direction that a router can travel in a move.
     * The calculation below assumes that NoC routers are organized in a square grid;
     * if it is a 3D architecture it also assumes each layer has the same number of routers.
     * Breaking that assumption is OK, but the calculation may not compute the best initial range limit in that case.
     * Each router can initially move within the entire grid with a single swap.*/
    const size_t n_physical_routers = noc_ctx.noc_model.get_noc_routers().size();
    const float max_r_lim = ceilf(sqrtf((float)n_physical_routers / (float)n_noc_layers));

    // At most, two routers are swapped
    t_pl_blocks_to_be_moved blocks_affected(2);

    // Total number of moves grows linearly with the number of logical NoC routers.
    // The constant factor was selected experimentally by running the algorithm on
    // synthetic benchmarks. NoC-related metrics did not improve after increasing
    // the constant factor above 35000.
    // Get all the router clusters and figure out how many of them exist
    const int num_router_clusters = noc_ctx.noc_traffic_flows_storage.get_router_clusters_in_netlist().size();
    const int N_MOVES_PER_ROUTER = 50000;
    const int N_MOVES = num_router_clusters * N_MOVES_PER_ROUTER;

    const double starting_prob = 0.5;
    const double prob_step = starting_prob / N_MOVES;

    // The checkpoint stored the placement with the lowest cost.
    NoCPlacementCheckpoint checkpoint(noc_cost_handler);

    /* Algorithm overview:
     * In each iteration, one logical NoC router and a physical NoC router are selected randomly.
     * If the selected physical NoC router is occupied, two logical NoC routers are swapped.
     * If not, the selected logical NoC router is moved to the vacant physical router.
     * Then, the cost difference of this swap is computed. If the swap reduces the cost,
     * it is always accepted. Swaps that increase the cost are accepted with a
     * gradually decreasing probability. The placement with the lowest cost is saved
     * as a checkpoint. When the annealing is over, if the checkpoint has a better
     * cost than the current placement, the checkpoint is restored.
     * Range limit and the probability of accepting swaps with positive delta cost
     * decrease linearly as more swaps are evaluated. Late in the annealing,
     * NoC routers are swapped only with their neighbors as the range limit approaches 1.
     */

    // Generate and evaluate router moves
    for (int i_move = 0; i_move < N_MOVES; i_move++) {
        blocks_affected.clear_move_blocks();
        // Shrink the range limit over time
        float r_lim_decayed = 1.0f + (N_MOVES - i_move) * (max_r_lim / N_MOVES);
        e_create_move create_move_outcome = propose_router_swap(blocks_affected, r_lim_decayed, blk_loc_registry);

        if (create_move_outcome != e_create_move::ABORT) {
            blk_loc_registry.apply_move_blocks(blocks_affected);

            NocCostTerms noc_delta_c;
            noc_cost_handler.find_affected_noc_routers_and_update_noc_costs(blocks_affected, noc_delta_c);
            double delta_cost = calculate_noc_cost(noc_delta_c, costs.noc_cost_norm_factors, noc_opts);

            double prob = starting_prob - i_move * prob_step;
            bool move_accepted = accept_noc_swap(delta_cost, prob);

            if (move_accepted) {
                costs.cost += delta_cost;
<<<<<<< HEAD
                commit_move_blocks(blocks_affected, blk_loc_registry.mutable_grid_blocks());
                noc_cost_handler.commit_noc_costs();
=======
                blk_loc_registry.commit_move_blocks(blocks_affected);
                commit_noc_costs();
>>>>>>> 159c2c48
                costs += noc_delta_c;
                // check if the current placement is better than the stored checkpoint
                if (costs.cost < checkpoint.get_cost() || !checkpoint.is_valid()) {
                    checkpoint.save_checkpoint(costs.cost, block_locs);
                }
            } else { // The proposed move is rejected
<<<<<<< HEAD
                revert_move_blocks(blocks_affected, blk_loc_registry);
                noc_cost_handler.revert_noc_traffic_flow_routes(blocks_affected);
=======
                blk_loc_registry.revert_move_blocks(blocks_affected);
                revert_noc_traffic_flow_routes(blocks_affected, block_locs);
>>>>>>> 159c2c48
            }
        }
    }

    if (checkpoint.get_cost() < costs.cost) {
        checkpoint.restore_checkpoint(costs, blk_loc_registry);
    }
}

void initial_noc_placement(const t_noc_opts& noc_opts,
                           const t_placer_opts& placer_opts,
                           BlkLocRegistry& blk_loc_registry,
                           NocCostHandler& noc_cost_handler) {
	vtr::ScopedStartFinishTimer timer("Initial NoC Placement");
    auto& noc_ctx = g_vpr_ctx.noc();
    const auto& block_locs = blk_loc_registry.block_locs();

    // Get all the router clusters
    const std::vector<ClusterBlockId>& router_blk_ids = noc_ctx.noc_traffic_flows_storage.get_router_clusters_in_netlist();
    // Holds all the routers that are not fixed into a specific location by constraints
    std::vector<ClusterBlockId> unfixed_routers;

    // Check for floorplanning constraints and place constrained NoC routers
    for (const ClusterBlockId router_blk_id : router_blk_ids) {
        // The block is fixed and was placed in mark_fixed_blocks()
        if (is_block_placed(router_blk_id, block_locs)) {
            continue;
        }

        if (is_cluster_constrained(router_blk_id)) {
            place_constrained_noc_router(router_blk_id, blk_loc_registry);
        } else {
            unfixed_routers.push_back(router_blk_id);
        }
    }

    // Place unconstrained NoC routers randomly
    place_noc_routers_randomly(unfixed_routers, placer_opts.seed, blk_loc_registry);

    // populate internal data structures to maintain route, bandwidth usage, and latencies
    noc_cost_handler.initial_noc_routing({});

    // Run the simulated annealing optimizer for NoC routers
    noc_routers_anneal(noc_opts, blk_loc_registry, noc_cost_handler);

    // check if there is any cycles
    bool has_cycle = noc_cost_handler.noc_routing_has_cycle();
    if (has_cycle) {
        VPR_FATAL_ERROR(VPR_ERROR_PLACE,
                        "At least one cycle was found in NoC channel dependency graph. This may cause a deadlock "
                        "when packets wait on each other in a cycle.\n");
    }
}<|MERGE_RESOLUTION|>--- conflicted
+++ resolved
@@ -279,26 +279,16 @@
 
             if (move_accepted) {
                 costs.cost += delta_cost;
-<<<<<<< HEAD
-                commit_move_blocks(blocks_affected, blk_loc_registry.mutable_grid_blocks());
+                blk_loc_registry.commit_move_blocks(blocks_affected);
                 noc_cost_handler.commit_noc_costs();
-=======
-                blk_loc_registry.commit_move_blocks(blocks_affected);
-                commit_noc_costs();
->>>>>>> 159c2c48
                 costs += noc_delta_c;
                 // check if the current placement is better than the stored checkpoint
                 if (costs.cost < checkpoint.get_cost() || !checkpoint.is_valid()) {
                     checkpoint.save_checkpoint(costs.cost, block_locs);
                 }
             } else { // The proposed move is rejected
-<<<<<<< HEAD
-                revert_move_blocks(blocks_affected, blk_loc_registry);
+                blk_loc_registry.revert_move_blocks(blocks_affected);
                 noc_cost_handler.revert_noc_traffic_flow_routes(blocks_affected);
-=======
-                blk_loc_registry.revert_move_blocks(blocks_affected);
-                revert_noc_traffic_flow_routes(blocks_affected, block_locs);
->>>>>>> 159c2c48
             }
         }
     }
