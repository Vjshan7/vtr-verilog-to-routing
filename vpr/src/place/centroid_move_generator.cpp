#include "centroid_move_generator.h"
#include "vpr_types.h"
#include "globals.h"
#include "place_constraints.h"
#include "placer_state.h"
#include "move_utils.h"

#include <queue>

CentroidMoveGenerator::CentroidMoveGenerator(PlacerState& placer_state,
<<<<<<< HEAD
                                             e_reward_function reward_function)
    : MoveGenerator(placer_state, reward_function)
    , weighted_(false)
    , noc_attraction_weight_(0.0f)
=======
                                             e_reward_function reward_function,
                                             vtr::RngContainer& rng)
    : MoveGenerator(placer_state, reward_function, rng)
    , noc_attraction_w_(0.0f)
>>>>>>> 7a2cf8d6
    , noc_attraction_enabled_(false) {}

CentroidMoveGenerator::CentroidMoveGenerator(PlacerState& placer_state,
                                             e_reward_function reward_function,
                                             vtr::RngContainer& rng,
                                             float noc_attraction_weight,
                                             size_t high_fanout_net)
<<<<<<< HEAD
    : MoveGenerator(placer_state, reward_function)
    , noc_attraction_weight_(noc_attraction_weight)
=======
    : MoveGenerator(placer_state, reward_function, rng)
    , noc_attraction_w_(noc_attraction_weight)
>>>>>>> 7a2cf8d6
    , noc_attraction_enabled_(true) {
    VTR_ASSERT(noc_attraction_weight > 0.0 && noc_attraction_weight <= 1.0);

    initialize_noc_groups(high_fanout_net);
}

e_create_move CentroidMoveGenerator::propose_move(t_pl_blocks_to_be_moved& blocks_affected,
                                                  t_propose_action& proposed_action,
                                                  float rlim,
                                                  const t_placer_opts& placer_opts,
                                                  const PlacerCriticalities* criticalities) {
    auto& placer_state = placer_state_.get();
    const auto& block_locs = placer_state.block_locs();
    const auto& device_ctx = g_vpr_ctx.device();
    const auto& cluster_ctx = g_vpr_ctx.clustering();
    const auto& place_move_ctx = placer_state.move();
    const auto& blk_loc_registry = placer_state.blk_loc_registry();

    // Find a movable block based on blk_type
    ClusterBlockId b_from = propose_block_to_move(placer_opts,
                                                  proposed_action.logical_blk_type_index,
                                                  /*highly_crit_block=*/false,
                                                  /*net_from=*/nullptr,
                                                  /*pin_from=*/nullptr,
                                                  placer_state,
                                                  rng_);

    VTR_LOGV_DEBUG(g_vpr_ctx.placement().f_placer_debug,
                   "Centroid Move Choose Block %d - rlim %f\n",
                   size_t(b_from),
                   rlim);

    if (!b_from) { //No movable block found
        VTR_LOGV_DEBUG(g_vpr_ctx.placement().f_placer_debug,
                       "\tNo movable block found\n");
        return e_create_move::ABORT;
    }

    t_pl_loc from = block_locs[b_from].loc;
    t_logical_block_type_ptr cluster_from_type = cluster_ctx.clb_nlist.block_type(b_from);
    t_physical_tile_type_ptr grid_from_type = device_ctx.grid.get_physical_type({from.x, from.y, from.layer});
    VTR_ASSERT(is_tile_compatible(grid_from_type, cluster_from_type));

    t_range_limiters range_limiters{rlim,
                                    place_move_ctx.first_rlim,
                                    placer_opts.place_dm_rlim};

    t_pl_loc to;

    /* Calculate the centroid location*/
    t_pl_loc centroid = calculate_centroid_loc_(b_from, weighted_ ? criticalities : nullptr);

    // Centroid location is not necessarily a valid location, and the downstream location expects a valid
    // layer for the centroid location. So if the layer is not valid, we set it to the same layer as from loc.
    centroid.layer = (centroid.layer < 0) ? from.layer : centroid.layer;
    /* Find a location near the weighted centroid_loc */
    if (!find_to_loc_centroid(cluster_from_type, from, centroid, range_limiters, to, b_from, blk_loc_registry, rng_)) {
        return e_create_move::ABORT;
    }

    e_create_move create_move = ::create_move(blocks_affected, b_from, to, blk_loc_registry);

    //Check that all the blocks affected by the move would still be in a legal floorplan region after the swap
    if (!floorplan_legal(blocks_affected)) {
        return e_create_move::ABORT;
    }

    return create_move;
}

const std::vector<ClusterBlockId>& CentroidMoveGenerator::get_noc_group_routers(NocGroupId noc_grp_id) {
    return noc_group_routers_[noc_grp_id];
}

NocGroupId CentroidMoveGenerator::get_cluster_noc_group(ClusterBlockId blk_id) {
    return cluster_to_noc_grp_[blk_id];
}

void CentroidMoveGenerator::initialize_noc_groups(size_t high_fanout_net) {
    const auto& cluster_ctx = g_vpr_ctx.clustering();
    const auto& noc_ctx = g_vpr_ctx.noc();

    noc_group_clusters_.clear();
    noc_group_routers_.clear();
    cluster_to_noc_grp_.clear();
    noc_router_to_noc_group_.clear();

    /*
     * Assume the clustered netlist is an undirected graph where nodes
     * represent clustered blocks, and edges are low fanout connections.
     * To determine NoC groups, we need to find components that include
     * at least one NoC router. To do this, we start a BFS traversal from
     * unvisited NoC routers and assign the starting NoC router and all the
     * blocks that are visited during the traversal to a NoC group.
     */

    // determines whether a block is visited
    vtr::vector<ClusterBlockId, bool> block_visited(cluster_ctx.clb_nlist.blocks().size(), false);

    // NoCGroupIDs are sequential and start from zero. This counter specifies the value to be assigned to a new NoCGroupID
    int noc_group_cnt = 0;

    // Initialize the associated NoC group for all blocks to INVALID. If a block is not visited during traversal,
    // it does not belong to any NoC groups. For other blocks, the associated NoC group is updated once they are visited.
    cluster_to_noc_grp_.resize(cluster_ctx.clb_nlist.blocks().size(), NocGroupId ::INVALID());

    // Get all the router clusters and the NoC router logical block type
    const auto& router_blk_ids = noc_ctx.noc_traffic_flows_storage.get_router_clusters_in_netlist();
    const auto router_block_type = cluster_ctx.clb_nlist.block_type(router_blk_ids[0]);

    // iterate over logical NoC routers and start a BFS
    for (ClusterBlockId router_blk_id : router_blk_ids) {

        if (block_visited[router_blk_id]) {
            continue;
        }

        NocGroupId noc_group_id(noc_group_cnt);
        noc_group_cnt++;
        noc_group_routers_.emplace_back();
        noc_group_clusters_.emplace_back();

        // BFS frontier
        std::queue<ClusterBlockId> q;

        // initialize the frontier with the NoC router
        q.push(router_blk_id);
        block_visited[router_blk_id] = true;

        while (!q.empty()) {
            ClusterBlockId current_block_id = q.front();
            q.pop();

            // get the logical block type for the block extracted from the frontier queue
            auto block_type = cluster_ctx.clb_nlist.block_type(current_block_id);

            if (block_type->index == router_block_type->index) {
                noc_group_routers_[noc_group_id].push_back(current_block_id);
                noc_router_to_noc_group_[current_block_id] = noc_group_id;
            } else {
                noc_group_clusters_[noc_group_id].push_back(current_block_id);
                cluster_to_noc_grp_[current_block_id] = noc_group_id;
            }

            // iterate over all low fanout nets of the current block to find its unvisited neighbors
            for (ClusterPinId pin_id : cluster_ctx.clb_nlist.block_pins(current_block_id)) {
                ClusterNetId net_id = cluster_ctx.clb_nlist.pin_net(pin_id);

                if (cluster_ctx.clb_nlist.net_is_ignored(net_id)) {
                    continue;
                }

                if (cluster_ctx.clb_nlist.net_sinks(net_id).size() >= high_fanout_net) {
                    continue;
                }

                if (cluster_ctx.clb_nlist.pin_type(pin_id) == PinType::DRIVER) {
                    for (ClusterPinId sink_pin_id : cluster_ctx.clb_nlist.net_sinks(net_id)) {
                        ClusterBlockId sink_block_id = cluster_ctx.clb_nlist.pin_block(sink_pin_id);
                        if (!block_visited[sink_block_id]) {
                            block_visited[sink_block_id] = true;
                            q.push(sink_block_id);
                        }
                    }
                } else { //else the pin is sink --> only care about its driver
                    ClusterPinId source_pin = cluster_ctx.clb_nlist.net_driver(net_id);
                    ClusterBlockId source_blk_id = cluster_ctx.clb_nlist.pin_block(source_pin);
                    if (!block_visited[source_blk_id]) {
                        block_visited[source_blk_id] = true;
                        q.push(source_blk_id);
                    }
                }
            }
        }
    }
}

t_pl_loc CentroidMoveGenerator::calculate_centroid_loc_(ClusterBlockId b_from,
                                                        const PlacerCriticalities* criticalities) {
    const auto& cluster_ctx = g_vpr_ctx.clustering();
    const auto& blk_loc_registry = placer_state_.get().blk_loc_registry();
    const auto& block_locs = blk_loc_registry.block_locs();

    float acc_weight = 0;
    float acc_x = 0;
    float acc_y = 0;
    float acc_layer = 0;
    float weight = 1;

    int from_block_layer_num = block_locs[b_from].loc.layer;
    VTR_ASSERT(from_block_layer_num != OPEN);

    //iterate over the from block pins
    for (ClusterPinId pin_id : cluster_ctx.clb_nlist.block_pins(b_from)) {
        ClusterNetId net_id = cluster_ctx.clb_nlist.pin_net(pin_id);

        if (cluster_ctx.clb_nlist.net_is_ignored(net_id)) {
            continue;
        }

        /* Ignore the special case nets which only connects a block to itself  *
         * Experimentally, it was found that this case greatly degrade QoR     */
        if (cluster_ctx.clb_nlist.net_sinks(net_id).size() == 1) {
            ClusterBlockId source = cluster_ctx.clb_nlist.net_driver_block(net_id);
            ClusterPinId sink_pin = *cluster_ctx.clb_nlist.net_sinks(net_id).begin();
            ClusterBlockId sink = cluster_ctx.clb_nlist.pin_block(sink_pin);
            if (sink == source) {
                continue;
            }
        }

        //if the pin is driver iterate over all the sinks
        if (cluster_ctx.clb_nlist.pin_type(pin_id) == PinType::DRIVER) {
            if (cluster_ctx.clb_nlist.net_is_ignored(net_id))
                continue;

            for (auto sink_pin_id : cluster_ctx.clb_nlist.net_sinks(net_id)) {
                /* Ignore if one of the sinks is the block itself      *
                 * This case rarely happens but causes QoR degradation */
                if (pin_id == sink_pin_id)
                    continue;
                int ipin = cluster_ctx.clb_nlist.pin_net_index(sink_pin_id);
                if (criticalities != nullptr) {
                    weight = criticalities->criticality(net_id, ipin);
                } else {
                    weight = 1;
                }

                t_physical_tile_loc tile_loc = blk_loc_registry.get_coordinate_of_pin(sink_pin_id);

                acc_x += tile_loc.x * weight;
                acc_y += tile_loc.y * weight;
                acc_layer += tile_loc.layer_num * weight;
                acc_weight += weight;
            }
        }

        //else the pin is sink --> only care about its driver
        else {
            int ipin = cluster_ctx.clb_nlist.pin_net_index(pin_id);
            if (criticalities != nullptr) {
                weight = criticalities->criticality(net_id, ipin);
            } else {
                weight = 1;
            }

            ClusterPinId source_pin = cluster_ctx.clb_nlist.net_driver(net_id);

            t_physical_tile_loc tile_loc = blk_loc_registry.get_coordinate_of_pin(source_pin);

            acc_x += tile_loc.x * weight;
            acc_y += tile_loc.y * weight;
            acc_layer += tile_loc.layer_num * weight;
            acc_weight += weight;
        }
    }

    if (noc_attraction_enabled_) {
        NocGroupId noc_grp_id = CentroidMoveGenerator::get_cluster_noc_group(b_from);

        // check if the block belongs to a NoC group
        if (noc_grp_id != NocGroupId::INVALID()) {
            // get the routers in the associated NoC group
            const auto& noc_routers = CentroidMoveGenerator::get_noc_group_routers(noc_grp_id);
            float single_noc_weight = (acc_weight * noc_attraction_weight_) / (float)noc_routers.size();

            acc_x *= (1.0f - noc_attraction_weight_);
            acc_y *= (1.0f - noc_attraction_weight_);
            acc_weight *= (1.0f - noc_attraction_weight_);

            for (ClusterBlockId router_blk_id : noc_routers) {
                t_block_loc router_loc = block_locs[router_blk_id];
                acc_x += router_loc.loc.x * single_noc_weight;
                acc_y += router_loc.loc.y * single_noc_weight;
                acc_weight += single_noc_weight;
            }
        }
    }

    t_pl_loc centroid;
    //Calculate the centroid location
    centroid.x = (int)std::round(acc_x / acc_weight);
    centroid.y = (int)std::round(acc_y / acc_weight);
    centroid.layer = (int)std::round(acc_layer / acc_weight);

    return centroid;
}<|MERGE_RESOLUTION|>--- conflicted
+++ resolved
@@ -8,17 +8,11 @@
 #include <queue>
 
 CentroidMoveGenerator::CentroidMoveGenerator(PlacerState& placer_state,
-<<<<<<< HEAD
-                                             e_reward_function reward_function)
-    : MoveGenerator(placer_state, reward_function)
-    , weighted_(false)
-    , noc_attraction_weight_(0.0f)
-=======
                                              e_reward_function reward_function,
                                              vtr::RngContainer& rng)
     : MoveGenerator(placer_state, reward_function, rng)
-    , noc_attraction_w_(0.0f)
->>>>>>> 7a2cf8d6
+    , weighted_(false)
+    , noc_attraction_weight_(0.0f)
     , noc_attraction_enabled_(false) {}
 
 CentroidMoveGenerator::CentroidMoveGenerator(PlacerState& placer_state,
@@ -26,13 +20,8 @@
                                              vtr::RngContainer& rng,
                                              float noc_attraction_weight,
                                              size_t high_fanout_net)
-<<<<<<< HEAD
-    : MoveGenerator(placer_state, reward_function)
+    : MoveGenerator(placer_state, reward_function, rng)
     , noc_attraction_weight_(noc_attraction_weight)
-=======
-    : MoveGenerator(placer_state, reward_function, rng)
-    , noc_attraction_w_(noc_attraction_weight)
->>>>>>> 7a2cf8d6
     , noc_attraction_enabled_(true) {
     VTR_ASSERT(noc_attraction_weight > 0.0 && noc_attraction_weight <= 1.0);
 
