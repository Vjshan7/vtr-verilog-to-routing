--- conflicted
+++ resolved
@@ -8,11 +8,7 @@
 
 #include <limits>
 
-<<<<<<< HEAD
-class PlacerContext;
-=======
 class PlacerState;
->>>>>>> 33a82f1c
 
 struct MoveOutcomeStats {
     float delta_cost_norm = std::numeric_limits<float>::quiet_NaN();
@@ -48,13 +44,8 @@
  */
 class MoveGenerator {
   public:
-<<<<<<< HEAD
-    MoveGenerator(PlacerContext& placer_ctx)
-        : placer_ctx_(placer_ctx) {}
-=======
     MoveGenerator(PlacerState& placer_state)
         : placer_state_(placer_state) {}
->>>>>>> 33a82f1c
 
     MoveGenerator() = delete;
     virtual ~MoveGenerator() = default;
@@ -91,11 +82,7 @@
     virtual void process_outcome(double /*reward*/, e_reward_function /*reward_fun*/) {}
 
   protected:
-<<<<<<< HEAD
-    std::reference_wrapper<PlacerContext> placer_ctx_;
-=======
     std::reference_wrapper<PlacerState> placer_state_;
->>>>>>> 33a82f1c
 };
 
 #endif