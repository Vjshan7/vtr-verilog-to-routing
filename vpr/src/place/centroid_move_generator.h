--- conflicted
+++ resolved
@@ -27,11 +27,7 @@
      * @param placer_state A mutable reference to the placement state which will
      * be stored in this object.
      */
-<<<<<<< HEAD
-    explicit CentroidMoveGenerator(PlacerContext& placer_ctx);
-=======
     explicit CentroidMoveGenerator(PlacerState& placer_state);
->>>>>>> 33a82f1c
 
     /**
      * The move generator created by calling this constructor considers both
@@ -48,11 +44,7 @@
      * @param high_fanout_net All nets with a fanout larger than this number are
      * ignored when forming NoC groups.
      */
-<<<<<<< HEAD
-    CentroidMoveGenerator(PlacerContext& placer_ctx,
-=======
     CentroidMoveGenerator(PlacerState& placer_state,
->>>>>>> 33a82f1c
                           float noc_attraction_weight,
                           size_t high_fanout_net);
 
