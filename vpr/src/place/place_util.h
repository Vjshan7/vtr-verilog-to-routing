/**
 * @file place_util.h
 * @brief Utility structures representing various states of the
 *        placement and utility functions used by the placer.
 */

#ifndef PLACE_UTIL_H
#define PLACE_UTIL_H
#include <string>
#include "vpr_types.h"
#include "vtr_util.h"
#include "vtr_vector_map.h"
#include "globals.h"

// forward declaration of t_placer_costs so that it can be used an argument
// in NocCostTerms constructor
class t_placer_costs;

/**
 * @brief Data structure that stores different cost terms for NoC placement.
 * This data structure can also be used to store normalization and weighting
 * factors for NoC-related cost terms.
 *
 *   @param aggregate_bandwidth The aggregate NoC bandwidth cost. This is
 *   computed by summing all used link bandwidths.
 *   @param latency The NoC latency cost, calculated as the sum of latencies
 *   experienced by each traffic flow.
 *   @param latency_overrun Sum of latency overrun for traffic flows that have
 *   a latency constraint.
 *   @param congestion The NoC congestion cost, i.e. how over-utilized
 *   NoC links are. This is computed by dividing over-utilized bandwidth
 *   by link bandwidth, and summing all computed ratios.
 */
struct NocCostTerms {
  public:
    NocCostTerms();
    NocCostTerms(const NocCostTerms&) = default;
    NocCostTerms(double agg_bw, double lat, double lat_overrun, double congest);
    NocCostTerms& operator=(const NocCostTerms& other) = default;
    NocCostTerms& operator+=(const NocCostTerms& noc_delta_cost);

    double aggregate_bandwidth = 0.0;
    double latency = 0.0;
    double latency_overrun = 0.0;
    double congestion = 0.0;
};

/**
 * @brief Data structure that stores different cost values in the placer.
 *
 * Although we do cost calculations with float values, we use doubles
 * for the accumulated costs to avoid round-off, particularly on large
 * designs where the magnitude of a single move's delta cost is small
 * compared to the overall cost.
 *
 * To balance the trade-off between timing and wirelength (bb) cost, the
 * change in costs produced by block swaps are divided by the final cost
 * values of the previous iteration. However, the divisions are expensive,
 * so we store their multiplicative inverses when they are updated in
 * the outer loop routines to speed up the normalization process.
 *
 *   @param cost The weighted average of the wiring cost and the timing cost.
 *   @param bb_cost The bounding box cost, aka the wiring cost.
 *   @param timing_cost The timing cost, which is connection delay * criticality.
 *
 *   @param bb_cost_norm The normalization factor for the wiring cost.
 *   @param timing_cost_norm The normalization factor for the timing cost, which
 *              is upper-bounded by the value of MAX_INV_TIMING_COST.
 *
 *   @param noc_cost_terms NoC-related cost terms
 *   @param noc_cost_norm_factors Normalization factors for NoC-related cost terms.
 *
 *   @param MAX_INV_TIMING_COST Stops inverse timing cost from going to infinity
 *              with very lax timing constraints, which avoids multiplying by a
 *              gigantic timing_cost_norm when auto-normalizing. The exact value
 *              of this cost has relatively little impact, but should be large
 *              enough to not affect the timing costs computation for normal
 *              constraints.
 *
 *   @param place_algorithm Determines how the member values are updated upon
 *              each temperature change during the placer annealing process.
 */
class t_placer_costs {
  public: //members
    double cost = 0.;
    double bb_cost = 0.;
    double timing_cost = 0.;
    double bb_cost_norm = 0.;
    double timing_cost_norm = 0.;
<<<<<<< HEAD
    double cong_cost = 0.;
    double cong_cost_norm = 0.;
    double noc_aggregate_bandwidth_cost = 0.;
    double noc_aggregate_bandwidth_cost_norm = 0.;
    double noc_latency_cost = 0.;
    double noc_latency_cost_norm = 0.;
=======

    NocCostTerms noc_cost_terms;
    NocCostTerms noc_cost_norm_factors;
>>>>>>> 51bd666e

  public: //Constructor
    explicit t_placer_costs(t_place_algorithm algo)
        : place_algorithm(algo) {}
    t_placer_costs() = default;

  public: //Mutator
    /**
     * @brief Mutator: updates the norm factors in the outer loop iteration.
     *
     * At each temperature change we update these values to be used
     * for normalizing the trade-off between timing and wirelength (bb)
     */
    void update_norm_factors();

    /**
     * @brief Accumulates NoC cost difference terms
     *
     * @param noc_delta_cost Cost difference for NoC-related costs terms
     */
    t_placer_costs& operator+=(const NocCostTerms& noc_delta_cost);

  private:
    double MAX_INV_TIMING_COST = 1.e12;
    t_place_algorithm place_algorithm;
};

/**
 * @brief Stores variables that are used by the annealing process.
 *
 * This structure is updated by update_annealing_state() on each outer
 * loop iteration. It stores various important variables that need to
 * be accessed during the placement inner loop.
 *
 * Private variables are not given accessor functions. They serve as
 * macros originally defined in place.cpp as global scope variables.
 *
 * Public members:
 *   @param t
 *              Temperature for simulated annealing.
 *   @param restart_t
 *              Temperature used after restart due to minimum success ratio.
 *              Currently only used and updated by DUSTY_SCHED.
 *   @param alpha
 *              Temperature decays factor (multiplied each outer loop iteration).
 *   @param num_temps
 *              The count of how many temperature iterations have passed.
 *
 *   @param rlim
 *              Range limit for block swaps.
 *              Currently only updated by DUSTY_SCHED and AUTO_SCHED.
 *   @param crit_exponent
 *              Used by timing-driven placement to "sharpen" the timing criticality.
 *              Depends on rlim. Currently only updated by DUSTY_SCHED and AUTO_SCHED.
 *   @param move_lim
 *              Current block move limit.
 *              Currently only updated by DUSTY_SCHED.
 *   @param move_lim_max
 *              Maximum block move limit.
 *
 * Private members:
 *   @param UPPER_RLIM
 *              The upper limit for the range limiter value.
 *   @param FINAL_RLIM
 *              The final rlim (range limit) is 1, which is the smallest value that
 *              can still make progress, since an rlim of 0 wouldn't allow any swaps.
 *   @param INVERSE_DELTA_RLIM
 *              Used to update crit_exponent. See update_rlim() for more.
 *
 * Mutators:
 *   @param outer_loop_update()
 *              Update the annealing state variables in the placement outer loop.
 *   @param update_rlim(), update_crit_exponent(), update_move_lim()
 *              Inline subroutines used by the main routine outer_loop_update().
 */
class t_annealing_state {
  public:
    float t;
    float restart_t;
    float alpha;
    int num_temps;

    float rlim;
    float crit_exponent;
    int move_lim;
    int move_lim_max;

  private:
    float UPPER_RLIM;
    float FINAL_RLIM = 1.;
    float INVERSE_DELTA_RLIM;
    int NUM_LAYERS = 1;

  public: //Constructor
    t_annealing_state(const t_annealing_sched& annealing_sched,
                      float first_t,
                      float first_rlim,
                      int first_move_lim,
                      float first_crit_exponent,
                      int num_layers);

  public: //Mutator
    /**
     * @brief Update the annealing state according to the annealing schedule selected.
     *
     *   USER_SCHED:  A manual fixed schedule with fixed alpha and exit criteria.
     *   AUTO_SCHED:  A more sophisticated schedule where alpha varies based on success ratio.
     *   DUSTY_SCHED: This schedule jumps backward and slows down in response to success ratio.
     *                See doc/src/vpr/dusty_sa.rst for more details.
     *
     * @return True->continues the annealing. False->exits the annealing.
     */
    bool outer_loop_update(float success_rate,
                           const t_placer_costs& costs,
                           const t_placer_opts& placer_opts,
                           const t_annealing_sched& annealing_sched);

  private: //Mutator
    /**
     * @brief Update the range limiter to keep acceptance prob. near 0.44.
     *
     * Use a floating point rlim to allow gradual transitions at low temps.
     * The range is bounded by 1 (FINAL_RLIM) and the grid size (UPPER_RLIM).
     */
    inline void update_rlim(float success_rate);

    /**
     * @brief Update the criticality exponent.
     *
     * When rlim shrinks towards the FINAL_RLIM value (indicating
     * that we are fine-tuning a more optimized placement), we can
     * focus more on a smaller number of critical connections.
     * To achieve this, we make the crit_exponent sharper, so that
     * critical connections would become more critical than before.
     *
     * We calculate how close rlim is to its final value comparing
     * to its initial value. Then, we apply the same scaling factor
     * on the crit_exponent so that it lands on the suitable value
     * between td_place_exp_first and td_place_exp_last. The scaling
     * factor is calculated and applied linearly.
     */
    inline void update_crit_exponent(const t_placer_opts& placer_opts);

    /**
     * @brief Update the move limit based on the success rate.
     *
     * The value is bounded between 1 and move_lim_max.
     */
    inline void update_move_lim(float success_target, float success_rate);
};

/**
 * @brief Stores statistics produced by a single annealing iteration.
 *
 * This structure is refreshed at the beginning of every annealing loop
 * by calling reset(). Whenever a block swap move is accepted, this
 * structure calls single_swap_update() to update its variables. At the
 * end of the current iteration, it calls calc_iteration_stats() to
 * summarize the results (success_rate & std_dev of the total costs).
 *
 * In terms of calculating statistics for total cost, we mean that we
 * operate upon the set of placer cost values gathered after every
 * accepted block move.
 *
 *   @param av_cost
 *              Average total cost. Cost formulation depends on
 *              the place algorithm currently being used.
 *   @param av_bb_cost
 *              Average bounding box (wiring) cost.
 *   @param av_timing_cost
 *              Average timing cost (delay * criticality).
 *   @param sum_of_squares
 *              Sum of squares of the total cost.
 *   @param success_num
 *              Number of accepted block swaps for the current iteration.
 *   @param success_rate
 *              num_accepted / total_trials for the current iteration.
 *   @param std_dev
 *              Standard deviation of the total cost.
 *
 */
class t_placer_statistics {
  public:
    double av_cost;
    double av_bb_cost;
    double av_timing_cost;
    double av_cong_cost;
    double sum_of_squares;
    int success_sum;
    float success_rate;
    double std_dev;

  public: //Constructor
    t_placer_statistics() { reset(); }

  public: //Mutator
    ///@brief Clear all data fields.
    void reset();

    ///@brief Update stats when a single swap move has been accepted.
    void calc_iteration_stats(const t_placer_costs& costs, int move_lim);

    ///@brief Calculate placer success rate and cost std_dev for this iteration.
    void single_swap_update(const t_placer_costs& costs);
};

/**
 * @brief Initialize the placer's block-grid dual direction mapping.
 *
 * Forward direction - block to grid: place_ctx.block_locs.
 * Reverse direction - grid to block: place_ctx.grid_blocks.
 *
 * Initialize both of them to empty states.
 */
void init_placement_context();

/**
 * @brief Get the initial limit for inner loop block move attempt limit.
 *
 * There are two ways to scale the move limit.
 * e_place_effort_scaling::CIRCUIT
 *      scales the move limit proportional to num_blocks ^ (4/3)
 * e_place_effort_scaling::DEVICE_CIRCUIT
 *      scales the move limit proportional to device_size ^ (2/3) * num_blocks ^ (2/3)
 *
 * The second method is almost identical to the first one when the device
 * is highly utilized (device_size ~ num_blocks). For low utilization devices
 * (device_size >> num_blocks), the search space is larger, so the second method
 * performs more moves to ensure better optimization.
 */
int get_initial_move_lim(const t_placer_opts& placer_opts, const t_annealing_sched& annealing_sched);

/**
 * @brief Returns the standard deviation of data set x.
 *
 * There are n sample points, sum_x_squared is the summation over n of x^2 and av_x
 * is the average x. All operations are done in double precision, since round off
 * error can be a problem in the initial temp. std_dev calculation for big circuits.
 */
double get_std_dev(int n, double sum_x_squared, double av_x);

///@brief Initialize usage to 0 and blockID to EMPTY_BLOCK_ID for all place_ctx.grid_block locations
void zero_initialize_grid_blocks();

///@brief a utility to calculate grid_blocks given the updated block_locs (used in restore_checkpoint)
void load_grid_blocks_from_block_locs();

/**
 * @brief Builds (alloc and load) legal_pos that holds all the legal locations for placement
 *
 *   @param legal_pos
 *              a lookup of all subtiles by sub_tile type
 *              legal_pos[0..device_ctx.num_block_types-1][0..num_sub_tiles - 1] = std::vector<t_pl_loc> of all the legal locations
 *              of the proper tile type and sub_tile type
 *
 */
void alloc_and_load_legal_placement_locations(std::vector<std::vector<std::vector<t_pl_loc>>>& legal_pos);

///@brief Performs error checking to see if location is legal for block type, and sets the location and grid usage of the block if it is legal.
void set_block_location(ClusterBlockId blk_id, const t_pl_loc& location);

/// @brief check if a specified location is within the device grid
inline bool is_loc_on_chip(t_physical_tile_loc loc) {
    const auto& grid = g_vpr_ctx.device().grid;
    int x = loc.x;
    int y = loc.y;
    int layer_num = loc.layer_num;
    //return false if the location is not within the chip
    return (layer_num >= 0 && layer_num < int(grid.get_num_layers()) && x >= 0 && x < int(grid.width()) && y >= 0 && y < int(grid.height()));
}

/**
 * @brief  Checks that each macro member location is legal based on the head position and its offset
 *   
 * If the function is called from initial placement or simulated annealing placer,
 * it should ensure that the macro placement is entirely legal. Each macro member 
 * should be placed in a location with the right type that can accommodate more
 * blocks, and floorplanning constraint should also be checked.
 * If the function is called from analytical placement, it should only ensure 
 * that all macro members are placed within the chip. The overused blocks will
 * be spread by the strict_legalizer function. Floorplanning constraint is also not supported
 * by analytical placer.
 *  
 * @param pl_macro
 *        macro's member can be accessible from pl_macro parameter. 
 * @param head_pos
 *        head_pos is the macro's head location.
 * @param check_all_legality
 *        determines whether the routine should check all legality constraint 
 *        Analytic placer does not require to check block's capacity or
 *        floorplanning constraints. However, initial placement or SA-based approach
 *        require to check for all legality constraints.
 */
bool macro_can_be_placed(t_pl_macro pl_macro, t_pl_loc head_pos, bool check_all_legality);
#endif<|MERGE_RESOLUTION|>--- conflicted
+++ resolved
@@ -87,18 +87,11 @@
     double timing_cost = 0.;
     double bb_cost_norm = 0.;
     double timing_cost_norm = 0.;
-<<<<<<< HEAD
     double cong_cost = 0.;
     double cong_cost_norm = 0.;
-    double noc_aggregate_bandwidth_cost = 0.;
-    double noc_aggregate_bandwidth_cost_norm = 0.;
-    double noc_latency_cost = 0.;
-    double noc_latency_cost_norm = 0.;
-=======
 
     NocCostTerms noc_cost_terms;
     NocCostTerms noc_cost_norm_factors;
->>>>>>> 51bd666e
 
   public: //Constructor
     explicit t_placer_costs(t_place_algorithm algo)
