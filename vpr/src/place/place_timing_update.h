/**
 * @file place_timing_update.h
 * @brief Timing update routines used by the VPR placer.
 */

#pragma once
#include "timing_place.h"
#include "place_util.h"

#include "NetPinTimingInvalidator.h"

///@brief Initialize the timing information and structures in the placer.
void initialize_timing_info(const PlaceCritParams& crit_params,
                            const PlaceDelayModel* delay_model,
                            PlacerCriticalities* criticalities,
                            PlacerSetupSlacks* setup_slacks,
                            NetPinTimingInvalidator* pin_timing_invalidator,
                            SetupTimingInfo* timing_info,
                            t_placer_costs* costs,
<<<<<<< HEAD
                            PlacerContext& placer_ctx);
=======
                            PlacerState& placer_state);
>>>>>>> 33a82f1c

///@brief Updates every timing related classes, variables and structures.
void perform_full_timing_update(const PlaceCritParams& crit_params,
                                const PlaceDelayModel* delay_model,
                                PlacerCriticalities* criticalities,
                                PlacerSetupSlacks* setup_slacks,
                                NetPinTimingInvalidator* pin_timing_invalidator,
                                SetupTimingInfo* timing_info,
                                t_placer_costs* costs,
<<<<<<< HEAD
                                PlacerContext& placer_ctx);
=======
                                PlacerState& placer_state);
>>>>>>> 33a82f1c

///@brief Update timing information based on the current block positions.
void update_timing_classes(const PlaceCritParams& crit_params,
                           SetupTimingInfo* timing_info,
                           PlacerCriticalities* criticalities,
                           PlacerSetupSlacks* setup_slacks,
                           NetPinTimingInvalidator* pin_timing_invalidator,
<<<<<<< HEAD
                           PlacerContext& placer_ctx);
=======
                           PlacerState& placer_state);
>>>>>>> 33a82f1c

///@brief Updates the timing driven (td) costs.
void update_timing_cost(const PlaceDelayModel* delay_model,
                        const PlacerCriticalities* criticalities,
<<<<<<< HEAD
                        PlacerContext& placer_ctx,
=======
                        PlacerState& placer_state,
>>>>>>> 33a82f1c
                        double* timing_cost);

///@brief Incrementally updates timing cost based on the current delays and criticality estimates.
void update_td_costs(const PlaceDelayModel* delay_model,
                     const PlacerCriticalities& place_crit,
<<<<<<< HEAD
                     PlacerContext& placer_ctx,
=======
                     PlacerState& placer_state,
>>>>>>> 33a82f1c
                     double* timing_cost);

///@brief Recomputes timing cost from scratch based on the current delays and criticality estimates.
void comp_td_costs(const PlaceDelayModel* delay_model,
                   const PlacerCriticalities& place_crit,
<<<<<<< HEAD
                   PlacerContext& placer_ctx,
=======
                   PlacerState& placer_state,
>>>>>>> 33a82f1c
                   double* timing_cost);

/**
 * @brief Commit all the setup slack values from the PlacerSetupSlacks
 *        class to `connection_setup_slack`.
 */
void commit_setup_slacks(const PlacerSetupSlacks* setup_slacks,
<<<<<<< HEAD
                         PlacerContext& placer_ctx);

///@brief Verify that the values in `connection_setup_slack` matches PlacerSetupSlacks.
bool verify_connection_setup_slacks(const PlacerSetupSlacks* setup_slacks,
                                    const PlacerContext& placer_ctx);
=======
                         PlacerState& placer_state);

///@brief Verify that the values in `connection_setup_slack` matches PlacerSetupSlacks.
bool verify_connection_setup_slacks(const PlacerSetupSlacks* setup_slacks,
                                    const PlacerState& placer_state);
>>>>>>> 33a82f1c
<|MERGE_RESOLUTION|>--- conflicted
+++ resolved
@@ -17,11 +17,7 @@
                             NetPinTimingInvalidator* pin_timing_invalidator,
                             SetupTimingInfo* timing_info,
                             t_placer_costs* costs,
-<<<<<<< HEAD
-                            PlacerContext& placer_ctx);
-=======
                             PlacerState& placer_state);
->>>>>>> 33a82f1c
 
 ///@brief Updates every timing related classes, variables and structures.
 void perform_full_timing_update(const PlaceCritParams& crit_params,
@@ -31,11 +27,7 @@
                                 NetPinTimingInvalidator* pin_timing_invalidator,
                                 SetupTimingInfo* timing_info,
                                 t_placer_costs* costs,
-<<<<<<< HEAD
-                                PlacerContext& placer_ctx);
-=======
                                 PlacerState& placer_state);
->>>>>>> 33a82f1c
 
 ///@brief Update timing information based on the current block positions.
 void update_timing_classes(const PlaceCritParams& crit_params,
@@ -43,40 +35,24 @@
                            PlacerCriticalities* criticalities,
                            PlacerSetupSlacks* setup_slacks,
                            NetPinTimingInvalidator* pin_timing_invalidator,
-<<<<<<< HEAD
-                           PlacerContext& placer_ctx);
-=======
                            PlacerState& placer_state);
->>>>>>> 33a82f1c
 
 ///@brief Updates the timing driven (td) costs.
 void update_timing_cost(const PlaceDelayModel* delay_model,
                         const PlacerCriticalities* criticalities,
-<<<<<<< HEAD
-                        PlacerContext& placer_ctx,
-=======
                         PlacerState& placer_state,
->>>>>>> 33a82f1c
                         double* timing_cost);
 
 ///@brief Incrementally updates timing cost based on the current delays and criticality estimates.
 void update_td_costs(const PlaceDelayModel* delay_model,
                      const PlacerCriticalities& place_crit,
-<<<<<<< HEAD
-                     PlacerContext& placer_ctx,
-=======
                      PlacerState& placer_state,
->>>>>>> 33a82f1c
                      double* timing_cost);
 
 ///@brief Recomputes timing cost from scratch based on the current delays and criticality estimates.
 void comp_td_costs(const PlaceDelayModel* delay_model,
                    const PlacerCriticalities& place_crit,
-<<<<<<< HEAD
-                   PlacerContext& placer_ctx,
-=======
                    PlacerState& placer_state,
->>>>>>> 33a82f1c
                    double* timing_cost);
 
 /**
@@ -84,16 +60,8 @@
  *        class to `connection_setup_slack`.
  */
 void commit_setup_slacks(const PlacerSetupSlacks* setup_slacks,
-<<<<<<< HEAD
-                         PlacerContext& placer_ctx);
-
-///@brief Verify that the values in `connection_setup_slack` matches PlacerSetupSlacks.
-bool verify_connection_setup_slacks(const PlacerSetupSlacks* setup_slacks,
-                                    const PlacerContext& placer_ctx);
-=======
                          PlacerState& placer_state);
 
 ///@brief Verify that the values in `connection_setup_slack` matches PlacerSetupSlacks.
 bool verify_connection_setup_slacks(const PlacerSetupSlacks* setup_slacks,
-                                    const PlacerState& placer_state);
->>>>>>> 33a82f1c
+                                    const PlacerState& placer_state);