--- conflicted
+++ resolved
@@ -23,10 +23,6 @@
  * @return int The number of errors (inconsistencies in adherence to floorplanning constraints).
  */
 int check_placement_floorplanning(const vtr::vector_map<ClusterBlockId, t_block_loc>& block_locs);
-<<<<<<< HEAD
-
-=======
->>>>>>> 33a82f1c
 
 /**
  * @brief Check if the block has floorplanning constraints.
