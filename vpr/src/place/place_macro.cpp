--- conflicted
+++ resolved
@@ -16,14 +16,6 @@
 #include "globals.h"
 #include "echo_files.h"
 
-<<<<<<< HEAD
-static bool is_constant_clb_net(ClusterNetId clb_net);
-
-static void validate_macros(const std::vector<t_pl_macro>& macros);
-
-static bool try_combine_macros(std::vector<std::vector<ClusterBlockId>>& pl_macro_member_blk_num, int matching_macro, int latest_macro);
-
-=======
 /**
  * @brief Determines whether a cluster net is constant.
  * @param clb_net The unique id of a cluster net.
@@ -55,7 +47,6 @@
                                int matching_macro,
                                int latest_macro);
 
->>>>>>> f3326338
 /* Go through all the ports in all the blocks to find the port that has the same   *
  * name as port_name and belongs to the block type that has the name pb_type_name. *
  * Then, check that whether start_pin_index and end_pin_index are specified. If    *
@@ -63,20 +54,6 @@
  * Otherwise, mark down all the pins in that port.                                 */
 static void mark_direct_of_ports(int idirect,
                                  int direct_type,
-<<<<<<< HEAD
-                                 char* pb_type_name,
-                                 char* port_name,
-                                 int end_pin_index,
-                                 int start_pin_index,
-                                 const char* src_string,
-                                 int line,
-                                 std::vector<std::vector<int>>& idirect_from_blk_pin,
-                                 std::vector<std::vector<int>>& direct_type_from_blk_pin);
-
-/* Mark the pin entry in idirect_from_blk_pin with idirect and the pin entry in    *
- * direct_type_from_blk_pin with direct_type from start_pin_index to               *
- * end_pin_index.                                                                  */
-=======
                                  std::string_view pb_type_name,
                                  std::string_view port_name,
                                  int end_pin_index,
@@ -91,7 +68,6 @@
  * @brief Mark the pin entry in idirect_from_blk_pin with idirect and the pin entry in
  * direct_type_from_blk_pin with direct_type from start_pin_index to end_pin_index.
  */
->>>>>>> f3326338
 static void mark_direct_of_pins(int start_pin_index,
                                 int end_pin_index,
                                 int itype,
@@ -102,46 +78,12 @@
                                 std::vector<std::vector<int>>& direct_type_from_blk_pin,
                                 int direct_type,
                                 int line,
-<<<<<<< HEAD
-                                const char* src_string);
-=======
                                 std::string_view src_string,
                                 const PortPinToBlockPinConverter& port_pin_to_block_pin);
->>>>>>> f3326338
 
 const std::vector<t_pl_macro>& PlaceMacros::macros() const {
     return pl_macros_;
 }
-<<<<<<< HEAD
-
-void PlaceMacros::alloc_and_load_placement_macros(const std::vector<t_direct_inf>& directs) {
-    /* Allocates allocates and loads placement macros and returns
-     * the total number of macros in 2 steps.
-     *   1) Allocate temporary data structure for maximum possible
-     *      size and loops through all the blocks storing the data
-     *      relevant to the carry chains. At the same time, also count
-     *      the amount of memory required for the actual variables.
-     *   2) Allocate the actual variables with the exact amount of
-     *      memory. Then loads the data from the temporary data
-     *       structures before freeing them.
-     *
-     * For pl_macro_member_blk_num, allocate for the first dimension
-     * only at first. Allocate for the second dimension when I know
-     * the size. Otherwise, the array is going to be of size
-     * cluster_ctx.clb_nlist.blocks().size()^2 (There are big
-     * benckmarks VPR that have cluster_ctx.clb_nlist.blocks().size()
-     * in the 100k's range).
-     *
-     * The placement macro array is freed by the caller(s).
-     */
-    auto& cluster_ctx = g_vpr_ctx.clustering();
-
-    // Allocate maximum memory for temporary variables.
-    std::vector<int> pl_macro_idirect(cluster_ctx.clb_nlist.blocks().size());
-    std::vector<int> pl_macro_num_members(cluster_ctx.clb_nlist.blocks().size());
-    std::vector<std::vector<ClusterBlockId>> pl_macro_member_blk_num(cluster_ctx.clb_nlist.blocks().size());
-    std::vector<ClusterBlockId> pl_macro_member_blk_num_of_this_blk(cluster_ctx.clb_nlist.blocks().size());
-=======
 
 void PlaceMacros::alloc_and_load_placement_macros(const std::vector<t_direct_inf>& directs) {
     /* Allocates allocates and loads placement macros and returns
@@ -162,7 +104,6 @@
     /* For pl_macro_member_blk_num, Allocate for the first dimension only at first. Allocate for the second dimension
      * when I know the size. Otherwise, the array is going to be of size cluster_ctx.clb_nlist.blocks().size()^2 */
     std::vector<std::vector<ClusterBlockId>> pl_macro_member_blk_num(cluster_ctx.clb_nlist.blocks().size());
->>>>>>> f3326338
 
     alloc_and_load_idirect_from_blk_pin_(directs);
 
@@ -173,12 +114,7 @@
      * Head - blocks with to_pin OPEN and from_pin connected
      * Tail - blocks with to_pin connected and from_pin OPEN
      */
-<<<<<<< HEAD
-    int num_macro = find_all_the_macro_(pl_macro_member_blk_num_of_this_blk,
-                                        pl_macro_idirect, pl_macro_num_members, pl_macro_member_blk_num);
-=======
     const int num_macro = find_all_the_macro_(pl_macro_idirect, pl_macro_num_members, pl_macro_member_blk_num);
->>>>>>> f3326338
 
     // Allocate the memories for the macro.
     pl_macros_.resize(num_macro);
@@ -216,12 +152,7 @@
     }
 }
 
-<<<<<<< HEAD
-int PlaceMacros::find_all_the_macro_(std::vector<ClusterBlockId>& pl_macro_member_blk_num_of_this_blk,
-                                     std::vector<int>& pl_macro_idirect,
-=======
 int PlaceMacros::find_all_the_macro_(std::vector<int>& pl_macro_idirect,
->>>>>>> f3326338
                                      std::vector<int>& pl_macro_num_members,
                                      std::vector<std::vector<ClusterBlockId>>& pl_macro_member_blk_num) {
     /* Compute required size:                                                *
@@ -247,15 +178,9 @@
         for (int to_iblk_pin = 0; to_iblk_pin < num_blk_pins; to_iblk_pin++) {
             int to_physical_pin = get_physical_pin(physical_tile, logical_block, to_iblk_pin);
 
-<<<<<<< HEAD
-            to_net_id = cluster_ctx.clb_nlist.block_net(blk_id, to_iblk_pin);
-            to_idirect = idirect_from_blk_pin_[physical_tile->index][to_physical_pin];
-            to_src_or_sink = direct_type_from_blk_pin_[physical_tile->index][to_physical_pin];
-=======
             ClusterNetId to_net_id = cluster_ctx.clb_nlist.block_net(blk_id, to_iblk_pin);
             int to_idirect = idirect_from_blk_pin_[physical_tile->index][to_physical_pin];
             int to_src_or_sink = direct_type_from_blk_pin_[physical_tile->index][to_physical_pin];
->>>>>>> f3326338
 
             // Identify potential macro head blocks (i.e. start of a macro)
             //
@@ -266,18 +191,6 @@
             // Note that the restriction that constant nets are not driven from another direct ensures that
             // blocks in the middle of a chain with internal constant signals are not detected as potential
             // head blocks.
-<<<<<<< HEAD
-            if (to_src_or_sink == SINK && to_idirect != OPEN
-                && (to_net_id == ClusterNetId::INVALID()
-                    || (is_constant_clb_net(to_net_id)
-                        && !net_is_driven_by_direct_(to_net_id)))) {
-                for (from_iblk_pin = 0; from_iblk_pin < num_blk_pins; from_iblk_pin++) {
-                    int from_physical_pin = get_physical_pin(physical_tile, logical_block, from_iblk_pin);
-
-                    from_net_id = cluster_ctx.clb_nlist.block_net(blk_id, from_iblk_pin);
-                    from_idirect = idirect_from_blk_pin_[physical_tile->index][from_physical_pin];
-                    from_src_or_sink = direct_type_from_blk_pin_[physical_tile->index][from_physical_pin];
-=======
             if (to_src_or_sink == SINK && to_idirect != OPEN &&
                 (to_net_id == ClusterNetId::INVALID() || (is_constant_clb_net(to_net_id) && !net_is_driven_by_direct_(to_net_id)))) {
                 for (int from_iblk_pin = 0; from_iblk_pin < num_blk_pins; from_iblk_pin++) {
@@ -286,7 +199,6 @@
                     ClusterNetId from_net_id = cluster_ctx.clb_nlist.block_net(blk_id, from_iblk_pin);
                     int from_idirect = idirect_from_blk_pin_[physical_tile->index][from_physical_pin];
                     int from_src_or_sink = direct_type_from_blk_pin_[physical_tile->index][from_physical_pin];
->>>>>>> f3326338
 
                     // Confirm whether this is a head macro
                     //
@@ -471,71 +383,14 @@
     return true;
 }
 
-<<<<<<< HEAD
-int PlaceMacros::get_imacro_from_iblk(ClusterBlockId iblk) const{
-    /* This mapping is needed for fast lookups whether the block with index *
-     * iblk belongs to a placement macro or not.                             *
-     *                                                                       *
-     * The array imacro_from_iblk_ is used for the mapping for speed reason *
-     * [0...cluster_ctx.clb_nlist.blocks().size()-1]                                                    */
-
-    int imacro;
-    if (iblk) {
-        /* Return the imacro for the block. */
-=======
 int PlaceMacros::get_imacro_from_iblk(ClusterBlockId iblk) const {
     int imacro;
     if (iblk != ClusterBlockId::INVALID()) {
         // Return the imacro for the block.
->>>>>>> f3326338
         imacro = imacro_from_iblk_[iblk];
     } else {
         imacro = OPEN; //No valid block, so no valid macro
     }
-<<<<<<< HEAD
-
-    return imacro;
-}
-
-void PlaceMacros::set_imacro_for_iblk(int imacro, ClusterBlockId blk_id) {
-    auto& cluster_ctx = g_vpr_ctx.clustering();
-
-    imacro_from_iblk_.resize(cluster_ctx.clb_nlist.blocks().size());
-    imacro_from_iblk_.insert(blk_id, imacro);
-}
-
-void PlaceMacros::alloc_and_load_idirect_from_blk_pin_(const std::vector<t_direct_inf>& directs) {
-    /* Allocates and loads idirect_from_blk_pin and direct_type_from_blk_pin arrays.    *
-     *                                                                                  *
-     * For a bus (multiple bits) direct connection, all the pins in the bus are marked. *
-     *                                                                                  *
-     * idirect_from_blk_pin array allow us to quickly find pins that could be in a      *
-     * direct connection. Values stored is the index of the possible direct connection  *
-     * as specified in the arch file, OPEN (-1) is stored for pins that could not be    *
-     * part of a direct chain connection.                                               *
-     *                                                                                  *
-     * direct_type_from_blk_pin array stores the value SOURCE if the pin is the         *
-     * from_pin, SINK if the pin is the to_pin in the direct connection as specified in *
-     * the arch file, OPEN (-1) is stored for pins that could not be part of a direct   *
-     * chain connection.                                                                *
-     *                                                                                  *
-     * Stores the pointers to the two 2D arrays in the addresses passed in.             *
-     *                                                                                  *
-     * The two arrays are freed by the caller(s).                                       */
-    constexpr size_t MAX_STRING_LEN = 512;
-
-    char to_pb_type_name[MAX_STRING_LEN + 1], to_port_name[MAX_STRING_LEN + 1],
-        from_pb_type_name[MAX_STRING_LEN + 1], from_port_name[MAX_STRING_LEN + 1];
-
-    int to_start_pin_index = -1, to_end_pin_index = -1;
-    int from_start_pin_index = -1, from_end_pin_index = -1;
-    auto& device_ctx = g_vpr_ctx.device();
-
-    /* Allocate and initialize the values to OPEN (-1). */
-    idirect_from_blk_pin_.resize(device_ctx.physical_tile_types.size());
-    direct_type_from_blk_pin_.resize(device_ctx.physical_tile_types.size());
-    for (const auto& type : device_ctx.physical_tile_types) {
-=======
 
     return imacro;
 }
@@ -547,55 +402,20 @@
     idirect_from_blk_pin_.resize(device_ctx.physical_tile_types.size());
     direct_type_from_blk_pin_.resize(device_ctx.physical_tile_types.size());
     for (const t_physical_tile_type& type : device_ctx.physical_tile_types) {
->>>>>>> f3326338
         if (is_empty_type(&type)) {
             continue;
         }
 
-<<<<<<< HEAD
-        int itype = type.index;
-        int num_type_pins = type.num_pins;
-
-        idirect_from_blk_pin_[itype].resize(num_type_pins, OPEN);
-        direct_type_from_blk_pin_[itype].resize(num_type_pins, OPEN);
-    }
-=======
         idirect_from_blk_pin_[type.index].resize(type.num_pins, OPEN);
         direct_type_from_blk_pin_[type.index].resize(type.num_pins, OPEN);
     }
 
     const PortPinToBlockPinConverter port_pin_to_block_pin;
->>>>>>> f3326338
 
     /* Load the values */
     // Go through directs and find pins with possible direct connections
     for (size_t idirect = 0; idirect < directs.size(); idirect++) {
         // Parse out the pb_type and port name, possibly pin_indices from from_pin
-<<<<<<< HEAD
-        parse_direct_pin_name(directs[idirect].from_pin.c_str(), directs[idirect].line,
-                              &from_end_pin_index, &from_start_pin_index, from_pb_type_name, from_port_name);
-
-        // Parse out the pb_type and port name, possibly pin_indices from to_pin
-        parse_direct_pin_name(directs[idirect].to_pin.c_str(), directs[idirect].line,
-                              &to_end_pin_index, &to_start_pin_index, to_pb_type_name, to_port_name);
-
-        /* Now I have all the data that I need, I could go through all the block pins   *
-         * in all the blocks to find all the pins that could have possible direct       *
-         * connections. Mark all down all those pins with the idirect the pins belong   *
-         * to and whether it is a source or a sink of the direct connection.            */
-
-        // Find blocks with the same name as from_pb_type_name and from_port_name
-        mark_direct_of_ports(idirect, SOURCE, from_pb_type_name, from_port_name,
-                             from_end_pin_index, from_start_pin_index, directs[idirect].from_pin.c_str(),
-                             directs[idirect].line,
-                             idirect_from_blk_pin_, direct_type_from_blk_pin_);
-
-        // Then, find blocks with the same name as to_pb_type_name and from_port_name
-        mark_direct_of_ports(idirect, SINK, to_pb_type_name, to_port_name,
-                             to_end_pin_index, to_start_pin_index, directs[idirect].to_pin.c_str(),
-                             directs[idirect].line,
-                             idirect_from_blk_pin_, direct_type_from_blk_pin_);
-=======
         auto [from_end_pin_index, from_start_pin_index, from_pb_type_name, from_port_name] = parse_direct_pin_name(directs[idirect].from_pin,
                                                                                                                    directs[idirect].line);
 
@@ -621,23 +441,12 @@
                              directs[idirect].line,
                              idirect_from_blk_pin_, direct_type_from_blk_pin_,
                              port_pin_to_block_pin);
->>>>>>> f3326338
 
     } // Finish going through all the directs
 }
 
 static void mark_direct_of_ports(int idirect,
                                  int direct_type,
-<<<<<<< HEAD
-                                 char* pb_type_name,
-                                 char* port_name,
-                                 int end_pin_index,
-                                 int start_pin_index,
-                                 const char* src_string,
-                                 int line,
-                                 std::vector<std::vector<int>>& idirect_from_blk_pin,
-                                 std::vector<std::vector<int>>& direct_type_from_blk_pin) {
-=======
                                  std::string_view pb_type_name,
                                  std::string_view port_name,
                                  int end_pin_index,
@@ -647,7 +456,6 @@
                                  std::vector<std::vector<int>>& idirect_from_blk_pin,
                                  std::vector<std::vector<int>>& direct_type_from_blk_pin,
                                  const PortPinToBlockPinConverter& port_pin_to_block_pin) {
->>>>>>> f3326338
     /* Go through all the ports in all the blocks to find the port that has the same   *
      * name as port_name and belongs to the block type that has the name pb_type_name. *
      * Then, check that whether start_pin_index and end_pin_index are specified. If    *
@@ -660,22 +468,14 @@
     for (int itype = 1; itype < (int)device_ctx.physical_tile_types.size(); itype++) {
         auto& physical_tile = device_ctx.physical_tile_types[itype];
         // Find blocks with the same pb_type_name
-<<<<<<< HEAD
-        if (strcmp(physical_tile.name, pb_type_name) == 0) {
-=======
         if (pb_type_name == physical_tile.name) {
->>>>>>> f3326338
             int num_sub_tiles = physical_tile.sub_tiles.size();
             for (int isub_tile = 0; isub_tile < num_sub_tiles; isub_tile++) {
                 auto& ports = physical_tile.sub_tiles[isub_tile].ports;
                 int num_ports = ports.size();
                 for (int iport = 0; iport < num_ports; iport++) {
                     // Find ports with the same port_name
-<<<<<<< HEAD
-                    if (strcmp(ports[iport].name, port_name) == 0) {
-=======
                     if (port_name == ports[iport].name) {
->>>>>>> f3326338
                         int num_port_pins = ports[iport].num_pins;
 
                         // Check whether the end_pin_index is valid
@@ -692,13 +492,6 @@
                         if (start_pin_index >= 0 || end_pin_index >= 0) {
                             mark_direct_of_pins(start_pin_index, end_pin_index, itype,
                                                 isub_tile, iport, idirect_from_blk_pin, idirect,
-<<<<<<< HEAD
-                                                direct_type_from_blk_pin, direct_type, line, src_string);
-                        } else {
-                            mark_direct_of_pins(0, num_port_pins - 1, itype,
-                                                isub_tile, iport, idirect_from_blk_pin, idirect,
-                                                direct_type_from_blk_pin, direct_type, line, src_string);
-=======
                                                 direct_type_from_blk_pin, direct_type, line, src_string,
                                                 port_pin_to_block_pin);
                         } else {
@@ -706,7 +499,6 @@
                                                 isub_tile, iport, idirect_from_blk_pin, idirect,
                                                 direct_type_from_blk_pin, direct_type, line, src_string,
                                                 port_pin_to_block_pin);
->>>>>>> f3326338
                         }
                     } // Do nothing if port_name does not match
                 }     // Finish going through all the ports
@@ -725,19 +517,9 @@
                                 std::vector<std::vector<int>>& direct_type_from_blk_pin,
                                 int direct_type,
                                 int line,
-<<<<<<< HEAD
-                                const char* src_string) {
-    /* Mark the pin entry in idirect_from_blk_pin with idirect and the pin entry in    *
-     * direct_type_from_blk_pin with direct_type from start_pin_index to               *
-     * end_pin_index.                                                                  */
-    auto& device_ctx = g_vpr_ctx.device();
-
-    PortPinToBlockPinConverter port_pin_to_block_pin;
-=======
                                 std::string_view src_string,
                                 const PortPinToBlockPinConverter& port_pin_to_block_pin) {
     const auto& device_ctx = g_vpr_ctx.device();
->>>>>>> f3326338
 
     // Mark pins with indices from start_pin_index to end_pin_index, inclusive
     for (int iport_pin = start_pin_index; iport_pin <= end_pin_index; iport_pin++) {
@@ -754,19 +536,11 @@
             }
             if (!all_fcs_0) break;
         }
-<<<<<<< HEAD
 
         // Check the fc for the pin, direct chain link only if fc == 0
         if (all_fcs_0) {
             idirect_from_blk_pin[itype][iblk_pin] = idirect;
 
-=======
-
-        // Check the fc for the pin, direct chain link only if fc == 0
-        if (all_fcs_0) {
-            idirect_from_blk_pin[itype][iblk_pin] = idirect;
-
->>>>>>> f3326338
             // Check whether the pins are marked, errors out if so
             if (direct_type_from_blk_pin[itype][iblk_pin] != OPEN) {
                 VPR_FATAL_ERROR(VPR_ERROR_ARCH,
@@ -837,17 +611,10 @@
         for (int ipin = 0; ipin < type.num_pins; ++ipin) {
             if (idirect_from_blk_pin_[itype][ipin] != OPEN) {
                 if (direct_type_from_blk_pin_[itype][ipin] == SOURCE) {
-<<<<<<< HEAD
-                    fprintf(f, "%-9s %-9d true      SOURCE    \n", type.name, ipin);
-                } else {
-                    VTR_ASSERT(direct_type_from_blk_pin_[itype][ipin] == SINK);
-                    fprintf(f, "%-9s %-9d true      SINK      \n", type.name, ipin);
-=======
                     fprintf(f, "%-9s %-9d true      SOURCE    \n", type.name.c_str(), ipin);
                 } else {
                     VTR_ASSERT(direct_type_from_blk_pin_[itype][ipin] == SINK);
                     fprintf(f, "%-9s %-9d true      SINK      \n", type.name.c_str(), ipin);
->>>>>>> f3326338
                 }
             } else {
                 VTR_ASSERT(direct_type_from_blk_pin_[itype][ipin] == OPEN);
@@ -880,13 +647,6 @@
     return direct != OPEN;
 }
 
-<<<<<<< HEAD
-//t_pl_macro& PlaceMacros::operator[](size_t idx) {
-//    return pl_macros_[idx];
-//}
-
-=======
->>>>>>> f3326338
 const t_pl_macro& PlaceMacros::operator[](int idx) const {
     return pl_macros_[idx];
 }
@@ -925,39 +685,3 @@
         }
     }
 }
-<<<<<<< HEAD
-
-PortPinToBlockPinConverter::PortPinToBlockPinConverter() {
-    auto& device_ctx = g_vpr_ctx.device();
-    auto& types = device_ctx.physical_tile_types;
-
-    // Resize and initialize the values to OPEN (-1).
-    size_t num_types = types.size();
-    blk_pin_from_port_pin_.resize(num_types);
-
-    for (size_t itype = 1; itype < num_types; itype++) {
-        int blk_pin_count = 0;
-        auto& type = types[itype];
-        size_t num_sub_tiles = type.sub_tiles.size();
-        blk_pin_from_port_pin_[itype].resize(num_sub_tiles);
-        for (size_t isub_tile = 0; isub_tile < num_sub_tiles; isub_tile++) {
-            size_t num_ports = type.sub_tiles[isub_tile].ports.size();
-            blk_pin_from_port_pin_[itype][isub_tile].resize(num_ports);
-            for (size_t iport = 0; iport < num_ports; iport++) {
-                int num_pins = type.sub_tiles[isub_tile].ports[iport].num_pins;
-                for (int ipin = 0; ipin < num_pins; ipin++) {
-                    blk_pin_from_port_pin_[itype][isub_tile][iport].push_back(blk_pin_count);
-                    blk_pin_count++;
-                }
-            }
-        }
-    }
-}
-
-int PortPinToBlockPinConverter::get_blk_pin_from_port_pin(int blk_type_index, int sub_tile, int port, int port_pin) {
-    // Return the port and port_pin for the pin.
-    int blk_pin = blk_pin_from_port_pin_[blk_type_index][sub_tile][port][port_pin];
-    return blk_pin;
-}
-=======
->>>>>>> f3326338
