--- conflicted
+++ resolved
@@ -244,15 +244,9 @@
 #endif
 
 /********************* Static subroutines local to place.c *******************/
-<<<<<<< HEAD
-//#ifdef VERBOSE
-//static void print_clb_placement(const char* fname);
-//#endif
-=======
 #ifdef VERBOSE
 void print_clb_placement(const char* fname);
 #endif
->>>>>>> 87b85862
 
 static void alloc_and_load_placement_structs(float place_cost_exp,
                                              const t_placer_opts& placer_opts,
@@ -2865,26 +2859,6 @@
     return error;
 }
 
-<<<<<<< HEAD
-//#ifdef VERBOSE
-//static void print_clb_placement(const char* fname) {
-//    /* Prints out the clb placements to a file.  */
-//    FILE* fp;
-//    auto& cluster_ctx = g_vpr_ctx.clustering();
-//    auto& place_ctx = g_vpr_ctx.placement();
-//
-//    fp = vtr::fopen(fname, "w");
-//    fprintf(fp, "Complex block placements:\n\n");
-//
-//    fprintf(fp, "Block #\tName\t(X, Y, Z).\n");
-//    for (auto i : cluster_ctx.clb_nlist.blocks()) {
-//        fprintf(fp, "#%d\t%s\t(%d, %d, %d).\n", i, cluster_ctx.clb_nlist.block_name(i), place_ctx.block_locs[i].x, place_ctx.block_locs[i].y, place_ctx.block_locs[i].sub_tile);
-//    }
-//
-//    fclose(fp);
-//}
-//#endif
-=======
 #ifdef VERBOSE
 void print_clb_placement(const char* fname) {
     /* Prints out the clb placements to a file.  */
@@ -2903,7 +2877,6 @@
     fclose(fp);
 }
 #endif
->>>>>>> 87b85862
 
 static void free_try_swap_arrays() {
     g_vpr_ctx.mutable_placement().compressed_block_grids.clear();
