--- conflicted
+++ resolved
@@ -183,15 +183,9 @@
 
 static NetCostHandler alloc_and_load_placement_structs(const t_placer_opts& placer_opts,
                                                        const t_noc_opts& noc_opts,
-<<<<<<< HEAD
                                                        const std::vector<t_direct_inf>& directs,
-                                                       PlacerState& placer_state);
-=======
-                                                       t_direct_inf* directs,
-                                                       int num_directs,
                                                        PlacerState& placer_state,
                                                        std::optional<NocCostHandler>& noc_cost_handler);
->>>>>>> 78e0fa96
 
 static void free_placement_structs();
 
@@ -435,21 +429,16 @@
     const auto& p_timing_ctx = placer_state.timing();
     const auto& p_runtime_ctx = placer_state.runtime();
 
-<<<<<<< HEAD
-    NetCostHandler net_cost_handler = alloc_and_load_placement_structs(placer_opts, noc_opts, directs, placer_state);
-=======
-
     std::optional<NocCostHandler> noc_cost_handler;
     // create cost handler objects
     NetCostHandler net_cost_handler = alloc_and_load_placement_structs(placer_opts, noc_opts, directs,
-                                                                       num_directs, placer_state, noc_cost_handler);
+                                                                       placer_state, noc_cost_handler);
 
 #ifndef NO_GRAPHICS
     if (noc_cost_handler.has_value()) {
         get_draw_state_vars()->set_noc_link_bandwidth_usages_ref(noc_cost_handler->get_link_bandwidth_usages());
     }
 #endif
->>>>>>> 78e0fa96
 
     ManualMoveGenerator manual_move_generator(placer_state);
 
@@ -1850,15 +1839,9 @@
  * computing costs quickly and such.                                       */
 static NetCostHandler alloc_and_load_placement_structs(const t_placer_opts& placer_opts,
                                                        const t_noc_opts& noc_opts,
-<<<<<<< HEAD
                                                        const std::vector<t_direct_inf>& directs,
-                                                       PlacerState& placer_state) {
-=======
-                                                       t_direct_inf* directs,
-                                                       int num_directs,
                                                        PlacerState& placer_state,
                                                        std::optional<NocCostHandler>& noc_cost_handler) {
->>>>>>> 78e0fa96
     const auto& device_ctx = g_vpr_ctx.device();
     const auto& cluster_ctx = g_vpr_ctx.clustering();
     auto& place_ctx = g_vpr_ctx.mutable_placement();
@@ -1923,13 +1906,8 @@
         elem = OPEN;
     }
 
-<<<<<<< HEAD
-=======
-    place_ctx.pl_macros = alloc_and_load_placement_macros(directs, num_directs);
-
     place_ctx.compressed_block_grids = create_compressed_block_grids();
 
->>>>>>> 78e0fa96
     if (noc_opts.noc) {
         noc_cost_handler.emplace(placer_state.block_locs());
     }
@@ -1939,13 +1917,7 @@
 
 /* Frees the major structures needed by the placer (and not needed       *
  * elsewhere).   */
-<<<<<<< HEAD
-static void free_placement_structs(const t_noc_opts& noc_opts) {
-=======
 static void free_placement_structs() {
-    free_placement_macros_structs();
-
->>>>>>> 78e0fa96
     auto& place_ctx = g_vpr_ctx.mutable_placement();
     vtr::release_memory(place_ctx.compressed_block_grids);
 }
