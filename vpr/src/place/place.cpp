--- conflicted
+++ resolved
@@ -1589,32 +1589,10 @@
     bool cube_bb;
     const int number_layers = g_vpr_ctx.device().grid.get_num_layers();
 
-<<<<<<< HEAD
     if (place_bb_mode == AUTO_BB) {
         // If the auto_bb is used, we analyze the RR graph to see whether is there any inter-layer connection that is not
         // originated from OPIN. If there is any, cube BB is chosen, otherwise, per-layer bb is chosen.
         if (number_layers > 1 && inter_layer_connections_limited_to_opin(rr_graph)) {
-=======
-    // If the FPGA has only one layer, then we can only use cube bounding box
-    if (number_layers == 1) {
-        cube_bb = true;
-    } else {
-        VTR_ASSERT(number_layers > 1);
-        if (place_bb_mode == AUTO_BB) {
-            // If the auto_bb is used, we analyze the RR graph to see whether is there any inter-layer connection that is not
-            // originated from OPIN. If there is any, cube BB is chosen, otherwise, per-layer bb is chosen.
-            if (inter_layer_connections_limited_to_opin(rr_graph)) {
-                cube_bb = false;
-            } else {
-                cube_bb = true;
-            }
-        } else if (place_bb_mode == CUBE_BB) {
-            // The user has specifically asked for CUBE_BB
-            cube_bb = true;
-        } else {
-            // The user has specifically asked for PER_LAYER_BB
-            VTR_ASSERT_SAFE(place_bb_mode == PER_LAYER_BB);
->>>>>>> c7b9ce08
             cube_bb = false;
         } else {
             cube_bb = true;
