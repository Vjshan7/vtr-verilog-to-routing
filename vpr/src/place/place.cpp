#include <cstdio>
#include <cmath>
#include <memory>
#include <fstream>

#include "vtr_assert.h"
#include "vtr_log.h"
#include "vtr_util.h"
#include "vtr_random.h"
#include "vtr_geometry.h"
#include "vtr_time.h"

#include "vpr_types.h"
#include "vpr_error.h"
#include "vpr_utils.h"
#include "vpr_net_pins_matrix.h"

#include "globals.h"
#include "place.h"
#include "read_place.h"
#include "draw.h"
#include "place_and_route.h"
#include "net_delay.h"
#include "timing_place_lookup.h"
#include "timing_place.h"
#include "read_xml_arch_file.h"
#include "echo_files.h"
#include "vpr_utils.h"
#include "place_macro.h"
#include "histogram.h"
#include "place_util.h"
#include "initial_placement.h"
#include "place_delay_model.h"
#include "move_transactions.h"
#include "move_utils.h"
#include "read_place.h"

#include "uniform_move_generator.h"

#include "PlacementDelayCalculator.h"
#include "VprTimingGraphResolver.h"
#include "timing_util.h"
#include "timing_info.h"
#include "tatum/echo_writer.hpp"
#include "tatum/TimingReporter.hpp"

using std::max;
using std::min;

/************** Types and defines local to place.c ***************************/

/* Cut off for incremental bounding box updates.                          *
 * 4 is fastest -- I checked.                                             */
/* To turn off incremental bounding box updates, set this to a huge value */
#define SMALL_NET 4

/* This defines the error tolerance for floating points variables used in *
 * cost computation. 0.01 means that there is a 1% error tolerance.       */
#define ERROR_TOL .01

/* This defines the maximum number of swap attempts before invoking the   *
 * once-in-a-while placement legality check as well as floating point     *
 * variables round-offs check.                                            */
#define MAX_MOVES_BEFORE_RECOMPUTE 500000

/* Flags for the states of the bounding box.                              *
 * Stored as char for memory efficiency.                                  */
#define NOT_UPDATED_YET 'N'
#define UPDATED_ONCE 'U'
#define GOT_FROM_SCRATCH 'S'

//Use an incremental approach to updating timing costs after re-computing
//criticalities (i.e. after a timing update)
#define INCR_COMP_TD_COSTS

/* For comp_cost.  NORMAL means use the method that generates updateable  *
 * bounding boxes for speed.  CHECK means compute all bounding boxes from *
 * scratch using a very simple routine to allow checks of the other       *
 * costs.                                                                 */
enum e_cost_methods {
    NORMAL,
    CHECK
};

struct t_placer_statistics {
    double av_cost, av_bb_cost, av_timing_cost,
        sum_of_squares;
    int success_sum;
};

struct t_placer_costs {
    //Although we do nost cost calculations with float's we
    //use doubles for the accumulated costs to avoid round-off,
    //particularly on large designs where the magnitude of a single
    //move's delta cost is small compared to the overall cost.
    double cost;
    double bb_cost;
    double timing_cost;
};

struct t_placer_prev_inverse_costs {
    double bb_cost;
    double timing_cost;
};

constexpr float INVALID_DELAY = std::numeric_limits<float>::quiet_NaN();

constexpr double MAX_INV_TIMING_COST = 1.e9;
/* Stops inverse timing cost from going to infinity with very lax timing constraints,
 * which avoids multiplying by a gigantic prev_inverse.timing_cost when auto-normalizing.
 * The exact value of this cost has relatively little impact, but should not be
 * large enough to be on the order of timing costs for normal constraints. */

/********************** Variables local to place.c ***************************/

/* Cost of a net, and a temporary cost of a net used during move assessment. */
static vtr::vector<ClusterNetId, double> net_cost, proposed_net_cost;

/* [0...cluster_ctx.clb_nlist.nets().size()-1]                                               *
 * A flag array to indicate whether the specific bounding box has been updated   *
 * in this particular swap or not. If it has been updated before, the code       *
 * must use the updated data, instead of the out-of-date data passed into the    *
 * subroutine, particularly used in try_swap(). The value NOT_UPDATED_YET        *
 * indicates that the net has not been updated before, UPDATED_ONCE indicated    *
 * that the net has been updated once, if it is going to be updated again, the   *
 * values from the previous update must be used. GOT_FROM_SCRATCH is only        *
 * applicable for nets larger than SMALL_NETS and it indicates that the          *
 * particular bounding box cannot be updated incrementally before, hence the     *
 * bounding box is got from scratch, so the bounding box would definitely be     *
 * right, DO NOT update again.                                                   */
static vtr::vector<ClusterNetId, char> bb_updated_before;

/*
 * Net connection delays based on the placement.
 * Index ranges: [0..cluster_ctx.clb_nlist.nets().size()-1][1..num_pins-1]
 */
static ClbNetPinsMatrix<float> connection_delay;          //Delays based on commited block positions
static ClbNetPinsMatrix<float> proposed_connection_delay; //Delays for proposed block positions (only
                                                          // for connections effected by move, otherwise
                                                          // INVALID_DELAY)

/*
 * Timing cost of connections (i.e. criticality * delay).
 * Index ranges: [0..cluster_ctx.clb_nlist.nets().size()-1][1..num_pins-1]
 */
static PlacerTimingCosts connection_timing_cost;                 //Costs of commited block positions
static ClbNetPinsMatrix<double> proposed_connection_timing_cost; //Costs for proposed block positions
                                                                 // (only for connectsion effected by
                                                                 // move, otherwise INVALID_DELAY)

/*
 * Timing cost of nets (i.e. sum of criticality * delay for each net sink/connection).
 * Index ranges: [0..cluster_ctx.clb_nlist.nets().size()-1]
 */
static vtr::vector<ClusterNetId, double> net_timing_cost; //Like connection_timing_cost, but summed
                                                          // accross net pins. Used to allow more
                                                          // efficient recalculation of timing cost
                                                          // if only a sub-set of nets are changed
                                                          // while maintaining numeric stability.

/* [0..cluster_ctx.clb_nlist.nets().size()-1].  Store the bounding box coordinates and the number of    *
 * blocks on each of a net's bounding box (to allow efficient updates),      *
 * respectively.                                                             */

static vtr::vector<ClusterNetId, t_bb> bb_coords, bb_num_on_edges;

/* The arrays below are used to precompute the inverse of the average   *
 * number of tracks per channel between [subhigh] and [sublow].  Access *
 * them as chan?_place_cost_fac[subhigh][sublow].  They are used to     *
 * speed up the computation of the cost function that takes the length  *
 * of the net bounding box in each dimension, divided by the average    *
 * number of tracks in that direction; for other cost functions they    *
 * will never be used.                                                  *
 */
static float** chanx_place_cost_fac; //[0...device_ctx.grid.width()-2]
static float** chany_place_cost_fac; //[0...device_ctx.grid.height()-2]

/* The following arrays are used by the try_swap function for speed.   */
/* [0...cluster_ctx.clb_nlist.nets().size()-1] */
static vtr::vector<ClusterNetId, t_bb> ts_bb_coord_new, ts_bb_edge_new;
static std::vector<ClusterNetId> ts_nets_to_update;

/* These file-scoped variables keep track of the number of swaps       *
 * rejected, accepted or aborted. The total number of swap attempts    *
 * is the sum of the three number.                                     */
static int num_swap_rejected = 0;
static int num_swap_accepted = 0;
static int num_swap_aborted = 0;
static int num_ts_called = 0;

/* Expected crossing counts for nets with different #'s of pins.  From *
 * ICCAD 94 pp. 690 - 695 (with linear interpolation applied by me).   *
 * Multiplied to bounding box of a net to better estimate wire length  *
 * for higher fanout nets. Each entry is the correction factor for the *
 * fanout index-1                                                      */
static const float cross_count[50] = {/* [0..49] */ 1.0, 1.0, 1.0, 1.0828, 1.1536, 1.2206, 1.2823, 1.3385, 1.3991, 1.4493, 1.4974,
                                      1.5455, 1.5937, 1.6418, 1.6899, 1.7304, 1.7709, 1.8114, 1.8519, 1.8924,
                                      1.9288, 1.9652, 2.0015, 2.0379, 2.0743, 2.1061, 2.1379, 2.1698, 2.2016,
                                      2.2334, 2.2646, 2.2958, 2.3271, 2.3583, 2.3895, 2.4187, 2.4479, 2.4772,
                                      2.5064, 2.5356, 2.5610, 2.5864, 2.6117, 2.6371, 2.6625, 2.6887, 2.7148,
                                      2.7410, 2.7671, 2.7933};

static float f_update_td_costs_connections_elapsed_sec = 0.;
static float f_update_td_costs_nets_elapsed_sec = 0.;
static float f_update_td_costs_sum_nets_elapsed_sec = 0.;
static float f_update_td_costs_total_elapsed_sec = 0.;

std::unique_ptr<FILE, decltype(&vtr::fclose)> f_move_stats_file(nullptr, vtr::fclose);

#ifdef VTR_ENABLE_DEBUG_LOGGING

#    define LOG_MOVE_STATS_HEADER()                               \
        do {                                                      \
            if (f_move_stats_file) {                              \
                fprintf(f_move_stats_file.get(),                  \
                        "temp,from_blk,to_blk,from_type,to_type," \
                        "blk_count,"                              \
                        "delta_cost,delta_bb_cost,delta_td_cost," \
                        "outcome,reason\n");                      \
            }                                                     \
        } while (false)

#    define LOG_MOVE_STATS_PROPOSED(t, affected_blocks)                                        \
        do {                                                                                   \
            if (f_move_stats_file) {                                                           \
                auto& place_ctx = g_vpr_ctx.placement();                                       \
                auto& cluster_ctx = g_vpr_ctx.clustering();                                    \
                ClusterBlockId b_from = affected_blocks.moved_blocks[0].block_num;             \
                                                                                               \
                t_pl_loc to = affected_blocks.moved_blocks[0].new_loc;                         \
                ClusterBlockId b_to = place_ctx.grid_blocks[to.x][to.y].blocks[to.sub_tile];   \
                                                                                               \
                t_logical_block_type_ptr from_type = cluster_ctx.clb_nlist.block_type(b_from); \
                t_logical_block_type_ptr to_type = nullptr;                                    \
                if (b_to) {                                                                    \
                    to_type = cluster_ctx.clb_nlist.block_type(b_to);                          \
                }                                                                              \
                                                                                               \
                fprintf(f_move_stats_file.get(),                                               \
                        "%g,"                                                                  \
                        "%d,%d,"                                                               \
                        "%s,%s,"                                                               \
                        "%d,",                                                                 \
                        t,                                                                     \
                        int(size_t(b_from)), int(size_t(b_to)),                                \
                        from_type->name, (to_type ? to_type->name : "EMPTY"),                  \
                        affected_blocks.num_moved_blocks);                                     \
            }                                                                                  \
        } while (false)

#    define LOG_MOVE_STATS_OUTCOME(delta_cost, delta_bb_cost, delta_td_cost, \
                                   outcome, reason)                          \
        do {                                                                 \
            if (f_move_stats_file) {                                         \
                fprintf(f_move_stats_file.get(),                             \
                        "%g,%g,%g,"                                          \
                        "%s,%s\n",                                           \
                        delta_cost, delta_bb_cost, delta_td_cost,            \
                        outcome, reason);                                    \
            }                                                                \
        } while (false)

#else

#    define LOG_MOVE_STATS_HEADER()                      \
        do {                                             \
            fprintf(f_move_stats_file.get(),             \
                    "VTR_ENABLE_DEBUG_LOGGING disabled " \
                    "-- No move stats recorded\n");      \
        } while (false)

#    define LOG_MOVE_STATS_PROPOSED(t, blocks_affected) \
        do {                                            \
        } while (false)

#    define LOG_MOVE_STATS_OUTCOME(delta_cost, delta_bb_cost, delta_td_cost, \
                                   outcome, reason)                          \
        do {                                                                 \
        } while (false)

#endif

/********************* Static subroutines local to place.c *******************/
#ifdef VERBOSE
static void print_clb_placement(const char* fname);
#endif

static void alloc_and_load_placement_structs(float place_cost_exp,
                                             const t_placer_opts& placer_opts,
                                             t_direct_inf* directs,
                                             int num_directs);

static void alloc_and_load_try_swap_structs();
static void free_try_swap_structs();

static void free_placement_structs(const t_placer_opts& placer_opts);

static void alloc_and_load_for_fast_cost_update(float place_cost_exp);

static void free_fast_cost_update();

static double comp_bb_cost(e_cost_methods method);

static void update_move_nets(int num_nets_affected);
static void reset_move_nets(int num_nets_affected);

static e_move_result try_swap(float t,
                              t_placer_costs* costs,
                              t_placer_prev_inverse_costs* prev_inverse_costs,
                              float rlim,
                              MoveGenerator& move_generator,
                              TimingInfo* timing_info,
                              ClusteredPinTimingInvalidator* pin_timing_invalidator,
                              t_pl_blocks_to_be_moved& blocks_affected,
                              const PlaceDelayModel* delay_model,
                              const PlacerCriticalities* criticalities,
                              float rlim_escape_fraction,
                              enum e_place_algorithm place_algorithm,
                              float timing_tradeoff);

static void check_place(const t_placer_costs& costs,
                        const PlaceDelayModel* delay_model,
                        const PlacerCriticalities* criticalities,
                        enum e_place_algorithm place_algorithm);

static int check_placement_costs(const t_placer_costs& costs,
                                 const PlaceDelayModel* delay_model,
                                 const PlacerCriticalities* criticalities,
                                 enum e_place_algorithm place_algorithm);
static int check_placement_consistency();
static int check_block_placement_consistency();
static int check_macro_placement_consistency();

static float starting_t(t_placer_costs* costs,
                        t_placer_prev_inverse_costs* prev_inverse_costs,
                        t_annealing_sched annealing_sched,
                        int max_moves,
                        float rlim,
                        const PlaceDelayModel* delay_model,
                        const PlacerCriticalities* criticalities,
                        TimingInfo* timing_info,
                        MoveGenerator& move_generator,
                        ClusteredPinTimingInvalidator* pin_timing_invalidator,
                        t_pl_blocks_to_be_moved& blocks_affected,
                        const t_placer_opts& placer_opts);

static void update_t(float* t, float rlim, float success_rat, t_annealing_sched annealing_sched);

static void update_rlim(float* rlim, float success_rat, const DeviceGrid& grid);

static int exit_crit(float t, float cost, t_annealing_sched annealing_sched);

static int count_connections();

static double get_std_dev(int n, double sum_x_squared, double av_x);

static double recompute_bb_cost();

static float comp_td_connection_delay(const PlaceDelayModel* delay_model, ClusterNetId net_id, int ipin);

static void comp_td_connection_delays(const PlaceDelayModel* delay_model);

static void commit_td_cost(const t_pl_blocks_to_be_moved& blocks_affected);

static void revert_td_cost(const t_pl_blocks_to_be_moved& blocks_affected);

static void invalidate_affected_connection_delays(const t_pl_blocks_to_be_moved& blocks_affected,
                                                  ClusteredPinTimingInvalidator* pin_tedges_invalidator,
                                                  TimingInfo* timing_info);

static bool driven_by_moved_block(const ClusterNetId net, const t_pl_blocks_to_be_moved& blocks_affected);

static void update_td_costs(const PlaceDelayModel* delay_model, const PlacerCriticalities& place_crit, double* timing_cost);

static void comp_td_costs(const PlaceDelayModel* delay_model, const PlacerCriticalities& place_crit, double* timing_cost);

static double comp_td_connection_cost(const PlaceDelayModel* delay_mode, const PlacerCriticalities& place_crit, ClusterNetId net, int ipin);
static double sum_td_net_cost(ClusterNetId net);
static double sum_td_costs();

static e_move_result assess_swap(double delta_c, double t);

static void get_non_updateable_bb(ClusterNetId net_id, t_bb* bb_coord_new);

static void update_bb(ClusterNetId net_id, t_bb* bb_coord_new, t_bb* bb_edge_new, int xold, int yold, int xnew, int ynew);

static int find_affected_nets_and_update_costs(e_place_algorithm place_algorithm,
                                               const PlaceDelayModel* delay_model,
                                               const PlacerCriticalities* criticalities,
                                               t_pl_blocks_to_be_moved& blocks_affected,
                                               double& bb_delta_c,
                                               double& timing_delta_c);

static void record_affected_net(const ClusterNetId net, int& num_affected_nets);

static void update_net_bb(const ClusterNetId net,
                          const t_pl_blocks_to_be_moved& blocks_affected,
                          int iblk,
                          const ClusterBlockId blk,
                          const ClusterPinId blk_pin);
static void update_td_delta_costs(const PlaceDelayModel* delay_model,
                                  const PlacerCriticalities& criticalities,
                                  const ClusterNetId net,
                                  const ClusterPinId pin,
                                  t_pl_blocks_to_be_moved& blocks_affected,
                                  double& delta_timing_cost);

static double get_net_cost(ClusterNetId net_id, t_bb* bb_ptr);

static void get_bb_from_scratch(ClusterNetId net_id, t_bb* coords, t_bb* num_on_edges);

static double get_net_wirelength_estimate(ClusterNetId net_id, t_bb* bbptr);

static void free_try_swap_arrays();

static void outer_loop_recompute_criticalities(const t_placer_opts& placer_opts,
                                               t_placer_costs* costs,
                                               t_placer_prev_inverse_costs* prev_inverse_costs,
                                               int num_connections,
                                               float crit_exponent,
                                               int* outer_crit_iter_count,
                                               const PlaceDelayModel* delay_model,
                                               PlacerCriticalities* criticalities,
                                               ClusteredPinTimingInvalidator* pin_timing_invalidator,
                                               SetupTimingInfo* timing_info);

static void recompute_criticalities(float crit_exponent,
                                    const PlaceDelayModel* delay_model,
                                    PlacerCriticalities* criticalities,
                                    ClusteredPinTimingInvalidator* pin_timing_invalidator,
                                    SetupTimingInfo* timing_info,
                                    t_placer_costs* costs);

static void placement_inner_loop(float t,
                                 int temp_num,
                                 float rlim,
                                 const t_placer_opts& placer_opts,
                                 int move_lim,
                                 float crit_exponent,
                                 int inner_recompute_limit,
                                 t_placer_statistics* stats,
                                 t_placer_costs* costs,
                                 t_placer_prev_inverse_costs* prev_inverse_costs,
                                 int* moves_since_cost_recompute,
                                 ClusteredPinTimingInvalidator* pin_timing_invalidator,
                                 const PlaceDelayModel* delay_model,
                                 PlacerCriticalities* criticalities,
                                 MoveGenerator& move_generator,
                                 t_pl_blocks_to_be_moved& blocks_affected,
                                 SetupTimingInfo* timing_info);

static void recompute_costs_from_scratch(const t_placer_opts& placer_opts,
                                         const PlaceDelayModel* delay_model,
                                         const PlacerCriticalities* criticalities,
                                         t_placer_costs* costs);

static void calc_placer_stats(t_placer_statistics& stats, float& success_rat, double& std_dev, const t_placer_costs& costs, const int move_lim);

static void generate_post_place_timing_reports(const t_placer_opts& placer_opts,
                                               const t_analysis_opts& analysis_opts,
                                               const SetupTimingInfo& timing_info,
                                               const PlacementDelayCalculator& delay_calc);

static void print_place_status_header();
static void print_place_status(const size_t num_temps,
                               const float elapsed_sec,
                               const float t,
                               const float oldt,
                               const t_placer_statistics& stats,
                               const float cpd,
                               const float sTNS,
                               const float sWNS,
                               const float acc_rate,
                               const float std_dev,
                               const float rlim,
                               const float crit_exponent,
                               size_t tot_moves);
static void print_resources_utilization();

/*****************************************************************************/
void try_place(const t_placer_opts& placer_opts,
               t_annealing_sched annealing_sched,
               const t_router_opts& router_opts,
               const t_analysis_opts& analysis_opts,
               t_chan_width_dist chan_width_dist,
               t_det_routing_arch* det_routing_arch,
               std::vector<t_segment_inf>& segment_inf,
               t_direct_inf* directs,
               int num_directs) {
    /* Does almost all the work of placing a circuit.  Width_fac gives the   *
     * width of the widest channel.  Place_cost_exp says what exponent the   *
     * width should be taken to when calculating costs.  This allows a       *
     * greater bias for anisotropic architectures.                           */
    auto& device_ctx = g_vpr_ctx.device();
    auto& atom_ctx = g_vpr_ctx.atom();
    auto& cluster_ctx = g_vpr_ctx.clustering();

    auto& timing_ctx = g_vpr_ctx.timing();
    auto pre_place_timing_stats = timing_ctx.stats;

    int tot_iter, move_lim = 0, moves_since_cost_recompute, width_fac, num_connections,
                  outer_crit_iter_count, inner_recompute_limit;
    float t, success_rat, rlim,
        oldt = 0, crit_exponent,
        first_rlim, final_rlim, inverse_delta_rlim;

    t_placer_costs costs;
    t_placer_prev_inverse_costs prev_inverse_costs;

    tatum::TimingPathInfo critical_path;
    float sTNS = NAN;
    float sWNS = NAN;

    double std_dev;
    char msg[vtr::bufsize];
    t_placer_statistics stats;

    std::shared_ptr<SetupTimingInfo> timing_info;
    std::shared_ptr<PlacementDelayCalculator> placement_delay_calc;
    std::unique_ptr<PlaceDelayModel> place_delay_model;
    std::unique_ptr<MoveGenerator> move_generator;
    std::unique_ptr<PlacerCriticalities> placer_criticalities;
    std::unique_ptr<ClusteredPinTimingInvalidator> pin_timing_invalidator;

    t_pl_blocks_to_be_moved blocks_affected(cluster_ctx.clb_nlist.blocks().size());

    /* Allocated here because it goes into timing critical code where each memory allocation is expensive */
    IntraLbPbPinLookup pb_gpin_lookup(device_ctx.logical_block_types);

    /* init file scope variables */
    num_swap_rejected = 0;
    num_swap_accepted = 0;
    num_swap_aborted = 0;
    num_ts_called = 0;

    if (placer_opts.place_algorithm == PATH_TIMING_DRIVEN_PLACE) {
        /*do this before the initial placement to avoid messing up the initial placement */
        place_delay_model = alloc_lookups_and_criticalities(chan_width_dist, placer_opts, router_opts, det_routing_arch, segment_inf, directs, num_directs);

        if (isEchoFileEnabled(E_ECHO_PLACEMENT_DELTA_DELAY_MODEL)) {
            place_delay_model->dump_echo(getEchoFileName(E_ECHO_PLACEMENT_DELTA_DELAY_MODEL));
        }
    }

    move_generator = std::make_unique<UniformMoveGenerator>();

    width_fac = placer_opts.place_chan_width;

    init_chan(width_fac, chan_width_dist);

    alloc_and_load_placement_structs(placer_opts.place_cost_exp, placer_opts,
                                     directs, num_directs);

    initial_placement(placer_opts.pad_loc_type, placer_opts.pad_loc_file.c_str());

    // Update physical pin values
    for (auto block_id : cluster_ctx.clb_nlist.blocks()) {
        place_sync_external_block_connections(block_id);
    }

    init_draw_coords((float)width_fac);
    //Enables fast look-up of atom pins connect to CLB pins
    ClusteredPinAtomPinsLookup netlist_pin_lookup(cluster_ctx.clb_nlist, atom_ctx.nlist, pb_gpin_lookup);

    /* Gets initial cost and loads bounding boxes. */

    if (placer_opts.place_algorithm == PATH_TIMING_DRIVEN_PLACE) {
        costs.bb_cost = comp_bb_cost(NORMAL);

        crit_exponent = placer_opts.td_place_exp_first; /*this will be modified when rlim starts to change */

        num_connections = count_connections();
        VTR_LOG("\n");
        VTR_LOG("There are %d point to point connections in this circuit.\n", num_connections);
        VTR_LOG("\n");

        //Update the point-to-point delays from the initial placement
        comp_td_connection_delays(place_delay_model.get());

        /*
         * Initialize timing analysis
         */
        placement_delay_calc = std::make_shared<PlacementDelayCalculator>(atom_ctx.nlist, atom_ctx.lookup, connection_delay);
        placement_delay_calc->set_tsu_margin_relative(placer_opts.tsu_rel_margin);
        placement_delay_calc->set_tsu_margin_absolute(placer_opts.tsu_abs_margin);

        timing_info = make_setup_timing_info(placement_delay_calc, placer_opts.timing_update_type);

        placer_criticalities = std::make_unique<PlacerCriticalities>(cluster_ctx.clb_nlist, netlist_pin_lookup);

        pin_timing_invalidator = std::make_unique<ClusteredPinTimingInvalidator>(cluster_ctx.clb_nlist,
                                                                                 netlist_pin_lookup,
                                                                                 atom_ctx.nlist,
                                                                                 atom_ctx.lookup,
                                                                                 *timing_info->timing_graph());
        //Update timing and costs
        recompute_criticalities(crit_exponent,
                                place_delay_model.get(),
                                placer_criticalities.get(),
                                pin_timing_invalidator.get(),
                                timing_info.get(),
                                &costs);

        timing_info->set_warn_unconstrained(false); //Don't warn again about unconstrained nodes again during placement

        critical_path = timing_info->least_slack_critical_path();

        //Write out the initial timing echo file
        if (isEchoFileEnabled(E_ECHO_INITIAL_PLACEMENT_TIMING_GRAPH)) {
            tatum::write_echo(getEchoFileName(E_ECHO_INITIAL_PLACEMENT_TIMING_GRAPH),
                              *timing_ctx.graph, *timing_ctx.constraints, *placement_delay_calc, timing_info->analyzer());

            tatum::NodeId debug_tnode = id_or_pin_name_to_tnode(analysis_opts.echo_dot_timing_graph_node);
            write_setup_timing_graph_dot(getEchoFileName(E_ECHO_INITIAL_PLACEMENT_TIMING_GRAPH) + std::string(".dot"),
                                         *timing_info, debug_tnode);
        }

        outer_crit_iter_count = 1;

        prev_inverse_costs.timing_cost = 1 / costs.timing_cost;
        prev_inverse_costs.bb_cost = 1 / costs.bb_cost;
        costs.cost = 1; /*our new cost function uses normalized values of           */
                        /*bb_cost and timing_cost, the value of cost will be reset  */
                        /*to 1 at each temperature when *_TIMING_DRIVEN_PLACE is true */
    } else {            /*BOUNDING_BOX_PLACE */
        costs.cost = costs.bb_cost = comp_bb_cost(NORMAL);
        costs.timing_cost = 0;
        outer_crit_iter_count = 0;
        num_connections = 0;
        crit_exponent = 0;

        prev_inverse_costs.timing_cost = 0; /*inverses not used */
        prev_inverse_costs.bb_cost = 0;
    }

    //Sanity check that initial placement is legal
    check_place(costs, place_delay_model.get(), placer_criticalities.get(), placer_opts.place_algorithm);

    //Initial pacement statistics
    VTR_LOG("Initial placement cost: %g bb_cost: %g td_cost: %g\n",
            costs.cost, costs.bb_cost, costs.timing_cost);
    if (placer_opts.place_algorithm == PATH_TIMING_DRIVEN_PLACE) {
        VTR_LOG("Initial placement estimated Critical Path Delay (CPD): %g ns\n",
                1e9 * critical_path.delay());
        VTR_LOG("Initial placement estimated setup Total Negative Slack (sTNS): %g ns\n",
                1e9 * timing_info->setup_total_negative_slack());
        VTR_LOG("Initial placement estimated setup Worst Negative Slack (sWNS): %g ns\n",
                1e9 * timing_info->setup_worst_negative_slack());
        VTR_LOG("\n");

        VTR_LOG("Initial placement estimated setup slack histogram:\n");
        print_histogram(create_setup_slack_histogram(*timing_info->setup_analyzer()));
    }
    size_t num_macro_members = 0;
    for (auto& macro : g_vpr_ctx.placement().pl_macros) {
        num_macro_members += macro.members.size();
    }
    VTR_LOG("Placement contains %zu placement macros involving %zu blocks (average macro size %f)\n", g_vpr_ctx.placement().pl_macros.size(), num_macro_members, float(num_macro_members) / g_vpr_ctx.placement().pl_macros.size());
    VTR_LOG("\n");

    sprintf(msg, "Initial Placement.  Cost: %g  BB Cost: %g  TD Cost %g \t Channel Factor: %d",
            costs.cost, costs.bb_cost, costs.timing_cost, width_fac);
    //Draw the initial placement
    update_screen(ScreenUpdatePriority::MAJOR, msg, PLACEMENT, timing_info);

    if (placer_opts.placement_saves_per_temperature >= 1) {
        std::string filename = vtr::string_fmt("placement_%03d_%03d.place", 0, 0);
        VTR_LOG("Saving initial placement to file: %s\n", filename.c_str());
        print_place(nullptr, nullptr, filename.c_str());
    }

    if (placer_opts.effort_scaling == e_place_effort_scaling::CIRCUIT) {
        //This scales the move limit proportional to num_blocks ^ (4/3)
        move_lim = (int)(annealing_sched.inner_num * pow(cluster_ctx.clb_nlist.blocks().size(), 1.3333));
    } else if (placer_opts.effort_scaling == e_place_effort_scaling::DEVICE_CIRCUIT) {
        //This scales the move limit proportional to device_size ^ (2/3) * num_blocks ^ (2/3)
        //
        //For highly utilized devices (device_size ~ num_blocks) this is the same as
        //num_blocks ^ (4/3).
        //
        //For low utilization devices (device_size >> num_blocks) this performs more
        //moves (device_size ^ (2/3)) to ensure better optimization. In this case,
        //more moves than num_blocks ^ (4/3) may be required, since the search space
        //is larger.
        float device_size = device_ctx.grid.width() * device_ctx.grid.height();
        move_lim = (int)(annealing_sched.inner_num * pow(device_size, 2. / 3.) * pow(cluster_ctx.clb_nlist.blocks().size(), 2. / 3.));
    } else {
        VPR_ERROR(VPR_ERROR_PLACE, "Unrecognized placer effort scaling");
    }
    VTR_LOG("Moves per temperature: %d\n", move_lim);

    /* Sometimes I want to run the router with a random placement.  Avoid *
     * using 0 moves to stop division by 0 and 0 length vector problems,  *
     * by setting move_lim to 1 (which is still too small to do any       *
     * significant optimization).                                         */
    if (move_lim <= 0)
        move_lim = 1;

    if (placer_opts.inner_loop_recompute_divider != 0) {
        inner_recompute_limit = (int)(0.5 + (float)move_lim / (float)placer_opts.inner_loop_recompute_divider);
    } else {
        /*don't do an inner recompute */
        inner_recompute_limit = move_lim + 1;
    }

    int quench_recompute_limit;
    if (placer_opts.quench_recompute_divider != 0) {
        quench_recompute_limit = (int)(0.5 + (float)move_lim / (float)placer_opts.quench_recompute_divider);
    } else {
        /*don't do an quench recompute */
        quench_recompute_limit = move_lim + 1;
    }

    rlim = (float)max(device_ctx.grid.width() - 1, device_ctx.grid.height() - 1);

    first_rlim = rlim; /*used in timing-driven placement for exponent computation */
    final_rlim = 1;
    inverse_delta_rlim = 1 / (first_rlim - final_rlim);

    t = starting_t(&costs,
                   &prev_inverse_costs,
                   annealing_sched,
                   move_lim,
                   rlim,
                   place_delay_model.get(),
                   placer_criticalities.get(),
                   timing_info.get(),
                   *move_generator,
                   pin_timing_invalidator.get(),
                   blocks_affected,
                   placer_opts);

    if (!placer_opts.move_stats_file.empty()) {
        f_move_stats_file = std::unique_ptr<FILE, decltype(&vtr::fclose)>(vtr::fopen(placer_opts.move_stats_file.c_str(), "w"), vtr::fclose);
        LOG_MOVE_STATS_HEADER();
    }

    tot_iter = 0;
    moves_since_cost_recompute = 0;
    int num_temps = 0;

    //Table header
    VTR_LOG("\n");
    print_place_status_header();

    /* Outer loop of the simmulated annealing begins */
    while (exit_crit(t, costs.cost, annealing_sched) == 0) {
        vtr::Timer temperature_timer;
        if (placer_opts.place_algorithm == PATH_TIMING_DRIVEN_PLACE) {
            costs.cost = 1;
        }

        outer_loop_recompute_criticalities(placer_opts, &costs, &prev_inverse_costs,
                                           num_connections,
                                           crit_exponent,
                                           &outer_crit_iter_count,
                                           place_delay_model.get(),
                                           placer_criticalities.get(),
                                           pin_timing_invalidator.get(),
                                           timing_info.get());

        placement_inner_loop(t, num_temps, rlim, placer_opts,
                             move_lim, crit_exponent, inner_recompute_limit, &stats,
                             &costs,
                             &prev_inverse_costs,
                             &moves_since_cost_recompute,
                             pin_timing_invalidator.get(),
                             place_delay_model.get(),
                             placer_criticalities.get(),
                             *move_generator,
                             blocks_affected,
                             timing_info.get());

        tot_iter += move_lim;

        calc_placer_stats(stats, success_rat, std_dev, costs, move_lim);

        oldt = t; /* for finding and printing alpha. */
        update_t(&t, rlim, success_rat, annealing_sched);
        ++num_temps;

        if (placer_opts.place_algorithm == PATH_TIMING_DRIVEN_PLACE) {
            critical_path = timing_info->least_slack_critical_path();
            sTNS = timing_info->setup_total_negative_slack();
            sWNS = timing_info->setup_worst_negative_slack();
        }

        print_place_status(num_temps,
                           temperature_timer.elapsed_sec(),
                           t, oldt,
                           stats,
                           critical_path.delay(), sTNS, sWNS,
                           success_rat, std_dev, rlim, crit_exponent, tot_iter);

        sprintf(msg, "Cost: %g  BB Cost %g  TD Cost %g  Temperature: %g",
                costs.cost, costs.bb_cost, costs.timing_cost, t);
        update_screen(ScreenUpdatePriority::MINOR, msg, PLACEMENT, timing_info);
        update_rlim(&rlim, success_rat, device_ctx.grid);

        if (placer_opts.place_algorithm == PATH_TIMING_DRIVEN_PLACE) {
            crit_exponent = (1 - (rlim - final_rlim) * inverse_delta_rlim)
                                * (placer_opts.td_place_exp_last - placer_opts.td_place_exp_first)
                            + placer_opts.td_place_exp_first;
        }

#ifdef VERBOSE
        if (getEchoEnabled()) {
            print_clb_placement("first_iteration_clb_placement.echo");
        }
#endif
    } /* Outer loop of the simmulated annealing ends */

    auto pre_quench_timing_stats = timing_ctx.stats;
    { /* Quench */
        vtr::ScopedFinishTimer temperature_timer("Placement Quench");

        outer_loop_recompute_criticalities(placer_opts, &costs,
                                           &prev_inverse_costs,
                                           num_connections,
                                           crit_exponent,
                                           &outer_crit_iter_count,
                                           place_delay_model.get(),
                                           placer_criticalities.get(),
                                           pin_timing_invalidator.get(),
                                           timing_info.get());

        t = 0; /* freeze out */

        /* Run inner loop again with temperature = 0 so as to accept only swaps
         * which reduce the cost of the placement */
        placement_inner_loop(t, num_temps, rlim, placer_opts,
                             move_lim, crit_exponent, quench_recompute_limit, &stats,
                             &costs,
                             &prev_inverse_costs,
                             &moves_since_cost_recompute,
                             pin_timing_invalidator.get(),
                             place_delay_model.get(),
                             placer_criticalities.get(),
                             *move_generator,
                             blocks_affected,
                             timing_info.get());
        oldt = t;

        tot_iter += move_lim;
        ++num_temps;

        calc_placer_stats(stats, success_rat, std_dev, costs, move_lim);

        if (placer_opts.place_algorithm == PATH_TIMING_DRIVEN_PLACE) {
            critical_path = timing_info->least_slack_critical_path();
            sTNS = timing_info->setup_total_negative_slack();
            sWNS = timing_info->setup_worst_negative_slack();
        }

        float quench_elapsed_sec = temperature_timer.elapsed_sec();
        print_place_status(num_temps,
                           quench_elapsed_sec,
                           t, oldt, stats,
                           critical_path.delay(), sTNS, sWNS,
                           success_rat, std_dev, rlim, crit_exponent, tot_iter);
    }
    auto post_quench_timing_stats = timing_ctx.stats;

    if (placer_opts.placement_saves_per_temperature >= 1) {
        std::string filename = vtr::string_fmt("placement_%03d_%03d.place", num_temps + 1, 0);
        VTR_LOG("Saving final placement to file: %s\n", filename.c_str());
        print_place(nullptr, nullptr, filename.c_str());
    }

    // TODO:
    // 1. add some subroutine hierarchy!  Too big!

#ifdef VERBOSE
    if (getEchoEnabled() && isEchoFileEnabled(E_ECHO_END_CLB_PLACEMENT)) {
        print_clb_placement(getEchoFileName(E_ECHO_END_CLB_PLACEMENT));
    }
#endif

    check_place(costs, place_delay_model.get(), placer_criticalities.get(), placer_opts.place_algorithm);

    //Some stats
    VTR_LOG("\n");
    VTR_LOG("Swaps called: %d\n", num_ts_called);
    report_aborted_moves();

    if (placer_opts.place_algorithm == PATH_TIMING_DRIVEN_PLACE) {
        //Final timing estimate
        VTR_ASSERT(timing_info);

        //Update timing and costs
        recompute_criticalities(crit_exponent,
                                place_delay_model.get(),
                                placer_criticalities.get(),
                                pin_timing_invalidator.get(),
                                timing_info.get(),
                                &costs);

        critical_path = timing_info->least_slack_critical_path();

        if (isEchoFileEnabled(E_ECHO_FINAL_PLACEMENT_TIMING_GRAPH)) {
            tatum::write_echo(getEchoFileName(E_ECHO_FINAL_PLACEMENT_TIMING_GRAPH),
                              *timing_ctx.graph, *timing_ctx.constraints, *placement_delay_calc, timing_info->analyzer());

            tatum::NodeId debug_tnode = id_or_pin_name_to_tnode(analysis_opts.echo_dot_timing_graph_node);
            write_setup_timing_graph_dot(getEchoFileName(E_ECHO_FINAL_PLACEMENT_TIMING_GRAPH) + std::string(".dot"),
                                         *timing_info, debug_tnode);
        }

        generate_post_place_timing_reports(placer_opts,
                                           analysis_opts,
                                           *timing_info,
                                           *placement_delay_calc);

        /* Print critical path delay metrics */
        VTR_LOG("\n");
        print_setup_timing_summary(*timing_ctx.constraints, *timing_info->setup_analyzer(), "Placement estimated ");
    }

    sprintf(msg, "Placement. Cost: %g  bb_cost: %g td_cost: %g Channel Factor: %d",
            costs.cost, costs.bb_cost, costs.timing_cost, width_fac);
    VTR_LOG("Placement cost: %g, bb_cost: %g, td_cost: %g, \n",
            costs.cost, costs.bb_cost, costs.timing_cost);
    update_screen(ScreenUpdatePriority::MAJOR, msg, PLACEMENT, timing_info);
    // Print out swap statistics
    size_t total_swap_attempts = num_swap_rejected + num_swap_accepted + num_swap_aborted;
    VTR_ASSERT(total_swap_attempts > 0);

    print_resources_utilization();

    size_t num_swap_print_digits = ceil(log10(total_swap_attempts));
    float reject_rate = (float)num_swap_rejected / total_swap_attempts;
    float accept_rate = (float)num_swap_accepted / total_swap_attempts;
    float abort_rate = (float)num_swap_aborted / total_swap_attempts;
    VTR_LOG("Placement number of temperatures: %d\n", num_temps);
    VTR_LOG("Placement total # of swap attempts: %*d\n", num_swap_print_digits, total_swap_attempts);
    VTR_LOG("\tSwaps accepted: %*d (%4.1f %%)\n", num_swap_print_digits, num_swap_accepted, 100 * accept_rate);
    VTR_LOG("\tSwaps rejected: %*d (%4.1f %%)\n", num_swap_print_digits, num_swap_rejected, 100 * reject_rate);
    VTR_LOG("\tSwaps aborted : %*d (%4.1f %%)\n", num_swap_print_digits, num_swap_aborted, 100 * abort_rate);

    free_placement_structs(placer_opts);
    free_try_swap_arrays();

    print_timing_stats("Placement Quench", post_quench_timing_stats, pre_quench_timing_stats);
    print_timing_stats("Placement Total ", timing_ctx.stats, pre_place_timing_stats);

    VTR_LOG("update_td_costs: connections %g nets %g sum_nets %g total %g\n", f_update_td_costs_connections_elapsed_sec, f_update_td_costs_nets_elapsed_sec, f_update_td_costs_sum_nets_elapsed_sec, f_update_td_costs_total_elapsed_sec);
}

/* Function to recompute the criticalities before the inner loop of the annealing */
static void outer_loop_recompute_criticalities(const t_placer_opts& placer_opts,
                                               t_placer_costs* costs,
                                               t_placer_prev_inverse_costs* prev_inverse_costs,
                                               int num_connections,
                                               float crit_exponent,
                                               int* outer_crit_iter_count,
                                               const PlaceDelayModel* delay_model,
                                               PlacerCriticalities* criticalities,
                                               ClusteredPinTimingInvalidator* pin_timing_invalidator,
                                               SetupTimingInfo* timing_info) {
    if (placer_opts.place_algorithm != PATH_TIMING_DRIVEN_PLACE)
        return;

    /*at each temperature change we update these values to be used     */
    /*for normalizing the tradeoff between timing and wirelength (bb)  */
    if (*outer_crit_iter_count >= placer_opts.recompute_crit_iter
        || placer_opts.inner_loop_recompute_divider != 0) {
#ifdef VERBOSE
        VTR_LOG("Outer loop recompute criticalities\n");
#endif
        num_connections = std::max(num_connections, 1); //Avoid division by zero
        VTR_ASSERT(num_connections > 0);

        //Update timing information
        recompute_criticalities(crit_exponent,
                                delay_model,
                                criticalities,
                                pin_timing_invalidator,
                                timing_info,
                                costs);
        *outer_crit_iter_count = 0;
    }
    (*outer_crit_iter_count)++;

    /*at each temperature change we update these values to be used     */
    /*for normalizing the tradeoff between timing and wirelength (bb)  */
    prev_inverse_costs->bb_cost = 1 / costs->bb_cost;
    /*Prevent inverse timing cost from going to infinity */
    prev_inverse_costs->timing_cost = min(1 / costs->timing_cost, MAX_INV_TIMING_COST);
}

//Update timing information based on current placement by running STA to get new slacks,
//and calculate updated criticalities and timing costs
static void recompute_criticalities(float crit_exponent,
                                    const PlaceDelayModel* delay_model,
                                    PlacerCriticalities* criticalities,
                                    ClusteredPinTimingInvalidator* pin_timing_invalidator,
                                    SetupTimingInfo* timing_info,
                                    t_placer_costs* costs) {
    //Run STA to update slacks and adjusted/relaxed criticalities
    timing_info->update();

    //Update placer'criticalities (e.g. sharpen with crit_exponent)
    criticalities->update_criticalities(timing_info, crit_exponent);

    //Update connection, net and total timing costs based on new criticalities
#ifdef INCR_COMP_TD_COSTS
    update_td_costs(delay_model, *criticalities, &costs->timing_cost);
#else
    comp_td_costs(delay_model, *criticalities, &costs->timing_cost);
#endif

    //Clear invalidation state
    pin_timing_invalidator->reset();
}

/* Function which contains the inner loop of the simulated annealing */
static void placement_inner_loop(float t,
                                 int temp_num,
                                 float rlim,
                                 const t_placer_opts& placer_opts,
                                 int move_lim,
                                 float crit_exponent,
                                 int inner_recompute_limit,
                                 t_placer_statistics* stats,
                                 t_placer_costs* costs,
                                 t_placer_prev_inverse_costs* prev_inverse_costs,
                                 int* moves_since_cost_recompute,
                                 ClusteredPinTimingInvalidator* pin_timing_invalidator,
                                 const PlaceDelayModel* delay_model,
                                 PlacerCriticalities* criticalities,
                                 MoveGenerator& move_generator,
                                 t_pl_blocks_to_be_moved& blocks_affected,
                                 SetupTimingInfo* timing_info) {
    int inner_crit_iter_count, inner_iter;

    int inner_placement_save_count = 0; //How many times have we dumped placement to a file this temperature?

    stats->av_cost = 0.;
    stats->av_bb_cost = 0.;
    stats->av_timing_cost = 0.;
    stats->sum_of_squares = 0.;
    stats->success_sum = 0;

    inner_crit_iter_count = 1;

    /* Inner loop begins */
    for (inner_iter = 0; inner_iter < move_lim; inner_iter++) {
        e_move_result swap_result = try_swap(t, costs, prev_inverse_costs, rlim,
                                             move_generator,
                                             timing_info,
                                             pin_timing_invalidator,
                                             blocks_affected,
                                             delay_model,
                                             criticalities,
                                             placer_opts.rlim_escape_fraction,
                                             placer_opts.place_algorithm,
                                             placer_opts.timing_tradeoff);

        if (swap_result == ACCEPTED) {
            /* Move was accepted.  Update statistics that are useful for the annealing schedule. */
            stats->success_sum++;
            stats->av_cost += costs->cost;
            stats->av_bb_cost += costs->bb_cost;
            stats->av_timing_cost += costs->timing_cost;
            stats->sum_of_squares += (costs->cost) * (costs->cost);
            num_swap_accepted++;
        } else if (swap_result == ABORTED) {
            num_swap_aborted++;
        } else { // swap_result == REJECTED
            num_swap_rejected++;
        }

        if (placer_opts.place_algorithm == PATH_TIMING_DRIVEN_PLACE) {
            /* Do we want to re-timing analyze the circuit to get updated slack and criticality values?
             * We do this only once in a while, since it is expensive.
             */
            if (inner_crit_iter_count >= inner_recompute_limit
                && inner_iter != move_lim - 1) { /*on last iteration don't recompute */

                inner_crit_iter_count = 0;
#ifdef VERBOSE
                VTR_LOG("Inner loop recompute criticalities\n");
#endif
                /* Using the delays in connection_delay, do a timing analysis to update slacks and
                 * criticalities and update the timing cost since it will change.
                 */
                recompute_criticalities(crit_exponent,
                                        delay_model,
                                        criticalities,
                                        pin_timing_invalidator,
                                        timing_info,
                                        costs);
            }
            inner_crit_iter_count++;
        }
#ifdef VERBOSE
        VTR_LOG("t = %g  cost = %g   bb_cost = %g timing_cost = %g move = %d\n",
                t, costs->cost, costs->bb_cost, costs->timing_cost, inner_iter);
        if (fabs((costs->bb_cost) - comp_bb_cost(CHECK)) > (costs->bb_cost) * ERROR_TOL)
            VPR_ERROR(VPR_ERROR_PLACE,
                      "fabs((*bb_cost) - comp_bb_cost(CHECK)) > (*bb_cost) * ERROR_TOL");
#endif

        /* Lines below prevent too much round-off error from accumulating
         * in the cost over many iterations (due to incremental updates).
         * This round-off can lead to  error checks failing because the cost
         * is different from what you get when you recompute from scratch.
         */
        ++(*moves_since_cost_recompute);
        if (*moves_since_cost_recompute > MAX_MOVES_BEFORE_RECOMPUTE) {
            recompute_costs_from_scratch(placer_opts, delay_model, criticalities, costs);
            *moves_since_cost_recompute = 0;
        }

        if (placer_opts.placement_saves_per_temperature >= 1
            && inner_iter > 0
            && (inner_iter + 1) % (move_lim / placer_opts.placement_saves_per_temperature) == 0) {
            std::string filename = vtr::string_fmt("placement_%03d_%03d.place", temp_num + 1, inner_placement_save_count);
            VTR_LOG("Saving placement to file at temperature move %d / %d: %s\n", inner_iter, move_lim, filename.c_str());
            print_place(nullptr, nullptr, filename.c_str());
            ++inner_placement_save_count;
        }
    }
    /* Inner loop ends */
}

static void recompute_costs_from_scratch(const t_placer_opts& placer_opts,
                                         const PlaceDelayModel* delay_model,
                                         const PlacerCriticalities* criticalities,
                                         t_placer_costs* costs) {
    double new_bb_cost = recompute_bb_cost();
    if (fabs(new_bb_cost - costs->bb_cost) > costs->bb_cost * ERROR_TOL) {
        std::string msg = vtr::string_fmt("in recompute_costs_from_scratch: new_bb_cost = %g, old bb_cost = %g\n",
                                          new_bb_cost, costs->bb_cost);
        VPR_ERROR(VPR_ERROR_PLACE, msg.c_str());
    }
    costs->bb_cost = new_bb_cost;

    if (placer_opts.place_algorithm == PATH_TIMING_DRIVEN_PLACE) {
        double new_timing_cost = 0.;
        comp_td_costs(delay_model, *criticalities, &new_timing_cost);
        if (fabs(new_timing_cost - costs->timing_cost) > costs->timing_cost * ERROR_TOL) {
            std::string msg = vtr::string_fmt("in recompute_costs_from_scratch: new_timing_cost = %g, old timing_cost = %g, ERROR_TOL = %g\n",
                                              new_timing_cost, costs->timing_cost, ERROR_TOL);
            VPR_ERROR(VPR_ERROR_PLACE, msg.c_str());
        }
        costs->timing_cost = new_timing_cost;
    } else {
        VTR_ASSERT(placer_opts.place_algorithm == BOUNDING_BOX_PLACE);

        costs->cost = new_bb_cost;
    }
}

/*only count non-global connections */
static int count_connections() {
    int count = 0;

    auto& cluster_ctx = g_vpr_ctx.clustering();
    for (auto net_id : cluster_ctx.clb_nlist.nets()) {
        if (cluster_ctx.clb_nlist.net_is_ignored(net_id))
            continue;

        count += cluster_ctx.clb_nlist.net_sinks(net_id).size();
    }

    return (count);
}

static double get_std_dev(int n, double sum_x_squared, double av_x) {
    /* Returns the standard deviation of data set x.  There are n sample points, *
     * sum_x_squared is the summation over n of x^2 and av_x is the average x.   *
     * All operations are done in double precision, since round off error can be *
     * a problem in the initial temp. std_dev calculation for big circuits.      */

    double std_dev;

    if (n <= 1)
        std_dev = 0.;
    else
        std_dev = (sum_x_squared - n * av_x * av_x) / (double)(n - 1);

    if (std_dev > 0.) /* Very small variances sometimes round negative */
        std_dev = sqrt(std_dev);
    else
        std_dev = 0.;

    return (std_dev);
}

static void update_rlim(float* rlim, float success_rat, const DeviceGrid& grid) {
    /* Update the range limited to keep acceptance prob. near 0.44.  Use *
     * a floating point rlim to allow gradual transitions at low temps.  */

    float upper_lim;

    *rlim = (*rlim) * (1. - 0.44 + success_rat);
    upper_lim = max(grid.width() - 1, grid.height() - 1);
    *rlim = min(*rlim, upper_lim);
    *rlim = max(*rlim, (float)1.);
}

/* Update the temperature according to the annealing schedule selected. */
static void update_t(float* t, float rlim, float success_rat, t_annealing_sched annealing_sched) {
    /*  float fac; */

    if (annealing_sched.type == USER_SCHED) {
        *t = annealing_sched.alpha_t * (*t);
    } else { /* AUTO_SCHED */
        if (success_rat > 0.96) {
            *t = (*t) * 0.5;
        } else if (success_rat > 0.8) {
            *t = (*t) * 0.9;
        } else if (success_rat > 0.15 || rlim > 1.) {
            *t = (*t) * 0.95;
        } else {
            *t = (*t) * 0.8;
        }
    }
}

static int exit_crit(float t, float cost, t_annealing_sched annealing_sched) {
    /* Return 1 when the exit criterion is met.                        */

    if (annealing_sched.type == USER_SCHED) {
        if (t < annealing_sched.exit_t) {
            return (1);
        } else {
            return (0);
        }
    }

    auto& cluster_ctx = g_vpr_ctx.clustering();

    /* Automatic annealing schedule */
    float t_exit = 0.005 * cost / cluster_ctx.clb_nlist.nets().size();

    if (t < t_exit) {
        return (1);
    } else if (std::isnan(t_exit)) {
        //May get nan if there are no nets
        return (1);
    } else {
        return (0);
    }
}

static float starting_t(t_placer_costs* costs,
                        t_placer_prev_inverse_costs* prev_inverse_costs,
                        t_annealing_sched annealing_sched,
                        int max_moves,
                        float rlim,
                        const PlaceDelayModel* delay_model,
                        const PlacerCriticalities* criticalities,
                        TimingInfo* timing_info,
                        MoveGenerator& move_generator,
                        ClusteredPinTimingInvalidator* pin_timing_invalidator,
                        t_pl_blocks_to_be_moved& blocks_affected,
                        const t_placer_opts& placer_opts) {
    /* Finds the starting temperature (hot condition).              */

    int i, num_accepted, move_lim;
    double std_dev, av, sum_of_squares; /* Double important to avoid round off */

    if (annealing_sched.type == USER_SCHED)
        return (annealing_sched.init_t);

    auto& cluster_ctx = g_vpr_ctx.clustering();

    move_lim = min(max_moves, (int)cluster_ctx.clb_nlist.blocks().size());

    num_accepted = 0;
    av = 0.;
    sum_of_squares = 0.;

    /* Try one move per block.  Set t high so essentially all accepted. */

    for (i = 0; i < move_lim; i++) {
        e_move_result swap_result = try_swap(HUGE_POSITIVE_FLOAT, costs, prev_inverse_costs, rlim,
                                             move_generator,
                                             timing_info,
                                             pin_timing_invalidator,
                                             blocks_affected,
                                             delay_model,
                                             criticalities,
                                             placer_opts.rlim_escape_fraction,
                                             placer_opts.place_algorithm,
                                             placer_opts.timing_tradeoff);

        if (swap_result == ACCEPTED) {
            num_accepted++;
            av += costs->cost;
            sum_of_squares += costs->cost * costs->cost;
            num_swap_accepted++;
        } else if (swap_result == ABORTED) {
            num_swap_aborted++;
        } else {
            num_swap_rejected++;
        }
    }

    if (num_accepted != 0)
        av /= num_accepted;
    else
        av = 0.;

    std_dev = get_std_dev(num_accepted, sum_of_squares, av);

    if (num_accepted != move_lim) {
        VTR_LOG_WARN("Starting t: %d of %d configurations accepted.\n", num_accepted, move_lim);
    }

#ifdef VERBOSE
    VTR_LOG("std_dev: %g, average cost: %g, starting temp: %g\n", std_dev, av, 20. * std_dev);
#endif

    /* Set the initial temperature to 20 times the standard of deviation */
    /* so that the initial temperature adjusts according to the circuit */
    return (20. * std_dev);
}

static void update_move_nets(int num_nets_affected) {
    /* update net cost functions and reset flags. */
    auto& cluster_ctx = g_vpr_ctx.clustering();
    for (int inet_affected = 0; inet_affected < num_nets_affected; inet_affected++) {
        ClusterNetId net_id = ts_nets_to_update[inet_affected];

        bb_coords[net_id] = ts_bb_coord_new[net_id];
        if (cluster_ctx.clb_nlist.net_sinks(net_id).size() >= SMALL_NET)
            bb_num_on_edges[net_id] = ts_bb_edge_new[net_id];

        net_cost[net_id] = proposed_net_cost[net_id];

        /* negative proposed_net_cost value is acting as a flag. */
        proposed_net_cost[net_id] = -1;
        bb_updated_before[net_id] = NOT_UPDATED_YET;
    }
}

static void reset_move_nets(int num_nets_affected) {
    /* Reset the net cost function flags first. */
    for (int inet_affected = 0; inet_affected < num_nets_affected; inet_affected++) {
        ClusterNetId net_id = ts_nets_to_update[inet_affected];
        proposed_net_cost[net_id] = -1;
        bb_updated_before[net_id] = NOT_UPDATED_YET;
    }
}

static e_move_result try_swap(float t,
                              t_placer_costs* costs,
                              t_placer_prev_inverse_costs* prev_inverse_costs,
                              float rlim,
                              MoveGenerator& move_generator,
                              TimingInfo* timing_info,
                              ClusteredPinTimingInvalidator* pin_timing_invalidator,
                              t_pl_blocks_to_be_moved& blocks_affected,
                              const PlaceDelayModel* delay_model,
                              const PlacerCriticalities* criticalities,
                              float rlim_escape_fraction,
                              enum e_place_algorithm place_algorithm,
                              float timing_tradeoff) {
    /* Picks some block and moves it to another spot.  If this spot is   *
     * occupied, switch the blocks.  Assess the change in cost function. *
     * rlim is the range limiter.                                        *
     * Returns whether the swap is accepted, rejected or aborted.        *
     * Passes back the new value of the cost functions.                  */

    num_ts_called++;

    MoveOutcomeStats move_outcome_stats;

    /* I'm using negative values of proposed_net_cost as a flag, so DO NOT   *
     * use cost functions that can go negative.                          */

    double delta_c = 0; /* Change in cost due to this swap. */
    double bb_delta_c = 0;
    double timing_delta_c = 0;

    //Allow some fraction of moves to not be restricted by rlim,
    //in the hopes of better escaping local minima
    if (rlim_escape_fraction > 0. && vtr::frand() < rlim_escape_fraction) {
        rlim = std::numeric_limits<float>::infinity();
    }

    //Generate a new move (perturbation) used to explore the space of possible placements
    e_create_move create_move_outcome = move_generator.propose_move(blocks_affected, rlim);

    LOG_MOVE_STATS_PROPOSED(t, blocks_affected);

    e_move_result move_outcome = ABORTED;

    if (create_move_outcome == e_create_move::ABORT) {
        //Proposed move is not legal -- give up on this move
        clear_move_blocks(blocks_affected);

        LOG_MOVE_STATS_OUTCOME(std::numeric_limits<float>::quiet_NaN(),
                               std::numeric_limits<float>::quiet_NaN(),
                               std::numeric_limits<float>::quiet_NaN(),
                               "ABORTED", "illegal move");

        move_outcome = ABORTED;
    } else {
        VTR_ASSERT(create_move_outcome == e_create_move::VALID);

        /*
         * To make evaluating the move simpler (e.g. calculating changed bounding box),
         * we first move the blocks to thier new locations (apply the move to
         * place_ctx.block_locs) and then computed the change in cost. If the move is
         * accepted, the inverse look-up in place_ctx.grid_blocks is updated (committing
         * the move). If the move is rejected the blocks are returned to their original
         * positions (reverting place_ctx.block_locs to its original state).
         *
         * Note that the inverse look-up place_ctx.grid_blocks is only updated
         * after move acceptance is determined, and so should not be used when
         * evaluating a move.
         */

        //Update the block positions
        apply_move_blocks(blocks_affected);

        // Find all the nets affected by this swap and update their costs
        int num_nets_affected = find_affected_nets_and_update_costs(place_algorithm,
                                                                    delay_model,
                                                                    criticalities,
                                                                    blocks_affected,
                                                                    bb_delta_c,
                                                                    timing_delta_c);
        if (place_algorithm == PATH_TIMING_DRIVEN_PLACE) {
            /*in this case we redefine delta_c as a combination of timing and bb.  *
             *additionally, we normalize all values, therefore delta_c is in       *
             *relation to 1*/

            delta_c = (1 - timing_tradeoff) * bb_delta_c * prev_inverse_costs->bb_cost
                      + timing_tradeoff * timing_delta_c * prev_inverse_costs->timing_cost;
        } else {
            delta_c = bb_delta_c;
        }

        /* 1 -> move accepted, 0 -> rejected. */
        move_outcome = assess_swap(delta_c, t);

        if (move_outcome == ACCEPTED) {
            costs->cost += delta_c;
            costs->bb_cost += bb_delta_c;

            if (place_algorithm == PATH_TIMING_DRIVEN_PLACE) {
                costs->timing_cost += timing_delta_c;

                //Invalidates timing of modified connections for incremental timing updates
                //Must be called before commit_td_cost since it relies on comparing
                //proposed_connection_delay and connection_delay
                invalidate_affected_connection_delays(blocks_affected,
                                                      pin_timing_invalidator,
                                                      timing_info);

                /*update the connection_timing_cost and connection_delay
                 * values from the temporary values */
                commit_td_cost(blocks_affected);
            }

            /* update net cost functions and reset flags. */
            update_move_nets(num_nets_affected);

            /* Update clb data structures since we kept the move. */
            commit_move_blocks(blocks_affected);

        } else { /* Move was rejected.  */
                 /* Reset the net cost function flags first. */
            reset_move_nets(num_nets_affected);

            /* Restore the place_ctx.block_locs data structures to their state before the move. */
            revert_move_blocks(blocks_affected);

            if (place_algorithm == PATH_TIMING_DRIVEN_PLACE) {
                revert_td_cost(blocks_affected);
            }
        }

        move_outcome_stats.delta_cost_norm = delta_c;
        move_outcome_stats.delta_bb_cost_norm = bb_delta_c * prev_inverse_costs->bb_cost;
        move_outcome_stats.delta_timing_cost_norm = timing_delta_c * prev_inverse_costs->timing_cost;

        move_outcome_stats.delta_bb_cost_abs = bb_delta_c;
        move_outcome_stats.delta_timing_cost_abs = timing_delta_c;

        LOG_MOVE_STATS_OUTCOME(delta_c, bb_delta_c, timing_delta_c,
                               (move_outcome ? "ACCEPTED" : "REJECTED"), "");
    }

    move_outcome_stats.outcome = move_outcome;

    move_generator.process_outcome(move_outcome_stats);

    clear_move_blocks(blocks_affected);

    //VTR_ASSERT(check_macro_placement_consistency() == 0);
#if 0
    //Check that each accepted swap yields a valid placement
    check_place(*costs, delay_model, place_algorithm);
#endif

    return (move_outcome);
}

//Puts all the nets changed by the current swap into nets_to_update,
//and updates their bounding box.
//
//Returns the number of affected nets.
static int find_affected_nets_and_update_costs(e_place_algorithm place_algorithm,
                                               const PlaceDelayModel* delay_model,
                                               const PlacerCriticalities* criticalities,
                                               t_pl_blocks_to_be_moved& blocks_affected,
                                               double& bb_delta_c,
                                               double& timing_delta_c) {
    VTR_ASSERT_SAFE(bb_delta_c == 0.);
    VTR_ASSERT_SAFE(timing_delta_c == 0.);
    auto& cluster_ctx = g_vpr_ctx.clustering();

    int num_affected_nets = 0;

    //Go through all the blocks moved
    for (int iblk = 0; iblk < blocks_affected.num_moved_blocks; iblk++) {
        ClusterBlockId blk = blocks_affected.moved_blocks[iblk].block_num;

        //Go through all the pins in the moved block
        for (ClusterPinId blk_pin : cluster_ctx.clb_nlist.block_pins(blk)) {
            ClusterNetId net_id = cluster_ctx.clb_nlist.pin_net(blk_pin);
            VTR_ASSERT_SAFE_MSG(net_id, "Only valid nets should be found in compressed netlist block pins");

            if (cluster_ctx.clb_nlist.net_is_ignored(net_id))
                continue; //TODO: do we require anyting special here for global nets. "Global nets are assumed to span the whole chip, and do not effect costs"

            //Record effected nets
            record_affected_net(net_id, num_affected_nets);

            //Update the net bounding boxes
            //
            //Do not update the net cost here since it should only be updated
            //once per net, not once per pin.
            update_net_bb(net_id, blocks_affected, iblk, blk, blk_pin);

            if (place_algorithm == PATH_TIMING_DRIVEN_PLACE) {
                //Determine the change in timing costs if required
                update_td_delta_costs(delay_model, *criticalities, net_id, blk_pin, blocks_affected, timing_delta_c);
            }
        }
    }

    /* Now update the bounding box costs (since the net bounding boxes are up-to-date).
     * The cost is only updated once per net.
     */
    for (int inet_affected = 0; inet_affected < num_affected_nets; inet_affected++) {
        ClusterNetId net_id = ts_nets_to_update[inet_affected];

        proposed_net_cost[net_id] = get_net_cost(net_id, &ts_bb_coord_new[net_id]);
        bb_delta_c += proposed_net_cost[net_id] - net_cost[net_id];
    }

    return num_affected_nets;
}

static void record_affected_net(const ClusterNetId net, int& num_affected_nets) {
    //Record effected nets
    if (proposed_net_cost[net] < 0.) {
        //Net not marked yet.
        ts_nets_to_update[num_affected_nets] = net;
        num_affected_nets++;

        //Flag to say we've marked this net.
        proposed_net_cost[net] = 1.;
    }
}

static void update_net_bb(const ClusterNetId net,
                          const t_pl_blocks_to_be_moved& blocks_affected,
                          int iblk,
                          const ClusterBlockId blk,
                          const ClusterPinId blk_pin) {
    auto& cluster_ctx = g_vpr_ctx.clustering();

    if (cluster_ctx.clb_nlist.net_sinks(net).size() < SMALL_NET) {
        //For small nets brute-force bounding box update is faster

        if (bb_updated_before[net] == NOT_UPDATED_YET) { //Only once per-net
            get_non_updateable_bb(net, &ts_bb_coord_new[net]);
        }
    } else {
        //For large nets, update bounding box incrementally
        int iblk_pin = tile_pin_index(blk_pin);

        t_physical_tile_type_ptr blk_type = physical_tile_type(blk);
        int pin_width_offset = blk_type->pin_width_offset[iblk_pin];
        int pin_height_offset = blk_type->pin_height_offset[iblk_pin];

        //Incremental bounding box update
        update_bb(net, &ts_bb_coord_new[net],
                  &ts_bb_edge_new[net],
                  blocks_affected.moved_blocks[iblk].old_loc.x + pin_width_offset,
                  blocks_affected.moved_blocks[iblk].old_loc.y + pin_height_offset,
                  blocks_affected.moved_blocks[iblk].new_loc.x + pin_width_offset,
                  blocks_affected.moved_blocks[iblk].new_loc.y + pin_height_offset);
    }
}

static void update_td_delta_costs(const PlaceDelayModel* delay_model,
                                  const PlacerCriticalities& criticalities,
                                  const ClusterNetId net,
                                  const ClusterPinId pin,
                                  t_pl_blocks_to_be_moved& blocks_affected,
                                  double& delta_timing_cost) {
    auto& cluster_ctx = g_vpr_ctx.clustering();

    if (cluster_ctx.clb_nlist.pin_type(pin) == PinType::DRIVER) {
        //This pin is a net driver on a moved block.
        //Re-compute all point to point connections for this net.
        for (size_t ipin = 1; ipin < cluster_ctx.clb_nlist.net_pins(net).size(); ipin++) {
            float temp_delay = comp_td_connection_delay(delay_model, net, ipin);
            proposed_connection_delay[net][ipin] = temp_delay;

            proposed_connection_timing_cost[net][ipin] = criticalities.criticality(net, ipin) * temp_delay;
            delta_timing_cost += proposed_connection_timing_cost[net][ipin] - connection_timing_cost[net][ipin];

            ClusterPinId sink_pin = cluster_ctx.clb_nlist.net_pin(net, ipin);
            blocks_affected.affected_pins.push_back(sink_pin);
        }
    } else {
        //This pin is a net sink on a moved block
        VTR_ASSERT_SAFE(cluster_ctx.clb_nlist.pin_type(pin) == PinType::SINK);

        //If this net is being driven by a moved block, we do not
        //need to compute the change in the timing cost (here) since it will
        //be computed by the net's driver pin (since the driver block moved).
        //
        //Computing it here would double count the change, and mess up the
        //delta_timing_cost value.
        if (!driven_by_moved_block(net, blocks_affected)) {
            int net_pin = cluster_ctx.clb_nlist.pin_net_index(pin);

            float temp_delay = comp_td_connection_delay(delay_model, net, net_pin);
            proposed_connection_delay[net][net_pin] = temp_delay;

            proposed_connection_timing_cost[net][net_pin] = criticalities.criticality(net, net_pin) * temp_delay;
            delta_timing_cost += proposed_connection_timing_cost[net][net_pin] - connection_timing_cost[net][net_pin];

            blocks_affected.affected_pins.push_back(pin);
        }
    }
}

static e_move_result assess_swap(double delta_c, double t) {
    /* Returns: 1 -> move accepted, 0 -> rejected. */
    if (delta_c <= 0) {
        return ACCEPTED;
    }

    if (t == 0.) {
        return REJECTED;
    }

    float fnum = vtr::frand();
    float prob_fac = std::exp(-delta_c / t);
    if (prob_fac > fnum) {
        return ACCEPTED;
    }

    return REJECTED;
}

static double recompute_bb_cost() {
    /* Recomputes the cost to eliminate roundoff that may have accrued.  *
     * This routine does as little work as possible to compute this new  *
     * cost.                                                             */

    double cost = 0;

    auto& cluster_ctx = g_vpr_ctx.clustering();

    for (auto net_id : cluster_ctx.clb_nlist.nets()) {       /* for each net ... */
        if (!cluster_ctx.clb_nlist.net_is_ignored(net_id)) { /* Do only if not ignored. */
            /* Bounding boxes don't have to be recomputed; they're correct. */
            cost += net_cost[net_id];
        }
    }

    return (cost);
}

/*returns the delay of one point to point connection */
static float comp_td_connection_delay(const PlaceDelayModel* delay_model, ClusterNetId net_id, int ipin) {
    auto& cluster_ctx = g_vpr_ctx.clustering();
    auto& place_ctx = g_vpr_ctx.placement();

    float delay_source_to_sink = 0.;

    if (!cluster_ctx.clb_nlist.net_is_ignored(net_id)) {
        //Only estimate delay for signals routed through the inter-block
        //routing network. TODO: Do how should we compute the delay for globals. "Global signals are assumed to have zero delay."

        ClusterPinId source_pin = cluster_ctx.clb_nlist.net_driver(net_id);
        ClusterPinId sink_pin = cluster_ctx.clb_nlist.net_pin(net_id, ipin);

        ClusterBlockId source_block = cluster_ctx.clb_nlist.pin_block(source_pin);
        ClusterBlockId sink_block = cluster_ctx.clb_nlist.pin_block(sink_pin);

        int source_block_ipin = cluster_ctx.clb_nlist.pin_logical_index(source_pin);
        int sink_block_ipin = cluster_ctx.clb_nlist.pin_logical_index(sink_pin);

        int source_x = place_ctx.block_locs[source_block].loc.x;
        int source_y = place_ctx.block_locs[source_block].loc.y;
        int sink_x = place_ctx.block_locs[sink_block].loc.x;
        int sink_y = place_ctx.block_locs[sink_block].loc.y;

        /* Note: This heuristic only considers delta_x and delta_y, a much better heuristic
         *       would be to to create a more comprehensive lookup table.
         *
         *       In particular this aproach does not accurately capture the effect of fast
         *       carry-chain connections.
         */
        delay_source_to_sink = delay_model->delay(source_x,
                                                  source_y,
                                                  source_block_ipin,
                                                  sink_x,
                                                  sink_y,
                                                  sink_block_ipin);
        if (delay_source_to_sink < 0) {
            VPR_ERROR(VPR_ERROR_PLACE,
                      "in comp_td_connection_delay: Bad delay_source_to_sink value %g from %s (at %d,%d) to %s (at %d,%d)\n"
                      "in comp_td_connection_delay: Delay is less than 0\n",
                      block_type_pin_index_to_name(physical_tile_type(source_block), source_block_ipin).c_str(),
                      source_x, source_y,
                      block_type_pin_index_to_name(physical_tile_type(sink_block), sink_block_ipin).c_str(),
                      sink_x, sink_y,
                      delay_source_to_sink);
        }
    }

    return (delay_source_to_sink);
}

//Recompute all point to point delays, updating connection_delay
static void comp_td_connection_delays(const PlaceDelayModel* delay_model) {
    auto& cluster_ctx = g_vpr_ctx.clustering();

    for (auto net_id : cluster_ctx.clb_nlist.nets()) {
        for (size_t ipin = 1; ipin < cluster_ctx.clb_nlist.net_pins(net_id).size(); ++ipin) {
            connection_delay[net_id][ipin] = comp_td_connection_delay(delay_model, net_id, ipin);
        }
    }
}

/* Update the connection_timing_cost values from the temporary *
 * values for all connections that have changed.                   */
static void commit_td_cost(const t_pl_blocks_to_be_moved& blocks_affected) {
    auto& cluster_ctx = g_vpr_ctx.clustering();

    /* Go through all the blocks moved. */
    for (int iblk = 0; iblk < blocks_affected.num_moved_blocks; iblk++) {
        ClusterBlockId bnum = blocks_affected.moved_blocks[iblk].block_num;
        for (ClusterPinId pin_id : cluster_ctx.clb_nlist.block_pins(bnum)) {
            ClusterNetId net_id = cluster_ctx.clb_nlist.pin_net(pin_id);

            if (cluster_ctx.clb_nlist.net_is_ignored(net_id))
                continue;

            if (cluster_ctx.clb_nlist.pin_type(pin_id) == PinType::DRIVER) {
                //This net is being driven by a moved block, recompute
                //all point to point connections on this net.
                for (size_t ipin = 1; ipin < cluster_ctx.clb_nlist.net_pins(net_id).size(); ipin++) {
                    connection_delay[net_id][ipin] = proposed_connection_delay[net_id][ipin];
                    proposed_connection_delay[net_id][ipin] = INVALID_DELAY;
                    connection_timing_cost[net_id][ipin] = proposed_connection_timing_cost[net_id][ipin];
                    proposed_connection_timing_cost[net_id][ipin] = INVALID_DELAY;
                }
            } else {
                //This pin is a net sink on a moved block
                VTR_ASSERT_SAFE(cluster_ctx.clb_nlist.pin_type(pin_id) == PinType::SINK);

                /* The following "if" prevents the value from being updated twice. */
                if (!driven_by_moved_block(net_id, blocks_affected)) {
                    int net_pin = cluster_ctx.clb_nlist.pin_net_index(pin_id);

                    connection_delay[net_id][net_pin] = proposed_connection_delay[net_id][net_pin];
                    proposed_connection_delay[net_id][net_pin] = INVALID_DELAY;
                    connection_timing_cost[net_id][net_pin] = proposed_connection_timing_cost[net_id][net_pin];
                    proposed_connection_timing_cost[net_id][net_pin] = INVALID_DELAY;
                }
            }
        } /* Finished going through all the pins in the moved block */
    }     /* Finished going through all the blocks moved */
}

//Reverts modifications to proposed_connection_delay and proposed_connection_timing_cost based on
//the move proposed in blocks_affected
static void revert_td_cost(const t_pl_blocks_to_be_moved& blocks_affected) {
#ifndef VTR_ASSERT_SAFE_ENABLED
    static_cast<void>(blocks_affected);
#else
    //Invalidate temp delay & timing cost values to match sanity checks in
    //comp_td_connection_cost()
    auto& cluster_ctx = g_vpr_ctx.clustering();
    auto& clb_nlist = cluster_ctx.clb_nlist;

    for (ClusterPinId pin : blocks_affected.affected_pins) {
        ClusterNetId net = clb_nlist.pin_net(pin);
        int ipin = clb_nlist.pin_net_index(pin);
        proposed_connection_delay[net][ipin] = INVALID_DELAY;
        proposed_connection_timing_cost[net][ipin] = INVALID_DELAY;
    }
#endif
}

//Invalidates the delays of connections effected by the specified move
//
//Relies on proposed_connection_delay and connection_delay to detect
//which connections have actually had their delay changed.
static void invalidate_affected_connection_delays(const t_pl_blocks_to_be_moved& blocks_affected,
                                                  ClusteredPinTimingInvalidator* pin_tedges_invalidator,
                                                  TimingInfo* timing_info) {
    VTR_ASSERT_SAFE(timing_info);
    VTR_ASSERT_SAFE(pin_tedges_invalidator);

    auto& cluster_ctx = g_vpr_ctx.clustering();
    auto& clb_nlist = cluster_ctx.clb_nlist;

    //Inalidate timing graph edges affected by the move
    for (ClusterPinId pin : blocks_affected.affected_pins) {
        //It is possible that some connections may not have changed delay.(e.g.
        //For instance, if using a dx/dy delay model, this could occur if a sink
        //moved to a new position with the same dx/dy from it's driver.
        //
        //To minimze work during the incremental STA update we do not invalidate
        //such unchanged connections.

        ClusterNetId net = clb_nlist.pin_net(pin);
        int ipin = clb_nlist.pin_net_index(pin);

        if (proposed_connection_delay[net][ipin] != connection_delay[net][ipin]) {
            //Delay changed, must invalidate
            pin_tedges_invalidator->invalidate_connection(pin, timing_info);
        }
    }
}

//Returns true if 'net' is driven by one of the blocks in 'blocks_affected'
static bool driven_by_moved_block(const ClusterNetId net, const t_pl_blocks_to_be_moved& blocks_affected) {
    auto& cluster_ctx = g_vpr_ctx.clustering();

    ClusterBlockId net_driver_block = cluster_ctx.clb_nlist.net_driver_block(net);
    for (int iblk = 0; iblk < blocks_affected.num_moved_blocks; iblk++) {
        if (net_driver_block == blocks_affected.moved_blocks[iblk].block_num) {
            return true;
        }
    }
    return false;
}

//Incrementally updates timing cost based on the current delays and criticality estimates
// Unlike comp_td_costs() this only updates connections who's criticality has changed;
// this is a superset of those connections who's delay has changed.
//
// For a from-scratch recalculation see comp_td_cost()
static void update_td_costs(const PlaceDelayModel* delay_model, const PlacerCriticalities& place_crit, double* timing_cost) {
    /* NB:  We must be careful calculating the total timing cost incrementally,
     *      due to limitd floating point precision, so that we get a
     *      bit-identical result matching that calculated by comp_td_costs().
     *
     *      In particular, we can not simply calculate the incremental
     *      delta's caused by changed connection timing costs and adjust
     *      the timing cost. Due to limited precision, the results of 
     *      floating point math operations are order dependant and we
     *      would get a different result.
     *
     *      To get around this, we calculate the timing costs hierarchically
     *      to ensures we calculate the sum with the same order of operations 
     *      as comp_td_costs().
     *
     *      See PlacerTimingCosts object used to represent connection_timing_costs
     *      for details.
     */
    vtr::Timer t;
    auto& cluster_ctx = g_vpr_ctx.clustering();
    auto& clb_nlist = cluster_ctx.clb_nlist;

    //Update the modified pin timing costs
    {
        vtr::Timer timer;
        auto clb_pins_modified = place_crit.pins_with_modified_criticality();
        for (ClusterPinId clb_pin : clb_pins_modified) {
            if (clb_nlist.pin_type(clb_pin) == PinType::DRIVER) continue;

            ClusterNetId clb_net = clb_nlist.pin_net(clb_pin);
            VTR_ASSERT_SAFE(clb_net);

            if (cluster_ctx.clb_nlist.net_is_ignored(clb_net)) continue;

            int ipin = clb_nlist.pin_net_index(clb_pin);
            VTR_ASSERT_SAFE(ipin >= 0 && ipin < int(clb_nlist.net_pins(clb_net).size()));

            double new_timing_cost = comp_td_connection_cost(delay_model, place_crit, clb_net, ipin);

            //Record new value
            connection_timing_cost[clb_net][ipin] = new_timing_cost;
        }

        f_update_td_costs_connections_elapsed_sec += timer.elapsed_sec();
    }

    //Re-total timing costs of all nets
    {
        vtr::Timer timer;
        *timing_cost = connection_timing_cost.total_cost();
        f_update_td_costs_sum_nets_elapsed_sec += timer.elapsed_sec();
    }

#ifdef VTR_ASSERT_DEBUG_ENABLED
    double check_timing_cost = 0.;
    comp_td_costs(delay_model, place_crit, &check_timing_cost);
    VTR_ASSERT_DEBUG_MSG(check_timing_cost == *timing_cost,
                         "Total timing cost calculated incrementally in update_td_costs() is "
                         "not consistent with value calculated from scratch in comp_td_costs()");
#endif
    f_update_td_costs_total_elapsed_sec += t.elapsed_sec();
}

//Recomputes timing cost from scratch based on the current delays and criticality estimates
//
// For a more efficient incremental update see update_td_costs()
static void comp_td_costs(const PlaceDelayModel* delay_model, const PlacerCriticalities& place_crit, double* timing_cost) {
    /* Computes the cost (from scratch) from the delays and criticalities    *
     * of all point to point connections, we define the timing cost of       *
     * each connection as criticality*delay.                                 */

    /* NB: We calculate the timing cost in a hierarchicl manner (first connectsion,
     *     then nets, then sum of nets) in order to allow it to be incrementally
     *     while avoiding round-off effects. See update_td_costs() for details.
     */

    auto& cluster_ctx = g_vpr_ctx.clustering();

    for (auto net_id : cluster_ctx.clb_nlist.nets()) { /* For each net ... */

        if (cluster_ctx.clb_nlist.net_is_ignored(net_id)) continue;

        for (unsigned ipin = 1; ipin < cluster_ctx.clb_nlist.net_pins(net_id).size(); ipin++) {
            float conn_timing_cost = comp_td_connection_cost(delay_model, place_crit, net_id, ipin);

            //Record new value
            connection_timing_cost[net_id][ipin] = conn_timing_cost;
        }

        //Store net timing cost for more efficient incremental updating
        net_timing_cost[net_id] = sum_td_net_cost(net_id);
    }

    /* Make sure timing cost does not go above MIN_TIMING_COST. */
    *timing_cost = sum_td_costs();
}

//Calculates the timing cost of the specified connection.
// Updates the value in connection_timing_cost
// Assumes only be called from compt_td_cost() or update_td_costs()
static double comp_td_connection_cost(const PlaceDelayModel* delay_model, const PlacerCriticalities& place_crit, ClusterNetId net, int ipin) {
    VTR_ASSERT_SAFE_MSG(ipin > 0, "Shouldn't be calculating connection timing cost for driver pins");

    VTR_ASSERT_SAFE_MSG(connection_delay[net][ipin] == comp_td_connection_delay(delay_model, net, ipin),
                        "Connection delays should already be updated");

    double conn_timing_cost = place_crit.criticality(net, ipin) * connection_delay[net][ipin];

    VTR_ASSERT_SAFE_MSG(std::isnan(proposed_connection_delay[net][ipin]),
                        "Propsoed connection delay should already be invalidated");

    VTR_ASSERT_SAFE_MSG(std::isnan(proposed_connection_timing_cost[net][ipin]),
                        "Proposed connection timing cost should already be invalidated");

    return conn_timing_cost;
}

//Returns the timing cost of the specified 'net' based on the values in connection_timing_cost
static double sum_td_net_cost(ClusterNetId net) {
    auto& cluster_ctx = g_vpr_ctx.clustering();

    double net_td_cost = 0;
    for (unsigned ipin = 1; ipin < cluster_ctx.clb_nlist.net_pins(net).size(); ipin++) {
        net_td_cost += connection_timing_cost[net][ipin];
    }

    return net_td_cost;
}

//Returns the total timing cost accross all nets based on the values in net_timing_cost
static double sum_td_costs() {
    auto& cluster_ctx = g_vpr_ctx.clustering();

    double td_cost = 0;
    for (auto net_id : cluster_ctx.clb_nlist.nets()) { /* For each net ... */

        if (cluster_ctx.clb_nlist.net_is_ignored(net_id)) continue;

        td_cost += net_timing_cost[net_id];
    }

    return td_cost;
}

/* Finds the cost from scratch.  Done only when the placement   *
 * has been radically changed (i.e. after initial placement).   *
 * Otherwise find the cost change incrementally.  If method     *
 * check is NORMAL, we find bounding boxes that are updateable  *
 * for the larger nets.  If method is CHECK, all bounding boxes *
 * are found via the non_updateable_bb routine, to provide a    *
 * cost which can be used to check the correctness of the       *
 * other routine.                                               */
static double comp_bb_cost(e_cost_methods method) {
    double cost = 0;
    double expected_wirelength = 0.0;
    auto& cluster_ctx = g_vpr_ctx.clustering();

    for (auto net_id : cluster_ctx.clb_nlist.nets()) {       /* for each net ... */
        if (!cluster_ctx.clb_nlist.net_is_ignored(net_id)) { /* Do only if not ignored. */
            /* Small nets don't use incremental updating on their bounding boxes, *
             * so they can use a fast bounding box calculator.                    */
            if (cluster_ctx.clb_nlist.net_sinks(net_id).size() >= SMALL_NET && method == NORMAL) {
                get_bb_from_scratch(net_id, &bb_coords[net_id],
                                    &bb_num_on_edges[net_id]);
            } else {
                get_non_updateable_bb(net_id, &bb_coords[net_id]);
            }

            net_cost[net_id] = get_net_cost(net_id, &bb_coords[net_id]);
            cost += net_cost[net_id];
            if (method == CHECK)
                expected_wirelength += get_net_wirelength_estimate(net_id, &bb_coords[net_id]);
        }
    }

    if (method == CHECK) {
        VTR_LOG("\n");
        VTR_LOG("BB estimate of min-dist (placement) wire length: %.0f\n", expected_wirelength);
    }
    return cost;
}

/* Allocates the major structures needed only by the placer, primarily for *
 * computing costs quickly and such.                                       */
static void alloc_and_load_placement_structs(float place_cost_exp,
                                             const t_placer_opts& placer_opts,
                                             t_direct_inf* directs,
                                             int num_directs) {
    int max_pins_per_clb;
    unsigned int ipin;

    auto& device_ctx = g_vpr_ctx.device();
    auto& cluster_ctx = g_vpr_ctx.clustering();
    auto& place_ctx = g_vpr_ctx.mutable_placement();

    size_t num_nets = cluster_ctx.clb_nlist.nets().size();

    init_placement_context();

    max_pins_per_clb = 0;
    for (const auto& type : device_ctx.physical_tile_types) {
        max_pins_per_clb = max(max_pins_per_clb, type.num_pins);
    }

    if (placer_opts.place_algorithm == PATH_TIMING_DRIVEN_PLACE) {
        /* Allocate structures associated with timing driven placement */
        /* [0..cluster_ctx.clb_nlist.nets().size()-1][1..num_pins-1]  */
        connection_delay = make_net_pins_matrix<float>(cluster_ctx.clb_nlist, 0.f);
        proposed_connection_delay = make_net_pins_matrix<float>(cluster_ctx.clb_nlist, 0.f);

        connection_timing_cost = PlacerTimingCosts(cluster_ctx.clb_nlist);
        proposed_connection_timing_cost = make_net_pins_matrix<double>(cluster_ctx.clb_nlist, 0.);
        net_timing_cost.resize(num_nets, 0.);

        for (auto net_id : cluster_ctx.clb_nlist.nets()) {
            for (ipin = 1; ipin < cluster_ctx.clb_nlist.net_pins(net_id).size(); ipin++) {
                connection_delay[net_id][ipin] = 0;
                proposed_connection_delay[net_id][ipin] = INVALID_DELAY;

                proposed_connection_timing_cost[net_id][ipin] = INVALID_DELAY;

                if (cluster_ctx.clb_nlist.net_is_ignored(net_id)) continue;

                connection_timing_cost[net_id][ipin] = INVALID_DELAY;
            }
        }
    }

    net_cost.resize(num_nets, -1.);
    proposed_net_cost.resize(num_nets, -1.);
    bb_coords.resize(num_nets, t_bb());
    bb_num_on_edges.resize(num_nets, t_bb());

    /* Used to store costs for moves not yet made and to indicate when a net's   *
     * cost has been recomputed. proposed_net_cost[inet] < 0 means net's cost hasn't *
     * been recomputed.                                                          */
    bb_updated_before.resize(num_nets, NOT_UPDATED_YET);

    alloc_and_load_for_fast_cost_update(place_cost_exp);

    alloc_and_load_try_swap_structs();

    place_ctx.pl_macros = alloc_and_load_placement_macros(directs, num_directs);
}

/* Frees the major structures needed by the placer (and not needed       *
 * elsewhere).   */
static void free_placement_structs(const t_placer_opts& placer_opts) {
    if (placer_opts.place_algorithm == PATH_TIMING_DRIVEN_PLACE) {
        vtr::release_memory(connection_timing_cost);
        vtr::release_memory(connection_delay);
        vtr::release_memory(proposed_connection_timing_cost);
        vtr::release_memory(proposed_connection_delay);

        vtr::release_memory(net_timing_cost);
    }

    free_placement_macros_structs();

    vtr::release_memory(net_cost);
    vtr::release_memory(proposed_net_cost);
    vtr::release_memory(bb_coords);
    vtr::release_memory(bb_num_on_edges);

    vtr::release_memory(bb_updated_before);

    free_fast_cost_update();

    free_try_swap_structs();
}

static void alloc_and_load_try_swap_structs() {
    /* Allocate the local bb_coordinate storage, etc. only once. */
    /* Allocate with size cluster_ctx.clb_nlist.nets().size() for any number of nets affected. */
    auto& cluster_ctx = g_vpr_ctx.clustering();

    size_t num_nets = cluster_ctx.clb_nlist.nets().size();

    ts_bb_coord_new.resize(num_nets, t_bb());
    ts_bb_edge_new.resize(num_nets, t_bb());
    ts_nets_to_update.resize(num_nets, ClusterNetId::INVALID());

    auto& place_ctx = g_vpr_ctx.mutable_placement();
    place_ctx.compressed_block_grids = create_compressed_block_grids();
}

static void free_try_swap_structs() {
    vtr::release_memory(ts_bb_coord_new);
    vtr::release_memory(ts_bb_edge_new);
    vtr::release_memory(ts_nets_to_update);

    auto& place_ctx = g_vpr_ctx.mutable_placement();
    vtr::release_memory(place_ctx.compressed_block_grids);
}

/* This routine finds the bounding box of each net from scratch (i.e.   *
 * from only the block location information).  It updates both the       *
 * coordinate and number of pins on each edge information.  It           *
 * should only be called when the bounding box information is not valid. */
static void get_bb_from_scratch(ClusterNetId net_id, t_bb* coords, t_bb* num_on_edges) {
    int pnum, x, y, xmin, xmax, ymin, ymax;
    int xmin_edge, xmax_edge, ymin_edge, ymax_edge;

    auto& cluster_ctx = g_vpr_ctx.clustering();
    auto& place_ctx = g_vpr_ctx.placement();
    auto& device_ctx = g_vpr_ctx.device();
    auto& grid = device_ctx.grid;

    ClusterBlockId bnum = cluster_ctx.clb_nlist.net_driver_block(net_id);
    pnum = net_pin_to_tile_pin_index(net_id, 0);
    VTR_ASSERT(pnum >= 0);
    x = place_ctx.block_locs[bnum].loc.x + physical_tile_type(bnum)->pin_width_offset[pnum];
    y = place_ctx.block_locs[bnum].loc.y + physical_tile_type(bnum)->pin_height_offset[pnum];

    x = max(min<int>(x, grid.width() - 2), 1);
    y = max(min<int>(y, grid.height() - 2), 1);

    xmin = x;
    ymin = y;
    xmax = x;
    ymax = y;
    xmin_edge = 1;
    ymin_edge = 1;
    xmax_edge = 1;
    ymax_edge = 1;

    for (auto pin_id : cluster_ctx.clb_nlist.net_sinks(net_id)) {
        bnum = cluster_ctx.clb_nlist.pin_block(pin_id);
        pnum = tile_pin_index(pin_id);
        x = place_ctx.block_locs[bnum].loc.x + physical_tile_type(bnum)->pin_width_offset[pnum];
        y = place_ctx.block_locs[bnum].loc.y + physical_tile_type(bnum)->pin_height_offset[pnum];

        /* Code below counts IO blocks as being within the 1..grid.width()-2, 1..grid.height()-2 clb array. *
         * This is because channels do not go out of the 0..grid.width()-2, 0..grid.height()-2 range, and   *
         * I always take all channels impinging on the bounding box to be within   *
         * that bounding box.  Hence, this "movement" of IO blocks does not affect *
         * the which channels are included within the bounding box, and it         *
         * simplifies the code a lot.                                              */

        x = max(min<int>(x, grid.width() - 2), 1);  //-2 for no perim channels
        y = max(min<int>(y, grid.height() - 2), 1); //-2 for no perim channels

        if (x == xmin) {
            xmin_edge++;
        }
        if (x == xmax) { /* Recall that xmin could equal xmax -- don't use else */
            xmax_edge++;
        } else if (x < xmin) {
            xmin = x;
            xmin_edge = 1;
        } else if (x > xmax) {
            xmax = x;
            xmax_edge = 1;
        }

        if (y == ymin) {
            ymin_edge++;
        }
        if (y == ymax) {
            ymax_edge++;
        } else if (y < ymin) {
            ymin = y;
            ymin_edge = 1;
        } else if (y > ymax) {
            ymax = y;
            ymax_edge = 1;
        }
    }

    /* Copy the coordinates and number on edges information into the proper   *
     * structures.                                                            */
    coords->xmin = xmin;
    coords->xmax = xmax;
    coords->ymin = ymin;
    coords->ymax = ymax;

    num_on_edges->xmin = xmin_edge;
    num_on_edges->xmax = xmax_edge;
    num_on_edges->ymin = ymin_edge;
    num_on_edges->ymax = ymax_edge;
}

static double wirelength_crossing_count(size_t fanout) {
	/* Get the expected "crossing count" of a net, based on its number *
     * of pins.  Extrapolate for very large nets.                      */

	if (fanout > 50) {
		return 2.7933 + 0.02616 * (fanout - 50);
	} else {
		return cross_count[fanout - 1];
	}
}

static double get_net_wirelength_estimate(ClusterNetId net_id, t_bb* bbptr) {
    /* WMF: Finds the estimate of wirelength due to one net by looking at   *
     * its coordinate bounding box.                                         */

    double ncost, crossing;
    auto& cluster_ctx = g_vpr_ctx.clustering();

<<<<<<< HEAD
    crossing = wirelength_crossing_count(cluster_ctx.clb_nlist.net_pins(net_id).size());
=======
    /* Get the expected "crossing count" of a net, based on its number *
     * of pins.  Extrapolate for very large nets.                      */

    if ((cluster_ctx.clb_nlist.net_pins(net_id).size()) > 50) {
        crossing = 2.7933 + 0.02616 * ((cluster_ctx.clb_nlist.net_pins(net_id).size()) - 50);
    } else {
        crossing = cross_count[cluster_ctx.clb_nlist.net_pins(net_id).size() - 1];
    }
>>>>>>> a13b0a3e

    /* Could insert a check for xmin == xmax.  In that case, assume  *
     * connection will be made with no bends and hence no x-cost.    *
     * Same thing for y-cost.                                        */

    /* Cost = wire length along channel * cross_count / average      *
     * channel capacity.   Do this for x, then y direction and add.  */

    ncost = (bbptr->xmax - bbptr->xmin + 1) * crossing;

    ncost += (bbptr->ymax - bbptr->ymin + 1) * crossing;

    return (ncost);
}

static double get_net_cost(ClusterNetId net_id, t_bb* bbptr) {
    /* Finds the cost due to one net by looking at its coordinate bounding  *
     * box.                                                                 */

    double ncost, crossing;
    auto& cluster_ctx = g_vpr_ctx.clustering();

    crossing = wirelength_crossing_count(cluster_ctx.clb_nlist.net_pins(net_id).size());

    /* Could insert a check for xmin == xmax.  In that case, assume  *
     * connection will be made with no bends and hence no x-cost.    *
     * Same thing for y-cost.                                        */

    /* Cost = wire length along channel * cross_count / average      *
     * channel capacity.   Do this for x, then y direction and add.  */

    ncost = (bbptr->xmax - bbptr->xmin + 1) * crossing
            * chanx_place_cost_fac[bbptr->ymax][bbptr->ymin - 1];

    ncost += (bbptr->ymax - bbptr->ymin + 1) * crossing
             * chany_place_cost_fac[bbptr->xmax][bbptr->xmin - 1];

    return (ncost);
}

/* Finds the bounding box of a net and stores its coordinates in the  *
 * bb_coord_new data structure.  This routine should only be called   *
 * for small nets, since it does not determine enough information for *
 * the bounding box to be updated incrementally later.                *
 * Currently assumes channels on both sides of the CLBs forming the   *
 * edges of the bounding box can be used.  Essentially, I am assuming *
 * the pins always lie on the outside of the bounding box.            */
static void get_non_updateable_bb(ClusterNetId net_id, t_bb* bb_coord_new) {
    //TODO: account for multiple physical pin instances per logical pin

    int xmax, ymax, xmin, ymin, x, y;
    int pnum;

    auto& cluster_ctx = g_vpr_ctx.clustering();
    auto& place_ctx = g_vpr_ctx.placement();
    auto& device_ctx = g_vpr_ctx.device();

    ClusterBlockId bnum = cluster_ctx.clb_nlist.net_driver_block(net_id);
    pnum = net_pin_to_tile_pin_index(net_id, 0);
    x = place_ctx.block_locs[bnum].loc.x + physical_tile_type(bnum)->pin_width_offset[pnum];
    y = place_ctx.block_locs[bnum].loc.y + physical_tile_type(bnum)->pin_height_offset[pnum];

    xmin = x;
    ymin = y;
    xmax = x;
    ymax = y;

    for (auto pin_id : cluster_ctx.clb_nlist.net_sinks(net_id)) {
        bnum = cluster_ctx.clb_nlist.pin_block(pin_id);
        pnum = tile_pin_index(pin_id);
        x = place_ctx.block_locs[bnum].loc.x + physical_tile_type(bnum)->pin_width_offset[pnum];
        y = place_ctx.block_locs[bnum].loc.y + physical_tile_type(bnum)->pin_height_offset[pnum];

        if (x < xmin) {
            xmin = x;
        } else if (x > xmax) {
            xmax = x;
        }

        if (y < ymin) {
            ymin = y;
        } else if (y > ymax) {
            ymax = y;
        }
    }

    /* Now I've found the coordinates of the bounding box.  There are no *
     * channels beyond device_ctx.grid.width()-2 and                     *
     * device_ctx.grid.height() - 2, so I want to clip to that.  As well,*
     * since I'll always include the channel immediately below and the   *
     * channel immediately to the left of the bounding box, I want to    *
     * clip to 1 in both directions as well (since minimum channel index *
     * is 0).  See route_common.cpp for a channel diagram.               */

    bb_coord_new->xmin = max(min<int>(xmin, device_ctx.grid.width() - 2), 1);  //-2 for no perim channels
    bb_coord_new->ymin = max(min<int>(ymin, device_ctx.grid.height() - 2), 1); //-2 for no perim channels
    bb_coord_new->xmax = max(min<int>(xmax, device_ctx.grid.width() - 2), 1);  //-2 for no perim channels
    bb_coord_new->ymax = max(min<int>(ymax, device_ctx.grid.height() - 2), 1); //-2 for no perim channels
}

static void update_bb(ClusterNetId net_id, t_bb* bb_coord_new, t_bb* bb_edge_new, int xold, int yold, int xnew, int ynew) {
    /* Updates the bounding box of a net by storing its coordinates in    *
     * the bb_coord_new data structure and the number of blocks on each   *
     * edge in the bb_edge_new data structure.  This routine should only  *
     * be called for large nets, since it has some overhead relative to   *
     * just doing a brute force bounding box calculation.  The bounding   *
     * box coordinate and edge information for inet must be valid before  *
     * this routine is called.                                            *
     * Currently assumes channels on both sides of the CLBs forming the   *
     * edges of the bounding box can be used.  Essentially, I am assuming *
     * the pins always lie on the outside of the bounding box.            *
     * The x and y coordinates are the pin's x and y coordinates.         */
    /* IO blocks are considered to be one cell in for simplicity.         */
    //TODO: account for multiple physical pin instances per logical pin

    t_bb *curr_bb_edge, *curr_bb_coord;

    auto& device_ctx = g_vpr_ctx.device();

    xnew = max(min<int>(xnew, device_ctx.grid.width() - 2), 1);  //-2 for no perim channels
    ynew = max(min<int>(ynew, device_ctx.grid.height() - 2), 1); //-2 for no perim channels
    xold = max(min<int>(xold, device_ctx.grid.width() - 2), 1);  //-2 for no perim channels
    yold = max(min<int>(yold, device_ctx.grid.height() - 2), 1); //-2 for no perim channels

    /* Check if the net had been updated before. */
    if (bb_updated_before[net_id] == GOT_FROM_SCRATCH) {
        /* The net had been updated from scratch, DO NOT update again! */
        return;
    } else if (bb_updated_before[net_id] == NOT_UPDATED_YET) {
        /* The net had NOT been updated before, could use the old values */
        curr_bb_coord = &bb_coords[net_id];
        curr_bb_edge = &bb_num_on_edges[net_id];
        bb_updated_before[net_id] = UPDATED_ONCE;
    } else {
        /* The net had been updated before, must use the new values */
        curr_bb_coord = bb_coord_new;
        curr_bb_edge = bb_edge_new;
    }

    /* Check if I can update the bounding box incrementally. */

    if (xnew < xold) { /* Move to left. */

        /* Update the xmax fields for coordinates and number of edges first. */

        if (xold == curr_bb_coord->xmax) { /* Old position at xmax. */
            if (curr_bb_edge->xmax == 1) {
                get_bb_from_scratch(net_id, bb_coord_new, bb_edge_new);
                bb_updated_before[net_id] = GOT_FROM_SCRATCH;
                return;
            } else {
                bb_edge_new->xmax = curr_bb_edge->xmax - 1;
                bb_coord_new->xmax = curr_bb_coord->xmax;
            }
        } else { /* Move to left, old postion was not at xmax. */
            bb_coord_new->xmax = curr_bb_coord->xmax;
            bb_edge_new->xmax = curr_bb_edge->xmax;
        }

        /* Now do the xmin fields for coordinates and number of edges. */

        if (xnew < curr_bb_coord->xmin) { /* Moved past xmin */
            bb_coord_new->xmin = xnew;
            bb_edge_new->xmin = 1;
        } else if (xnew == curr_bb_coord->xmin) { /* Moved to xmin */
            bb_coord_new->xmin = xnew;
            bb_edge_new->xmin = curr_bb_edge->xmin + 1;
        } else { /* Xmin unchanged. */
            bb_coord_new->xmin = curr_bb_coord->xmin;
            bb_edge_new->xmin = curr_bb_edge->xmin;
        }
        /* End of move to left case. */

    } else if (xnew > xold) { /* Move to right. */

        /* Update the xmin fields for coordinates and number of edges first. */

        if (xold == curr_bb_coord->xmin) { /* Old position at xmin. */
            if (curr_bb_edge->xmin == 1) {
                get_bb_from_scratch(net_id, bb_coord_new, bb_edge_new);
                bb_updated_before[net_id] = GOT_FROM_SCRATCH;
                return;
            } else {
                bb_edge_new->xmin = curr_bb_edge->xmin - 1;
                bb_coord_new->xmin = curr_bb_coord->xmin;
            }
        } else { /* Move to right, old position was not at xmin. */
            bb_coord_new->xmin = curr_bb_coord->xmin;
            bb_edge_new->xmin = curr_bb_edge->xmin;
        }

        /* Now do the xmax fields for coordinates and number of edges. */

        if (xnew > curr_bb_coord->xmax) { /* Moved past xmax. */
            bb_coord_new->xmax = xnew;
            bb_edge_new->xmax = 1;
        } else if (xnew == curr_bb_coord->xmax) { /* Moved to xmax */
            bb_coord_new->xmax = xnew;
            bb_edge_new->xmax = curr_bb_edge->xmax + 1;
        } else { /* Xmax unchanged. */
            bb_coord_new->xmax = curr_bb_coord->xmax;
            bb_edge_new->xmax = curr_bb_edge->xmax;
        }
        /* End of move to right case. */

    } else { /* xnew == xold -- no x motion. */
        bb_coord_new->xmin = curr_bb_coord->xmin;
        bb_coord_new->xmax = curr_bb_coord->xmax;
        bb_edge_new->xmin = curr_bb_edge->xmin;
        bb_edge_new->xmax = curr_bb_edge->xmax;
    }

    /* Now account for the y-direction motion. */

    if (ynew < yold) { /* Move down. */

        /* Update the ymax fields for coordinates and number of edges first. */

        if (yold == curr_bb_coord->ymax) { /* Old position at ymax. */
            if (curr_bb_edge->ymax == 1) {
                get_bb_from_scratch(net_id, bb_coord_new, bb_edge_new);
                bb_updated_before[net_id] = GOT_FROM_SCRATCH;
                return;
            } else {
                bb_edge_new->ymax = curr_bb_edge->ymax - 1;
                bb_coord_new->ymax = curr_bb_coord->ymax;
            }
        } else { /* Move down, old postion was not at ymax. */
            bb_coord_new->ymax = curr_bb_coord->ymax;
            bb_edge_new->ymax = curr_bb_edge->ymax;
        }

        /* Now do the ymin fields for coordinates and number of edges. */

        if (ynew < curr_bb_coord->ymin) { /* Moved past ymin */
            bb_coord_new->ymin = ynew;
            bb_edge_new->ymin = 1;
        } else if (ynew == curr_bb_coord->ymin) { /* Moved to ymin */
            bb_coord_new->ymin = ynew;
            bb_edge_new->ymin = curr_bb_edge->ymin + 1;
        } else { /* ymin unchanged. */
            bb_coord_new->ymin = curr_bb_coord->ymin;
            bb_edge_new->ymin = curr_bb_edge->ymin;
        }
        /* End of move down case. */

    } else if (ynew > yold) { /* Moved up. */

        /* Update the ymin fields for coordinates and number of edges first. */

        if (yold == curr_bb_coord->ymin) { /* Old position at ymin. */
            if (curr_bb_edge->ymin == 1) {
                get_bb_from_scratch(net_id, bb_coord_new, bb_edge_new);
                bb_updated_before[net_id] = GOT_FROM_SCRATCH;
                return;
            } else {
                bb_edge_new->ymin = curr_bb_edge->ymin - 1;
                bb_coord_new->ymin = curr_bb_coord->ymin;
            }
        } else { /* Moved up, old position was not at ymin. */
            bb_coord_new->ymin = curr_bb_coord->ymin;
            bb_edge_new->ymin = curr_bb_edge->ymin;
        }

        /* Now do the ymax fields for coordinates and number of edges. */

        if (ynew > curr_bb_coord->ymax) { /* Moved past ymax. */
            bb_coord_new->ymax = ynew;
            bb_edge_new->ymax = 1;
        } else if (ynew == curr_bb_coord->ymax) { /* Moved to ymax */
            bb_coord_new->ymax = ynew;
            bb_edge_new->ymax = curr_bb_edge->ymax + 1;
        } else { /* ymax unchanged. */
            bb_coord_new->ymax = curr_bb_coord->ymax;
            bb_edge_new->ymax = curr_bb_edge->ymax;
        }
        /* End of move up case. */

    } else { /* ynew == yold -- no y motion. */
        bb_coord_new->ymin = curr_bb_coord->ymin;
        bb_coord_new->ymax = curr_bb_coord->ymax;
        bb_edge_new->ymin = curr_bb_edge->ymin;
        bb_edge_new->ymax = curr_bb_edge->ymax;
    }

    if (bb_updated_before[net_id] == NOT_UPDATED_YET) {
        bb_updated_before[net_id] = UPDATED_ONCE;
    }
}

static void free_fast_cost_update() {
    auto& device_ctx = g_vpr_ctx.device();

    for (size_t i = 0; i < device_ctx.grid.height(); i++) {
        free(chanx_place_cost_fac[i]);
    }
    free(chanx_place_cost_fac);
    chanx_place_cost_fac = nullptr;

    for (size_t i = 0; i < device_ctx.grid.width(); i++) {
        free(chany_place_cost_fac[i]);
    }
    free(chany_place_cost_fac);
    chany_place_cost_fac = nullptr;
}

static void alloc_and_load_for_fast_cost_update(float place_cost_exp) {
    /* Allocates and loads the chanx_place_cost_fac and chany_place_cost_fac *
     * arrays with the inverse of the average number of tracks per channel   *
     * between [subhigh] and [sublow].  This is only useful for the cost     *
     * function that takes the length of the net bounding box in each        *
     * dimension divided by the average number of tracks in that direction.  *
     * For other cost functions, you don't have to bother calling this       *
     * routine; when using the cost function described above, however, you   *
     * must always call this routine after you call init_chan and before     *
     * you do any placement cost determination.  The place_cost_exp factor   *
     * specifies to what power the width of the channel should be taken --   *
     * larger numbers make narrower channels more expensive.                 */

    auto& device_ctx = g_vpr_ctx.device();

    /* Access arrays below as chan?_place_cost_fac[subhigh][sublow].  Since   *
     * subhigh must be greater than or equal to sublow, we only need to       *
     * allocate storage for the lower half of a matrix.                       */

    chanx_place_cost_fac = (float**)vtr::malloc((device_ctx.grid.height()) * sizeof(float*));
    for (size_t i = 0; i < device_ctx.grid.height(); i++)
        chanx_place_cost_fac[i] = (float*)vtr::malloc((i + 1) * sizeof(float));

    chany_place_cost_fac = (float**)vtr::malloc((device_ctx.grid.width() + 1) * sizeof(float*));
    for (size_t i = 0; i < device_ctx.grid.width(); i++)
        chany_place_cost_fac[i] = (float*)vtr::malloc((i + 1) * sizeof(float));

    /* First compute the number of tracks between channel high and channel *
     * low, inclusive, in an efficient manner.                             */

    chanx_place_cost_fac[0][0] = device_ctx.chan_width.x_list[0];

    for (size_t high = 1; high < device_ctx.grid.height(); high++) {
        chanx_place_cost_fac[high][high] = device_ctx.chan_width.x_list[high];
        for (size_t low = 0; low < high; low++) {
            chanx_place_cost_fac[high][low] = chanx_place_cost_fac[high - 1][low] + device_ctx.chan_width.x_list[high];
        }
    }

    /* Now compute the inverse of the average number of tracks per channel *
     * between high and low.  The cost function divides by the average     *
     * number of tracks per channel, so by storing the inverse I convert   *
     * this to a faster multiplication.  Take this final number to the     *
     * place_cost_exp power -- numbers other than one mean this is no      *
     * longer a simple "average number of tracks"; it is some power of     *
     * that, allowing greater penalization of narrow channels.             */

    for (size_t high = 0; high < device_ctx.grid.height(); high++)
        for (size_t low = 0; low <= high; low++) {
            /* Since we will divide the wiring cost by the average channel *
             * capacity between high and low, having only 0 width channels *
             * will result in infinite wiring capacity normalization       *
             * factor, and extremely bad placer behaviour. Hence we change *
             * this to a small (1 track) channel capacity instead.         */
            if (chanx_place_cost_fac[high][low] == 0.0f) {
                VTR_LOG_WARN("CHANX place cost fac is 0 at %d %d\n", high, low);
                chanx_place_cost_fac[high][low] = 1.0f;
            }

            chanx_place_cost_fac[high][low] = (high - low + 1.)
                                              / chanx_place_cost_fac[high][low];
            chanx_place_cost_fac[high][low] = pow((double)chanx_place_cost_fac[high][low], (double)place_cost_exp);
        }

    /* Now do the same thing for the y-directed channels.  First get the  *
     * number of tracks between channel high and channel low, inclusive.  */

    chany_place_cost_fac[0][0] = device_ctx.chan_width.y_list[0];

    for (size_t high = 1; high < device_ctx.grid.width(); high++) {
        chany_place_cost_fac[high][high] = device_ctx.chan_width.y_list[high];
        for (size_t low = 0; low < high; low++) {
            chany_place_cost_fac[high][low] = chany_place_cost_fac[high - 1][low] + device_ctx.chan_width.y_list[high];
        }
    }

    /* Now compute the inverse of the average number of tracks per channel *
     * between high and low.  Take to specified power.                     */

    for (size_t high = 0; high < device_ctx.grid.width(); high++)
        for (size_t low = 0; low <= high; low++) {
            /* Since we will divide the wiring cost by the average channel *
             * capacity between high and low, having only 0 width channels *
             * will result in infinite wiring capacity normalization       *
             * factor, and extremely bad placer behaviour. Hence we change *
             * this to a small (1 track) channel capacity instead.         */
            if (chany_place_cost_fac[high][low] == 0.0f) {
                VTR_LOG_WARN("CHANY place cost fac is 0 at %d %d\n", high, low);
                chany_place_cost_fac[high][low] = 1.0f;
            }

            chany_place_cost_fac[high][low] = (high - low + 1.)
                                              / chany_place_cost_fac[high][low];
            chany_place_cost_fac[high][low] = pow((double)chany_place_cost_fac[high][low], (double)place_cost_exp);
        }
}

static void check_place(const t_placer_costs& costs,
                        const PlaceDelayModel* delay_model,
                        const PlacerCriticalities* criticalities,
                        enum e_place_algorithm place_algorithm) {
    /* Checks that the placement has not confused our data structures. *
     * i.e. the clb and block structures agree about the locations of  *
     * every block, blocks are in legal spots, etc.  Also recomputes   *
     * the final placement cost from scratch and makes sure it is      *
     * within roundoff of what we think the cost is.                   */

    int error = 0;

    error += check_placement_consistency();
    error += check_placement_costs(costs, delay_model, criticalities, place_algorithm);

    if (error == 0) {
        VTR_LOG("\n");
        VTR_LOG("Completed placement consistency check successfully.\n");

    } else {
        VPR_ERROR(VPR_ERROR_PLACE,
                  "\nCompleted placement consistency check, %d errors found.\n"
                  "Aborting program.\n",
                  error);
    }
}

static int check_placement_costs(const t_placer_costs& costs,
                                 const PlaceDelayModel* delay_model,
                                 const PlacerCriticalities* criticalities,
                                 enum e_place_algorithm place_algorithm) {
    int error = 0;
    double bb_cost_check;
    double timing_cost_check;

    bb_cost_check = comp_bb_cost(CHECK);
    if (fabs(bb_cost_check - costs.bb_cost) > costs.bb_cost * ERROR_TOL) {
        VTR_LOG_ERROR("bb_cost_check: %g and bb_cost: %g differ in check_place.\n",
                      bb_cost_check, costs.bb_cost);
        error++;
    }

    if (place_algorithm == PATH_TIMING_DRIVEN_PLACE) {
        comp_td_costs(delay_model, *criticalities, &timing_cost_check);
        //VTR_LOG("timing_cost recomputed from scratch: %g\n", timing_cost_check);
        if (fabs(timing_cost_check - costs.timing_cost) > costs.timing_cost * ERROR_TOL) {
            VTR_LOG_ERROR("timing_cost_check: %g and timing_cost: %g differ in check_place.\n",
                          timing_cost_check, costs.timing_cost);
            error++;
        }
    }
    return error;
}

static int check_placement_consistency() {
    return check_block_placement_consistency() + check_macro_placement_consistency();
}

static int check_block_placement_consistency() {
    int error = 0;

    auto& cluster_ctx = g_vpr_ctx.clustering();
    auto& place_ctx = g_vpr_ctx.placement();
    auto& device_ctx = g_vpr_ctx.device();

    vtr::vector<ClusterBlockId, int> bdone(cluster_ctx.clb_nlist.blocks().size(), 0);

    /* Step through device grid and placement. Check it against blocks */
    for (size_t i = 0; i < device_ctx.grid.width(); i++)
        for (size_t j = 0; j < device_ctx.grid.height(); j++) {
            if (place_ctx.grid_blocks[i][j].usage > device_ctx.grid[i][j].type->capacity) {
                VTR_LOG_ERROR("Block at grid location (%zu,%zu) overused. Usage is %d.\n",
                              i, j, place_ctx.grid_blocks[i][j].usage);
                error++;
            }
            int usage_check = 0;
            for (int k = 0; k < device_ctx.grid[i][j].type->capacity; k++) {
                auto bnum = place_ctx.grid_blocks[i][j].blocks[k];
                if (EMPTY_BLOCK_ID == bnum || INVALID_BLOCK_ID == bnum)
                    continue;

                auto logical_block = cluster_ctx.clb_nlist.block_type(bnum);
                auto physical_tile = device_ctx.grid[i][j].type;

                if (physical_tile_type(bnum) != physical_tile) {
                    VTR_LOG_ERROR("Block %zu type (%s) does not match grid location (%zu,%zu) type (%s).\n",
                                  size_t(bnum), logical_block->name, i, j, physical_tile->name);
                    error++;
                }

                auto& loc = place_ctx.block_locs[bnum].loc;
                if (loc.x != int(i) || loc.y != int(j) || !is_sub_tile_compatible(physical_tile, logical_block, loc.sub_tile)) {
                    VTR_LOG_ERROR("Block %zu's location is (%d,%d,%d) but found in grid at (%zu,%zu,%d).\n",
                                  size_t(bnum), loc.x, loc.y, loc.sub_tile,
                                  i, j, k);
                    error++;
                }
                ++usage_check;
                bdone[bnum]++;
            }
            if (usage_check != place_ctx.grid_blocks[i][j].usage) {
                VTR_LOG_ERROR("Location (%zu,%zu) usage is %d, but has actual usage %d.\n",
                              i, j, place_ctx.grid_blocks[i][j].usage, usage_check);
                error++;
            }
        }

    /* Check that every block exists in the device_ctx.grid and cluster_ctx.blocks arrays somewhere. */
    for (auto blk_id : cluster_ctx.clb_nlist.blocks())
        if (bdone[blk_id] != 1) {
            VTR_LOG_ERROR("Block %zu listed %d times in data structures.\n",
                          size_t(blk_id), bdone[blk_id]);
            error++;
        }

    return error;
}

int check_macro_placement_consistency() {
    int error = 0;
    auto& place_ctx = g_vpr_ctx.placement();

    auto& pl_macros = place_ctx.pl_macros;

    /* Check the pl_macro placement are legal - blocks are in the proper relative position. */
    for (size_t imacro = 0; imacro < place_ctx.pl_macros.size(); imacro++) {
        auto head_iblk = pl_macros[imacro].members[0].blk_index;

        for (size_t imember = 0; imember < pl_macros[imacro].members.size(); imember++) {
            auto member_iblk = pl_macros[imacro].members[imember].blk_index;

            // Compute the suppossed member's x,y,z location
            t_pl_loc member_pos = place_ctx.block_locs[head_iblk].loc + pl_macros[imacro].members[imember].offset;

            // Check the place_ctx.block_locs data structure first
            if (place_ctx.block_locs[member_iblk].loc != member_pos) {
                VTR_LOG_ERROR("Block %zu in pl_macro #%zu is not placed in the proper orientation.\n",
                              size_t(member_iblk), imacro);
                error++;
            }

            // Then check the place_ctx.grid data structure
            if (place_ctx.grid_blocks[member_pos.x][member_pos.y].blocks[member_pos.sub_tile] != member_iblk) {
                VTR_LOG_ERROR("Block %zu in pl_macro #%zu is not placed in the proper orientation.\n",
                              size_t(member_iblk), imacro);
                error++;
            }
        } // Finish going through all the members
    }     // Finish going through all the macros
    return error;
}

#ifdef VERBOSE
static void print_clb_placement(const char* fname) {
    /* Prints out the clb placements to a file.  */
    FILE* fp;
    auto& cluster_ctx = g_vpr_ctx.clustering();
    auto& place_ctx = g_vpr_ctx.placement();

    fp = vtr::fopen(fname, "w");
    fprintf(fp, "Complex block placements:\n\n");

    fprintf(fp, "Block #\tName\t(X, Y, Z).\n");
    for (auto i : cluster_ctx.clb_nlist.blocks()) {
        fprintf(fp, "#%d\t%s\t(%d, %d, %d).\n", i, cluster_ctx.clb_nlist.block_name(i), place_ctx.block_locs[i].x, place_ctx.block_locs[i].y, place_ctx.block_locs[i].sub_tile);
    }

    fclose(fp);
}
#endif

static void free_try_swap_arrays() {
    g_vpr_ctx.mutable_placement().compressed_block_grids.clear();
}

static void calc_placer_stats(t_placer_statistics& stats, float& success_rat, double& std_dev, const t_placer_costs& costs, const int move_lim) {
    success_rat = ((float)stats.success_sum) / move_lim;
    if (stats.success_sum == 0) {
        stats.av_cost = costs.cost;
        stats.av_bb_cost = costs.bb_cost;
        stats.av_timing_cost = costs.timing_cost;
    } else {
        stats.av_cost /= stats.success_sum;
        stats.av_bb_cost /= stats.success_sum;
        stats.av_timing_cost /= stats.success_sum;
    }

    std_dev = get_std_dev(stats.success_sum, stats.sum_of_squares, stats.av_cost);
}

static void generate_post_place_timing_reports(const t_placer_opts& placer_opts,
                                               const t_analysis_opts& analysis_opts,
                                               const SetupTimingInfo& timing_info,
                                               const PlacementDelayCalculator& delay_calc) {
    auto& timing_ctx = g_vpr_ctx.timing();
    auto& atom_ctx = g_vpr_ctx.atom();

    VprTimingGraphResolver resolver(atom_ctx.nlist, atom_ctx.lookup, *timing_ctx.graph, delay_calc);
    resolver.set_detail_level(analysis_opts.timing_report_detail);

    tatum::TimingReporter timing_reporter(resolver, *timing_ctx.graph, *timing_ctx.constraints);

    timing_reporter.report_timing_setup(placer_opts.post_place_timing_report_file, *timing_info.setup_analyzer(), analysis_opts.timing_report_npaths);
}

#if 0
static void update_screen_debug();

//Performs a major (i.e. interactive) placement screen update.
//This function with no arguments is useful for calling from a debugger to
//look at the intermediate implemetnation state.
static void update_screen_debug() {
    update_screen(ScreenUpdatePriority::MAJOR, "DEBUG", PLACEMENT, nullptr);
}
#endif

static void print_place_status_header() {
    VTR_LOG("---- ------ ------- ------- ---------- ---------- ------- ---------- -------- ------- ------- ------ -------- --------- ------\n");
    VTR_LOG("Tnum   Time       T Av Cost Av BB Cost Av TD Cost     CPD       sTNS     sWNS Ac Rate Std Dev  R lim Crit Exp Tot Moves  Alpha\n");
    VTR_LOG("      (sec)                                          (ns)       (ns)     (ns)                                                 \n");
    VTR_LOG("---- ------ ------- ------- ---------- ---------- ------- ---------- -------- ------- ------- ------ -------- --------- ------\n");
}

static void print_place_status(const size_t num_temps,
                               const float elapsed_sec,
                               const float t,
                               const float oldt,
                               const t_placer_statistics& stats,
                               const float cpd,
                               const float sTNS,
                               const float sWNS,
                               const float acc_rate,
                               const float std_dev,
                               const float rlim,
                               const float crit_exponent,
                               size_t tot_moves) {
    VTR_LOG(
        "%4zu "
        "%6.1f "
        "%7.1e "
        "%7.3f %10.2f %-10.5g "
        "%7.3f % 10.3g % 8.3f "
        "%7.3f %7.4f %6.1f %8.2f",
        num_temps,
        elapsed_sec,
        oldt,
        stats.av_cost, stats.av_bb_cost, stats.av_timing_cost,
        1e9 * cpd, 1e9 * sTNS, 1e9 * sWNS,
        acc_rate, std_dev, rlim, crit_exponent);

    pretty_print_uint(" ", tot_moves, 9, 3);

    float alpha;
    if (oldt == 0.) {
        alpha = 0.;
    } else {
        alpha = t / oldt;
    }
    VTR_LOG(" %6.3f\n", alpha);
    fflush(stdout);
}

static void print_resources_utilization() {
    auto& place_ctx = g_vpr_ctx.placement();
    auto& cluster_ctx = g_vpr_ctx.clustering();
    auto& device_ctx = g_vpr_ctx.device();

    int max_block_name = 0;
    int max_tile_name = 0;

    //Record the resource requirement
    std::map<t_logical_block_type_ptr, size_t> num_type_instances;
    std::map<t_logical_block_type_ptr, std::map<t_physical_tile_type_ptr, size_t>> num_placed_instances;
    for (auto blk_id : cluster_ctx.clb_nlist.blocks()) {
        auto block_loc = place_ctx.block_locs[blk_id];
        auto loc = block_loc.loc;

        auto physical_tile = device_ctx.grid[loc.x][loc.y].type;
        auto logical_block = cluster_ctx.clb_nlist.block_type(blk_id);

        num_type_instances[logical_block]++;
        num_placed_instances[logical_block][physical_tile]++;

        max_block_name = std::max<int>(max_block_name, strlen(logical_block->name));
        max_tile_name = std::max<int>(max_tile_name, strlen(physical_tile->name));
    }

    VTR_LOG("\n");
    VTR_LOG("Placement resource usage:\n");
    for (auto logical_block : num_type_instances) {
        for (auto physical_tile : num_placed_instances[logical_block.first]) {
            VTR_LOG("  %-*s implemented as %-*s: %d\n", max_block_name, logical_block.first->name, max_tile_name, physical_tile.first->name, physical_tile.second);
        }
    }
    VTR_LOG("\n");
}

bool placer_needs_lookahead(const t_vpr_setup& vpr_setup) {
    return (vpr_setup.PlacerOpts.place_algorithm == PATH_TIMING_DRIVEN_PLACE);
}<|MERGE_RESOLUTION|>--- conflicted
+++ resolved
@@ -2259,18 +2259,8 @@
     double ncost, crossing;
     auto& cluster_ctx = g_vpr_ctx.clustering();
 
-<<<<<<< HEAD
     crossing = wirelength_crossing_count(cluster_ctx.clb_nlist.net_pins(net_id).size());
-=======
-    /* Get the expected "crossing count" of a net, based on its number *
-     * of pins.  Extrapolate for very large nets.                      */
-
-    if ((cluster_ctx.clb_nlist.net_pins(net_id).size()) > 50) {
-        crossing = 2.7933 + 0.02616 * ((cluster_ctx.clb_nlist.net_pins(net_id).size()) - 50);
-    } else {
-        crossing = cross_count[cluster_ctx.clb_nlist.net_pins(net_id).size() - 1];
-    }
->>>>>>> a13b0a3e
+
 
     /* Could insert a check for xmin == xmax.  In that case, assume  *
      * connection will be made with no bends and hence no x-cost.    *
