/**
 * @file net_cost_handler.cpp
 * @brief This file contains the implementation of functions used to update placement cost when a new move is proposed/committed.
 *
 * VPR placement cost consists of three terms which represent wirelength, timing, and NoC cost.
 *
 * To get an estimation of the wirelength of each net, the Half Perimeter Wire Length (HPWL) approach is used. In this approach,
 * half of the perimeter of the bounding box which contains all terminals of the net is multiplied by a correction factor,
 * and the resulting number is considered as an estimation of the bounding box.
 *
 * Currently, we have two types of bounding boxes: 3D bounding box (or Cube BB) and per-layer bounding box.
 * If the FPGA grid is a 2D structure, a Cube bounding box is used, which will always have the z direction equal to 1. For 3D architectures,
 * the user can specify the type of bounding box. If no type is specified, the RR graph is analyzed. If all inter-die connections happen from OPINs,
 * the Cube bounding box is chosen; otherwise, the per-layer bounding box is chosen. In the Cube bounding box, when a net is stretched across multiple layers,
 * the edges of the bounding box are determined by all of the blocks on all layers.
 * When the per-layer bounding box is used, a separate bounding box for each layer is created, and the wirelength estimation for each layer is calculated.
 * To get the total wirelength of a net, the wirelength estimation on all layers is summed up. For more details, please refer to Amin Mohaghegh's MASc thesis.
 *
 * For timing estimation, the placement delay model is used. For 2D architectures, you can think of the placement delay model as a 2D array indexed by dx and dy.
 * To get a delay estimation of a connection (from a source to a sink), first, dx and dy between these two points should be calculated,
 * and these two numbers are the indices to access this 2D array. By default, the placement delay model is created by iterating over the router lookahead
 * to get the minimum cost for each dx and dy.
 *
 * @date July 12, 2024
 */
#include "net_cost_handler.h"

#include "clustered_netlist_fwd.h"
#include "globals.h"
#include "physical_types.h"
#include "placer_state.h"
#include "move_utils.h"
#include "place_timing_update.h"
#include "vtr_math.h"
#include "vtr_ndmatrix.h"
#include "PlacerCriticalities.h"
#include "vtr_prefix_sum.h"
#include "stats.h"

#include <array>

static constexpr int MAX_FANOUT_CROSSING_COUNT = 50;

/**
 * @brief Crossing counts for nets with different #'s of pins.  From
 * ICCAD 94 pp. 690 - 695 (with linear interpolation applied by me).
 * Multiplied to bounding box of a net to better estimate wire length
 * for higher fanout nets. Each entry is the correction factor for the
 * fanout index-1
 */
constexpr std::array<float, MAX_FANOUT_CROSSING_COUNT> cross_count = {1.0000, 1.0000, 1.0000, 1.0828, 1.1536, 1.2206, 1.2823, 1.3385,
                                                                      1.3991, 1.4493, 1.4974, 1.5455, 1.5937, 1.6418, 1.6899, 1.7304,
                                                                      1.7709, 1.8114, 1.8519, 1.8924, 1.9288, 1.9652, 2.0015, 2.0379,
                                                                      2.0743, 2.1061, 2.1379, 2.1698, 2.2016, 2.2334, 2.2646, 2.2958,
                                                                      2.3271, 2.3583, 2.3895, 2.4187, 2.4479, 2.4772, 2.5064, 2.5356,
                                                                      2.5610, 2.5864, 2.6117, 2.6371, 2.6625, 2.6887, 2.7148, 2.7410,
                                                                      2.7671, 2.7933};

/**
 * @brief If the moving pin is of type type SINK, update bb_pin_sink_count_new which stores the number of sink pins on each layer of "net_id"
 * @param pin_old_loc Old location of the moving pin
 * @param pin_new_loc New location of the moving pin
 * @param curr_layer_pin_sink_count Updated number of sinks of the net on each layer
 * @param bb_pin_sink_count_new The updated number of net's sinks on each layer
 * @param is_output_pin Is the moving pin of the type output
 */
static void update_bb_pin_sink_count(const t_physical_tile_loc& pin_old_loc,
                                     const t_physical_tile_loc& pin_new_loc,
                                     const vtr::NdMatrixProxy<int, 1> curr_layer_pin_sink_count,
                                     vtr::NdMatrixProxy<int, 1> bb_pin_sink_count_new,
                                     bool is_output_pin);

/**
 * @brief When BB is being updated incrementally, the pin is moving to a new layer, and the BB is of the type "per-layer,
 * use this function to update the BB on the new layer.
 * @param new_pin_loc New location of the pin
 * @param bb_edge_old bb_edge prior to moving the pin
 * @param bb_coord_old bb_coord prior to moving the pin
 * @param bb_edge_new New bb edge calculated by this function
 * @param bb_coord_new new bb coord calculated by this function
 */
static void add_block_to_bb(const t_physical_tile_loc& new_pin_loc,
                            const t_2D_bb& bb_edge_old,
                            const t_2D_bb& bb_coord_old,
                            t_2D_bb& bb_edge_new,
                            t_2D_bb& bb_coord_new);

/******************************* End of Function definitions ************************************/

NetCostHandler::NetCostHandler(const t_placer_opts& placer_opts,
                               PlacerState& placer_state,
                               bool cube_bb)
    : congestion_modeling_started_(false)
    , cube_bb_(cube_bb)
    , placer_state_(placer_state)
    , placer_opts_(placer_opts) {
    const auto& device_ctx = g_vpr_ctx.device();

    const int num_layers = device_ctx.grid.get_num_layers();
    const size_t num_nets = g_vpr_ctx.clustering().clb_nlist.nets().size();

    is_multi_layer_ = num_layers > 1;

    // Either 3D BB or per layer BB data structure are used, not both.
    if (cube_bb_) {
        ts_bb_edge_new_.resize(num_nets, t_bb());
        ts_bb_coord_new_.resize(num_nets, t_bb());
        ts_avg_chann_util_new_.resize(num_nets, {0., 0.});

        bb_coords_.resize(num_nets, t_bb());
        avg_chann_util_.resize(num_nets, {0., 0.});

        bb_num_on_edges_.resize(num_nets, t_bb());
        comp_bb_cong_cost_functor_ = std::bind(&NetCostHandler::comp_cube_bb_cong_cost_, this, std::placeholders::_1);
        update_bb_functor_ = std::bind(&NetCostHandler::update_bb_, this, std::placeholders::_1, std::placeholders::_2,
                                       std::placeholders::_3, std::placeholders::_4);
        get_net_bb_cost_functor_ = std::bind(&NetCostHandler::get_net_cube_bb_cost_, this, std::placeholders::_1, /*use_ts=*/true);
        get_non_updatable_bb_functor_ = std::bind(&NetCostHandler::get_non_updatable_cube_bb_, this, std::placeholders::_1, /*use_ts=*/true);
    } else {
        layer_ts_bb_edge_new_.resize(num_nets, std::vector<t_2D_bb>(num_layers, t_2D_bb()));
        layer_ts_bb_coord_new_.resize(num_nets, std::vector<t_2D_bb>(num_layers, t_2D_bb()));
        layer_bb_num_on_edges_.resize(num_nets, std::vector<t_2D_bb>(num_layers, t_2D_bb()));
        layer_bb_coords_.resize(num_nets, std::vector<t_2D_bb>(num_layers, t_2D_bb()));
        comp_bb_cong_cost_functor_ = std::bind(&NetCostHandler::comp_per_layer_bb_cost_, this, std::placeholders::_1);
        update_bb_functor_ = std::bind(&NetCostHandler::update_layer_bb_, this, std::placeholders::_1, std::placeholders::_2,
                                       std::placeholders::_3, std::placeholders::_4);
        get_net_bb_cost_functor_ = std::bind(&NetCostHandler::get_net_per_layer_bb_cost_, this, std::placeholders::_1, /*use_ts=*/true);
        get_non_updatable_bb_functor_ = std::bind(&NetCostHandler::get_non_updatable_per_layer_bb_, this, std::placeholders::_1, /*use_ts=*/true);
    }

    /* This initializes the whole matrix to OPEN which is an invalid value*/
    ts_layer_sink_pin_count_.resize({num_nets, size_t(num_layers)}, OPEN);
    num_sink_pin_layer_.resize({num_nets, size_t(num_layers)}, OPEN);

    ts_nets_to_update_.resize(num_nets, ClusterNetId::INVALID());

    // negative net costs mean the cost is not valid.
    net_cost_.resize(num_nets, -1.);
    proposed_net_cost_.resize(num_nets, -1.);
    net_cong_cost_.resize(num_nets, -1.);
    proposed_net_cong_cost_.resize(num_nets, -1.);

    /* Used to store costs for moves not yet made and to indicate when a net's
     * cost has been recomputed. proposed_net_cost[inet] < 0 means net's cost hasn't
     * been recomputed. */
    bb_update_status_.resize(num_nets, NetUpdateState::NOT_UPDATED_YET);

    alloc_and_load_chan_w_factors_for_place_cost_();

    chanx_util_ = vtr::Matrix<double>({{
                                          device_ctx.grid.width(), //[0 .. device_ctx.grid.width() - 1] (length of x channel)
                                          device_ctx.grid.height() //[0 .. device_ctx.grid.height() - 1] (# x channels)
                                      }},
                                      0);

    chany_util_ = vtr::Matrix<double>({{
                                          device_ctx.grid.width(), //[0 .. device_ctx.grid.width() - 1] (# y channels)
                                          device_ctx.grid.height() //[0 .. device_ctx.grid.height() - 1] (length of y channel)
                                      }},
                                      0);

    acc_chanx_util_ = vtr::PrefixSum2D<double>(chanx_util_);
    acc_chany_util_ = vtr::PrefixSum2D<double>(chany_util_);
}

void NetCostHandler::alloc_and_load_chan_w_factors_for_place_cost_() {
    const auto& device_ctx = g_vpr_ctx.device();

    const size_t grid_height = device_ctx.grid.height();
    const size_t grid_width = device_ctx.grid.width();

    /* These arrays contain accumulative channel width between channel zero and
     * the channel specified by the given index. The accumulated channel width
     * is inclusive, meaning that it includes both channel zero and channel `idx`.
     * To compute the total channel width between channels 'low' and 'high', use the
     * following formula:
     *      acc_chan?_width_[high] - acc_chan?_width_[low - 1]
     * This returns the total number of tracks between channels 'low' and 'high',
     * including tracks in these channels.
     */
    acc_chanx_width_ = vtr::PrefixSum1D<int>(grid_height, [&](size_t y) noexcept {
        int chan_x_width = device_ctx.chan_width.x_list[y];

        /* If the number of tracks in a channel is zero, two consecutive elements take the same
         * value. This can lead to a division by zero in get_chanxy_cost_fac_(). To avoid this
         * potential issue, we assume that the channel width is at least 1.
         */
        if (chan_x_width == 0)
            return 1;

        return chan_x_width;
    });

    acc_chany_width_ = vtr::PrefixSum1D<int>(grid_width, [&](size_t x) noexcept {
        int chan_y_width = device_ctx.chan_width.y_list[x];

        // to avoid a division by zero
        if (chan_y_width == 0)
            return 1;

        return chan_y_width;
    });

    if (is_multi_layer_) {
        alloc_and_load_for_fast_vertical_cost_update_();
    }
}

void NetCostHandler::alloc_and_load_for_fast_vertical_cost_update_() {
    const auto& device_ctx = g_vpr_ctx.device();
    const auto& rr_graph = device_ctx.rr_graph;

    const size_t grid_height = device_ctx.grid.height();
    const size_t grid_width = device_ctx.grid.width();

    vtr::NdMatrix<float, 2> tile_num_inter_die_conn({grid_width, grid_height}, 0.);

    /*
     * Step 1: iterate over the rr-graph, recording how many edges go between layers at each (x,y) location
     * in the device. We count all these edges, regardless of which layers they connect. Then we divide by
     * the number of layers - 1 to get the average cross-layer edge count per (x,y) location -- this mirrors
     * what we do for the horizontal and vertical channels where we assume the channel width doesn't change
     * along the length of the channel. It lets us be more memory-efficient for 3D devices, and could be revisited
     * if someday we have architectures with widely varying connectivity between different layers in a stack.
     */

    /*
     * To calculate the accumulative number of inter-die connections we first need to get the number of
     * inter-die connection per location. To be able to work for the cases that RR Graph is read instead
     * of being made from the architecture file, we calculate this number by iterating over the RR graph. Once
     * tile_num_inter_die_conn is populated, we can start populating acc_tile_num_inter_die_conn_. First,
     * we populate the first row and column. Then, we iterate over the rest of blocks and get the number of
     * inter-die connections by adding up the number of inter-die block at that location + the accumulation
     * for the  block below and  left to it. Then, since the accumulated number of inter-die connection to
     * the block on the lower left connection of the block is added twice, that part needs to be removed.
     */
    for (const RRNodeId src_rr_node : rr_graph.nodes()) {
        for (const t_edge_size rr_edge_idx : rr_graph.edges(src_rr_node)) {
            const RRNodeId sink_rr_node = rr_graph.edge_sink_node(src_rr_node, rr_edge_idx);
            if (rr_graph.node_layer(src_rr_node) != rr_graph.node_layer(sink_rr_node)) {
                // We assume that the nodes driving the inter-layer connection or being driven by it
                // are not stretched across multiple tiles
                int src_x = rr_graph.node_xhigh(src_rr_node);
                int src_y = rr_graph.node_yhigh(src_rr_node);
                VTR_ASSERT(rr_graph.node_xlow(src_rr_node) == src_x && rr_graph.node_ylow(src_rr_node) == src_y);

                tile_num_inter_die_conn[src_x][src_y]++;
            }
        }
    }

    int num_layers = device_ctx.grid.get_num_layers();
    for (size_t x = 0; x < device_ctx.grid.width(); x++) {
        for (size_t y = 0; y < device_ctx.grid.height(); y++) {
            tile_num_inter_die_conn[x][y] /= (num_layers - 1);
        }
    }

    // Step 2: Calculate prefix sum of the inter-die connectivity up to and including the channel at (x, y).
    acc_tile_num_inter_die_conn_ = vtr::PrefixSum2D<int>(grid_width,
                                                         grid_height,
                                                         [&](size_t x, size_t y) {
                                                             return (int)tile_num_inter_die_conn[x][y];
                                                         });
}

std::tuple<double, double, double> NetCostHandler::comp_bb_cong_cost(e_cost_methods method) {
    return comp_bb_cong_cost_functor_(method);
}

std::tuple<double, double, double> NetCostHandler::comp_cube_bb_cong_cost_(e_cost_methods method) {
    const auto& cluster_ctx = g_vpr_ctx.clustering();

    double bb_cost = 0.;
    double expected_wirelength = 0.;

    for (ClusterNetId net_id : cluster_ctx.clb_nlist.nets()) {
        if (!cluster_ctx.clb_nlist.net_is_ignored(net_id)) {
            /* Small nets don't use incremental updating on their bounding boxes,
             * so they can use a fast bounding box calculator. */
            if (cluster_ctx.clb_nlist.net_sinks(net_id).size() >= SMALL_NET && method == e_cost_methods::NORMAL) {
                get_bb_from_scratch_(net_id, /*use_ts=*/false);
            } else {
                get_non_updatable_cube_bb_(net_id, /*use_ts=*/false);
            }

            net_cost_[net_id] = get_net_cube_bb_cost_(net_id, /*use_ts=*/false);
            bb_cost += net_cost_[net_id];
            if (method == e_cost_methods::CHECK) {
                expected_wirelength += get_net_wirelength_estimate_(net_id);
            }
        }
    }

    double cong_cost = 0.;
    // Compute congestion cost using recomputed bounding boxes and channel utilization map
    if (congestion_modeling_started_) {
        for (ClusterNetId net_id : cluster_ctx.clb_nlist.nets()) {
            if (!cluster_ctx.clb_nlist.net_is_ignored(net_id)) {
                net_cong_cost_[net_id] = get_net_cube_cong_cost_(net_id, /*use_ts=*/false);
                cong_cost += net_cong_cost_[net_id];
            }
        }
    }

    return {bb_cost, expected_wirelength, cong_cost};
}

std::tuple<double, double, double> NetCostHandler::comp_per_layer_bb_cost_(e_cost_methods method) {
    const auto& cluster_ctx = g_vpr_ctx.clustering();

    double cost = 0.;
    double expected_wirelength = 0.;
    // TODO: compute congestion cost
    constexpr double cong_cost = 0.;

    for (ClusterNetId net_id : cluster_ctx.clb_nlist.nets()) { /* for each net ... */
        if (!cluster_ctx.clb_nlist.net_is_ignored(net_id)) {   /* Do only if not ignored. */
            /* Small nets don't use incremental updating on their bounding boxes, *
             * so they can use a fast bounding box calculator.                    */
            if (cluster_ctx.clb_nlist.net_sinks(net_id).size() >= SMALL_NET && method == e_cost_methods::NORMAL) {
                get_layer_bb_from_scratch_(net_id,
                                           layer_bb_num_on_edges_[net_id],
                                           layer_bb_coords_[net_id],
                                           num_sink_pin_layer_[size_t(net_id)]);
            } else {
                get_non_updatable_per_layer_bb_(net_id, /*use_ts=*/false);
            }

            net_cost_[net_id] = get_net_per_layer_bb_cost_(net_id, /*use_ts=*/false);
            cost += net_cost_[net_id];
            if (method == e_cost_methods::CHECK) {
                expected_wirelength += get_net_wirelength_from_layer_bb_(net_id);
            }
        }
    }

    return {cost, expected_wirelength, cong_cost};
}

void NetCostHandler::update_net_bb_(const ClusterNetId net,
                                    const ClusterBlockId blk,
                                    const ClusterPinId blk_pin,
                                    const t_pl_moved_block& pl_moved_block) {
    const auto& cluster_ctx = g_vpr_ctx.clustering();
    const auto& block_locs = placer_state_.block_locs();

    if (cluster_ctx.clb_nlist.net_sinks(net).size() < SMALL_NET) {
        //For small nets brute-force bounding box update is faster

        if (bb_update_status_[net] == NetUpdateState::NOT_UPDATED_YET) { //Only once per-net
            get_non_updatable_bb_functor_(net);
        }
    } else {
        //For large nets, update bounding box incrementally
        int iblk_pin = placer_state_.blk_loc_registry().tile_pin_index(blk_pin);

        t_pl_loc block_loc = block_locs[blk].loc;
        t_physical_tile_type_ptr blk_type = physical_tile_type(block_loc);
        int pin_width_offset = blk_type->pin_width_offset[iblk_pin];
        int pin_height_offset = blk_type->pin_height_offset[iblk_pin];
        bool is_driver = cluster_ctx.clb_nlist.pin_type(blk_pin) == PinType::DRIVER;

        //Incremental bounding box update
        update_bb_functor_(net,
                           {pl_moved_block.old_loc.x + pin_width_offset,
                            pl_moved_block.old_loc.y + pin_height_offset,
                            pl_moved_block.old_loc.layer},
                           {pl_moved_block.new_loc.x + pin_width_offset,
                            pl_moved_block.new_loc.y + pin_height_offset,
                            pl_moved_block.new_loc.layer},
                           is_driver);
    }
}

void NetCostHandler::update_td_delta_costs_(const PlaceDelayModel* delay_model,
                                            const PlacerCriticalities& criticalities,
                                            const ClusterNetId net,
                                            const ClusterPinId pin,
                                            std::vector<ClusterPinId>& affected_pins,
                                            double& delta_timing_cost,
                                            bool is_src_moving) {
    /**
     * Assumes that the blocks have been moved to the proposed new locations.
     * Otherwise, the routine comp_td_single_connection_delay() will not be
     * able to calculate the most up to date connection delay estimation value.
     *
     * If the moved pin is a driver pin, then all the sink connections that are
     * driven by this driver pin are considered.
     *
     * If the moved pin is a sink pin, then it is the only pin considered. But
     * in some cases, the sink is already accounted for if it is also driven
     * by a driver pin located on a moved block. Computing it again would double
     * count its affect on the total timing cost change (delta_timing_cost).
     *
     * It is possible for some connections to have unchanged delays. For instance,
     * if we are using a dx/dy delay model, this could occur if a sink pin moved
     * to a new position with the same dx/dy from its net's driver pin.
     *
     * We skip these connections with unchanged delay values as their delay need
     * not be updated. Their timing costs also do not require any update, since
     * the criticalities values are always kept stale/unchanged during an block
     * swap attempt. (Unchanged Delay * Unchanged Criticality = Unchanged Cost)
     *
     * This is also done to minimize the number of timing node/edge invalidations
     * for incremental static timing analysis (incremental STA).
     */
    const auto& cluster_ctx = g_vpr_ctx.clustering();
    const auto& block_locs = placer_state_.block_locs();

    const auto& connection_delay = placer_state_.timing().connection_delay;
    auto& connection_timing_cost = placer_state_.mutable_timing().connection_timing_cost;
    auto& proposed_connection_delay = placer_state_.mutable_timing().proposed_connection_delay;
    auto& proposed_connection_timing_cost = placer_state_.mutable_timing().proposed_connection_timing_cost;

    if (cluster_ctx.clb_nlist.pin_type(pin) == PinType::DRIVER) {
        /* This pin is a net driver on a moved block. */
        /* Recompute all point to point connection delays for the net sinks. */
        for (size_t ipin = 1; ipin < cluster_ctx.clb_nlist.net_pins(net).size(); ipin++) {
            float temp_delay = comp_td_single_connection_delay(delay_model, block_locs, net, ipin);
            /* If the delay hasn't changed, do not mark this pin as affected */
            if (temp_delay == connection_delay[net][ipin]) {
                continue;
            }

            /* Calculate proposed delay and cost values */
            proposed_connection_delay[net][ipin] = temp_delay;

            proposed_connection_timing_cost[net][ipin] = criticalities.criticality(net, ipin) * temp_delay;
            delta_timing_cost += proposed_connection_timing_cost[net][ipin] - connection_timing_cost[net][ipin];

            /* Record this connection in blocks_affected.affected_pins */
            ClusterPinId sink_pin = cluster_ctx.clb_nlist.net_pin(net, ipin);
            affected_pins.push_back(sink_pin);
        }
    } else {
        /* This pin is a net sink on a moved block */
        VTR_ASSERT_SAFE(cluster_ctx.clb_nlist.pin_type(pin) == PinType::SINK);

        /* Check if this sink's net is driven by a moved block */
        if (!is_src_moving) {
            /* Get the sink pin index in the net */
            int ipin = cluster_ctx.clb_nlist.pin_net_index(pin);

            float temp_delay = comp_td_single_connection_delay(delay_model, block_locs, net, ipin);
            /* If the delay hasn't changed, do not mark this pin as affected */
            if (temp_delay == connection_delay[net][ipin]) {
                return;
            }

            /* Calculate proposed delay and cost values */
            proposed_connection_delay[net][ipin] = temp_delay;

            proposed_connection_timing_cost[net][ipin] = criticalities.criticality(net, ipin) * temp_delay;
            delta_timing_cost += proposed_connection_timing_cost[net][ipin] - connection_timing_cost[net][ipin];

            /* Record this connection in blocks_affected.affected_pins */
            affected_pins.push_back(pin);
        }
    }
}

void NetCostHandler::record_affected_net_(const ClusterNetId net) {
    /* Record effected nets. */
    if (proposed_net_cost_[net] < 0.) {
        /* Net not marked yet. */
        VTR_ASSERT_SAFE(ts_nets_to_update_.size() < ts_nets_to_update_.capacity());
        ts_nets_to_update_.push_back(net);

        /* Flag to say we've marked this net. */
        proposed_net_cost_[net] = 1.;
    }
}

void NetCostHandler::update_net_info_on_pin_move_(const PlaceDelayModel* delay_model,
                                                  const PlacerCriticalities* criticalities,
                                                  const ClusterPinId pin_id,
                                                  const t_pl_moved_block& moving_blk_inf,
                                                  std::vector<ClusterPinId>& affected_pins,
                                                  double& timing_delta_c,
                                                  bool is_src_moving) {
    const auto& cluster_ctx = g_vpr_ctx.clustering();

    const ClusterNetId net_id = cluster_ctx.clb_nlist.pin_net(pin_id);
    VTR_ASSERT_SAFE_MSG(net_id,
                        "Only valid nets should be found in compressed netlist block pins");

    if (cluster_ctx.clb_nlist.net_is_ignored(net_id)) {
        //TODO: Do we require anything special here for global nets?
        //"Global nets are assumed to span the whole chip, and do not effect costs."
        return;
    }

    // Record effected nets
    record_affected_net_(net_id);

    ClusterBlockId blk_id = moving_blk_inf.block_num;
    // Update the net bounding boxes.
    update_net_bb_(net_id, blk_id, pin_id, moving_blk_inf);

    if (placer_opts_.place_algorithm.is_timing_driven()) {
        // Determine the change in connection delay and timing cost.
        update_td_delta_costs_(delay_model,
                               *criticalities,
                               net_id,
                               pin_id,
                               affected_pins,
                               timing_delta_c,
                               is_src_moving);
    }
}

void NetCostHandler::get_non_updatable_cube_bb_(ClusterNetId net_id, bool use_ts) {
    //TODO: account for multiple physical pin instances per logical pin
    const auto& cluster_ctx = g_vpr_ctx.clustering();
    const auto& device_ctx = g_vpr_ctx.device();
    const auto& blk_loc_registry = placer_state_.blk_loc_registry();

    // the bounding box coordinates that is going to be updated by this function
    t_bb& bb_coord_new = use_ts ? ts_bb_coord_new_[net_id] : bb_coords_[net_id];
    // the number of sink pins of "net_id" on each layer
    vtr::NdMatrixProxy<int, 1> num_sink_pin_layer = use_ts ? ts_layer_sink_pin_count_[size_t(net_id)] : num_sink_pin_layer_[size_t(net_id)];

    // get the source pin's location
    ClusterPinId source_pin_id = cluster_ctx.clb_nlist.net_pin(net_id, 0);
    t_physical_tile_loc source_pin_loc = blk_loc_registry.get_coordinate_of_pin(source_pin_id);

    // initialize the bounding box coordinates with the source pin's coordinates
    bb_coord_new.xmin = source_pin_loc.x;
    bb_coord_new.ymin = source_pin_loc.y;
    bb_coord_new.layer_min = source_pin_loc.layer_num;
    bb_coord_new.xmax = source_pin_loc.x;
    bb_coord_new.ymax = source_pin_loc.y;
    bb_coord_new.layer_max = source_pin_loc.layer_num;

    for (int layer_num = 0; layer_num < device_ctx.grid.get_num_layers(); layer_num++) {
        num_sink_pin_layer[layer_num] = 0;
    }

    for (ClusterPinId pin_id : cluster_ctx.clb_nlist.net_sinks(net_id)) {
        t_physical_tile_loc pin_loc = blk_loc_registry.get_coordinate_of_pin(pin_id);

        if (pin_loc.x < bb_coord_new.xmin) {
            bb_coord_new.xmin = pin_loc.x;
        } else if (pin_loc.x > bb_coord_new.xmax) {
            bb_coord_new.xmax = pin_loc.x;
        }

        if (pin_loc.y < bb_coord_new.ymin) {
            bb_coord_new.ymin = pin_loc.y;
        } else if (pin_loc.y > bb_coord_new.ymax) {
            bb_coord_new.ymax = pin_loc.y;
        }

        if (pin_loc.layer_num < bb_coord_new.layer_min) {
            bb_coord_new.layer_min = pin_loc.layer_num;
        } else if (pin_loc.layer_num > bb_coord_new.layer_max) {
            bb_coord_new.layer_max = pin_loc.layer_num;
        }

        num_sink_pin_layer[pin_loc.layer_num]++;
    }

    if (congestion_modeling_started_) {
        auto& [x_chan_util, y_chan_util] = use_ts ? ts_avg_chann_util_new_[net_id] : avg_chann_util_[net_id];
        const int total_channels = (bb_coord_new.xmax - bb_coord_new.xmin + 1) * (bb_coord_new.ymax - bb_coord_new.ymin + 1);
        x_chan_util = acc_chanx_util_.get_sum(bb_coord_new.xmin, bb_coord_new.ymin, bb_coord_new.xmax, bb_coord_new.ymax) / total_channels;
        y_chan_util = acc_chany_util_.get_sum(bb_coord_new.xmin, bb_coord_new.ymin, bb_coord_new.xmax, bb_coord_new.ymax) / total_channels;
    }
}

void NetCostHandler::get_non_updatable_per_layer_bb_(ClusterNetId net_id, bool use_ts) {
    //TODO: account for multiple physical pin instances per logical pin
    const auto& device_ctx = g_vpr_ctx.device();
    const auto& cluster_ctx = g_vpr_ctx.clustering();
    const auto& blk_loc_registry = placer_state_.blk_loc_registry();

    std::vector<t_2D_bb>& bb_coord_new = use_ts ? layer_ts_bb_coord_new_[net_id] : layer_bb_coords_[net_id];
    vtr::NdMatrixProxy<int, 1> num_sink_layer = use_ts ? ts_layer_sink_pin_count_[size_t(net_id)] : num_sink_pin_layer_[size_t(net_id)];

    const int num_layers = device_ctx.grid.get_num_layers();
    VTR_ASSERT_DEBUG(bb_coord_new.size() == (size_t)num_layers);

    // get the source pin's location
    ClusterPinId source_pin_id = cluster_ctx.clb_nlist.net_pin(net_id, 0);
    t_physical_tile_loc source_pin_loc = blk_loc_registry.get_coordinate_of_pin(source_pin_id);

    for (int layer_num = 0; layer_num < num_layers; layer_num++) {
        bb_coord_new[layer_num] = t_2D_bb{source_pin_loc.x, source_pin_loc.x, source_pin_loc.y, source_pin_loc.y, source_pin_loc.layer_num};
        num_sink_layer[layer_num] = 0;
    }

    for (ClusterPinId pin_id : cluster_ctx.clb_nlist.net_sinks(net_id)) {
        t_physical_tile_loc pin_loc = blk_loc_registry.get_coordinate_of_pin(pin_id);
        num_sink_layer[pin_loc.layer_num]++;

        if (pin_loc.x < bb_coord_new[pin_loc.layer_num].xmin) {
            bb_coord_new[pin_loc.layer_num].xmin = pin_loc.x;
        } else if (pin_loc.x > bb_coord_new[pin_loc.layer_num].xmax) {
            bb_coord_new[pin_loc.layer_num].xmax = pin_loc.x;
        }

        if (pin_loc.y < bb_coord_new[pin_loc.layer_num].ymin) {
            bb_coord_new[pin_loc.layer_num].ymin = pin_loc.y;
        } else if (pin_loc.y > bb_coord_new[pin_loc.layer_num].ymax) {
            bb_coord_new[pin_loc.layer_num].ymax = pin_loc.y;
        }
    }
}

void NetCostHandler::update_bb_(ClusterNetId net_id,
                                t_physical_tile_loc pin_old_loc,
                                t_physical_tile_loc pin_new_loc,
                                bool src_pin) {
    //TODO: account for multiple physical pin instances per logical pin
    const auto& device_ctx = g_vpr_ctx.device();

    const int num_layers = device_ctx.grid.get_num_layers();

    // Number of blocks on the edges of the bounding box
    t_bb& bb_edge_new = ts_bb_edge_new_[net_id];
    // Coordinates of the bounding box
    t_bb& bb_coord_new = ts_bb_coord_new_[net_id];
    // Number of sinks of the given net on each layer
    vtr::NdMatrixProxy<int, 1> num_sink_pin_layer_new = ts_layer_sink_pin_count_[size_t(net_id)];

    /* Check if the net had been updated before. */
    if (bb_update_status_[net_id] == NetUpdateState::GOT_FROM_SCRATCH) {
        /* The net had been updated from scratch, DO NOT update again! */
        return;
    }

    vtr::NdMatrixProxy<int, 1> curr_num_sink_pin_layer = (bb_update_status_[net_id] == NetUpdateState::NOT_UPDATED_YET) ? num_sink_pin_layer_[size_t(net_id)] : num_sink_pin_layer_new;

    const t_bb *curr_bb_edge, *curr_bb_coord;
    if (bb_update_status_[net_id] == NetUpdateState::NOT_UPDATED_YET) {
        /* The net had NOT been updated before, could use the old values */
        curr_bb_edge = &bb_num_on_edges_[net_id];
        curr_bb_coord = &bb_coords_[net_id];
        bb_update_status_[net_id] = NetUpdateState::UPDATED_ONCE;
    } else {
        /* The net had been updated before, must use the new values */
        curr_bb_coord = &bb_coord_new;
        curr_bb_edge = &bb_edge_new;
    }

    /* Check if I can update the bounding box incrementally. */

    if (pin_new_loc.x < pin_old_loc.x) { /* Move to left. */

        /* Update the xmax fields for coordinates and number of edges first. */

        if (pin_old_loc.x == curr_bb_coord->xmax) { /* Old position at xmax. */
            if (curr_bb_edge->xmax == 1) {
                get_bb_from_scratch_(net_id, /*use_ts=*/true);
                bb_update_status_[net_id] = NetUpdateState::GOT_FROM_SCRATCH;
                return;
            } else {
                bb_edge_new.xmax = curr_bb_edge->xmax - 1;
                bb_coord_new.xmax = curr_bb_coord->xmax;
            }
        } else { /* Move to left, old position was not at xmax. */
            bb_coord_new.xmax = curr_bb_coord->xmax;
            bb_edge_new.xmax = curr_bb_edge->xmax;
        }

        /* Now do the xmin fields for coordinates and number of edges. */

        if (pin_new_loc.x < curr_bb_coord->xmin) { /* Moved past xmin */
            bb_coord_new.xmin = pin_new_loc.x;
            bb_edge_new.xmin = 1;
        } else if (pin_new_loc.x == curr_bb_coord->xmin) { /* Moved to xmin */
            bb_coord_new.xmin = pin_new_loc.x;
            bb_edge_new.xmin = curr_bb_edge->xmin + 1;
        } else { /* Xmin unchanged. */
            bb_coord_new.xmin = curr_bb_coord->xmin;
            bb_edge_new.xmin = curr_bb_edge->xmin;
        }
        /* End of move to left case. */

    } else if (pin_new_loc.x > pin_old_loc.x) { /* Move to right. */

        /* Update the xmin fields for coordinates and number of edges first. */

        if (pin_old_loc.x == curr_bb_coord->xmin) { /* Old position at xmin. */
            if (curr_bb_edge->xmin == 1) {
                get_bb_from_scratch_(net_id, /*use_ts=*/true);
                bb_update_status_[net_id] = NetUpdateState::GOT_FROM_SCRATCH;
                return;
            } else {
                bb_edge_new.xmin = curr_bb_edge->xmin - 1;
                bb_coord_new.xmin = curr_bb_coord->xmin;
            }
        } else { /* Move to right, old position was not at xmin. */
            bb_coord_new.xmin = curr_bb_coord->xmin;
            bb_edge_new.xmin = curr_bb_edge->xmin;
        }

        /* Now do the xmax fields for coordinates and number of edges. */

        if (pin_new_loc.x > curr_bb_coord->xmax) { /* Moved past xmax. */
            bb_coord_new.xmax = pin_new_loc.x;
            bb_edge_new.xmax = 1;
        } else if (pin_new_loc.x == curr_bb_coord->xmax) { /* Moved to xmax */
            bb_coord_new.xmax = pin_new_loc.x;
            bb_edge_new.xmax = curr_bb_edge->xmax + 1;
        } else { /* Xmax unchanged. */
            bb_coord_new.xmax = curr_bb_coord->xmax;
            bb_edge_new.xmax = curr_bb_edge->xmax;
        }
        /* End of move to right case. */

    } else { /* pin_new_loc.x == pin_old_loc.x -- no x motion. */
        bb_coord_new.xmin = curr_bb_coord->xmin;
        bb_coord_new.xmax = curr_bb_coord->xmax;
        bb_edge_new.xmin = curr_bb_edge->xmin;
        bb_edge_new.xmax = curr_bb_edge->xmax;
    }

    /* Now account for the y-direction motion. */

    if (pin_new_loc.y < pin_old_loc.y) { /* Move down. */

        /* Update the ymax fields for coordinates and number of edges first. */

        if (pin_old_loc.y == curr_bb_coord->ymax) { /* Old position at ymax. */
            if (curr_bb_edge->ymax == 1) {
                get_bb_from_scratch_(net_id, /*use_ts=*/true);
                bb_update_status_[net_id] = NetUpdateState::GOT_FROM_SCRATCH;
                return;
            } else {
                bb_edge_new.ymax = curr_bb_edge->ymax - 1;
                bb_coord_new.ymax = curr_bb_coord->ymax;
            }
        } else { /* Move down, old position was not at ymax. */
            bb_coord_new.ymax = curr_bb_coord->ymax;
            bb_edge_new.ymax = curr_bb_edge->ymax;
        }

        /* Now do the ymin fields for coordinates and number of edges. */

        if (pin_new_loc.y < curr_bb_coord->ymin) { /* Moved past ymin */
            bb_coord_new.ymin = pin_new_loc.y;
            bb_edge_new.ymin = 1;
        } else if (pin_new_loc.y == curr_bb_coord->ymin) { /* Moved to ymin */
            bb_coord_new.ymin = pin_new_loc.y;
            bb_edge_new.ymin = curr_bb_edge->ymin + 1;
        } else { /* ymin unchanged. */
            bb_coord_new.ymin = curr_bb_coord->ymin;
            bb_edge_new.ymin = curr_bb_edge->ymin;
        }
        /* End of move down case. */

    } else if (pin_new_loc.y > pin_old_loc.y) { /* Moved up. */

        /* Update the ymin fields for coordinates and number of edges first. */

        if (pin_old_loc.y == curr_bb_coord->ymin) { /* Old position at ymin. */
            if (curr_bb_edge->ymin == 1) {
                get_bb_from_scratch_(net_id, /*use_ts=*/true);
                bb_update_status_[net_id] = NetUpdateState::GOT_FROM_SCRATCH;
                return;
            } else {
                bb_edge_new.ymin = curr_bb_edge->ymin - 1;
                bb_coord_new.ymin = curr_bb_coord->ymin;
            }
        } else { /* Moved up, old position was not at ymin. */
            bb_coord_new.ymin = curr_bb_coord->ymin;
            bb_edge_new.ymin = curr_bb_edge->ymin;
        }

        /* Now do the ymax fields for coordinates and number of edges. */

        if (pin_new_loc.y > curr_bb_coord->ymax) { /* Moved past ymax. */
            bb_coord_new.ymax = pin_new_loc.y;
            bb_edge_new.ymax = 1;
        } else if (pin_new_loc.y == curr_bb_coord->ymax) { /* Moved to ymax */
            bb_coord_new.ymax = pin_new_loc.y;
            bb_edge_new.ymax = curr_bb_edge->ymax + 1;
        } else { /* ymax unchanged. */
            bb_coord_new.ymax = curr_bb_coord->ymax;
            bb_edge_new.ymax = curr_bb_edge->ymax;
        }
        /* End of move up case. */

    } else { /* pin_new_loc.y == yold -- no y motion. */
        bb_coord_new.ymin = curr_bb_coord->ymin;
        bb_coord_new.ymax = curr_bb_coord->ymax;
        bb_edge_new.ymin = curr_bb_edge->ymin;
        bb_edge_new.ymax = curr_bb_edge->ymax;
    }

    /* Now account for the layer motion. */
    if (is_multi_layer_) {
        /* We need to update it only if multiple layers are available */
        for (int layer_num = 0; layer_num < num_layers; layer_num++) {
            num_sink_pin_layer_new[layer_num] = curr_num_sink_pin_layer[layer_num];
        }
        if (!src_pin) {
            /* if src pin is being moved, we don't need to update this data structure */
            if (pin_old_loc.layer_num != pin_new_loc.layer_num) {
                num_sink_pin_layer_new[pin_old_loc.layer_num] = (curr_num_sink_pin_layer)[pin_old_loc.layer_num] - 1;
                num_sink_pin_layer_new[pin_new_loc.layer_num] = (curr_num_sink_pin_layer)[pin_new_loc.layer_num] + 1;
            }
        }

        if (pin_new_loc.layer_num < pin_old_loc.layer_num) {
            if (pin_old_loc.layer_num == curr_bb_coord->layer_max) {
                if (curr_bb_edge->layer_max == 1) {
                    get_bb_from_scratch_(net_id, /*use_ts=*/true);
                    bb_update_status_[net_id] = NetUpdateState::GOT_FROM_SCRATCH;
                    return;
                } else {
                    bb_edge_new.layer_max = curr_bb_edge->layer_max - 1;
                    bb_coord_new.layer_max = curr_bb_coord->layer_max;
                }
            } else {
                bb_coord_new.layer_max = curr_bb_coord->layer_max;
                bb_edge_new.layer_max = curr_bb_edge->layer_max;
            }

            if (pin_new_loc.layer_num < curr_bb_coord->layer_min) {
                bb_coord_new.layer_min = pin_new_loc.layer_num;
                bb_edge_new.layer_min = 1;
            } else if (pin_new_loc.layer_num == curr_bb_coord->layer_min) {
                bb_coord_new.layer_min = pin_new_loc.layer_num;
                bb_edge_new.layer_min = curr_bb_edge->layer_min + 1;
            } else {
                bb_coord_new.layer_min = curr_bb_coord->layer_min;
                bb_edge_new.layer_min = curr_bb_edge->layer_min;
            }

        } else if (pin_new_loc.layer_num > pin_old_loc.layer_num) {
            if (pin_old_loc.layer_num == curr_bb_coord->layer_min) {
                if (curr_bb_edge->layer_min == 1) {
                    get_bb_from_scratch_(net_id, /*use_ts=*/true);
                    bb_update_status_[net_id] = NetUpdateState::GOT_FROM_SCRATCH;
                    return;
                } else {
                    bb_edge_new.layer_min = curr_bb_edge->layer_min - 1;
                    bb_coord_new.layer_min = curr_bb_coord->layer_min;
                }
            } else {
                bb_coord_new.layer_min = curr_bb_coord->layer_min;
                bb_edge_new.layer_min = curr_bb_edge->layer_min;
            }

            if (pin_new_loc.layer_num > curr_bb_coord->layer_max) {
                bb_coord_new.layer_max = pin_new_loc.layer_num;
                bb_edge_new.layer_max = 1;
            } else if (pin_new_loc.layer_num == curr_bb_coord->layer_max) {
                bb_coord_new.layer_max = pin_new_loc.layer_num;
                bb_edge_new.layer_max = curr_bb_edge->layer_max + 1;
            } else {
                bb_coord_new.layer_max = curr_bb_coord->layer_max;
                bb_edge_new.layer_max = curr_bb_edge->layer_max;
            }

        } else { //pin_new_loc.layer_num == pin_old_loc.layer_num
            bb_coord_new.layer_min = curr_bb_coord->layer_min;
            bb_coord_new.layer_max = curr_bb_coord->layer_max;
            bb_edge_new.layer_min = curr_bb_edge->layer_min;
            bb_edge_new.layer_max = curr_bb_edge->layer_max;
        }

    } else { // num_layers == 1
        bb_coord_new.layer_min = curr_bb_coord->layer_min;
        bb_coord_new.layer_max = curr_bb_coord->layer_max;
        bb_edge_new.layer_min = curr_bb_edge->layer_min;
        bb_edge_new.layer_max = curr_bb_edge->layer_max;
    }

    if (bb_update_status_[net_id] == NetUpdateState::NOT_UPDATED_YET) {
        bb_update_status_[net_id] = NetUpdateState::UPDATED_ONCE;
    }

    if (congestion_modeling_started_) {
        auto& [x_chan_util, y_chan_util] = ts_avg_chann_util_new_[net_id];
        const int total_channels = (bb_coord_new.xmax - bb_coord_new.xmin + 1) * (bb_coord_new.ymax - bb_coord_new.ymin + 1);
        x_chan_util = acc_chanx_util_.get_sum(bb_coord_new.xmin, bb_coord_new.ymin, bb_coord_new.xmax, bb_coord_new.ymax) / total_channels;
        y_chan_util = acc_chany_util_.get_sum(bb_coord_new.xmin, bb_coord_new.ymin, bb_coord_new.xmax, bb_coord_new.ymax) / total_channels;
    }
}

void NetCostHandler::update_layer_bb_(ClusterNetId net_id,
                                      t_physical_tile_loc pin_old_loc,
                                      t_physical_tile_loc pin_new_loc,
                                      bool is_output_pin) {
    std::vector<t_2D_bb>& bb_edge_new = layer_ts_bb_edge_new_[net_id];
    std::vector<t_2D_bb>& bb_coord_new = layer_ts_bb_coord_new_[net_id];
    vtr::NdMatrixProxy<int, 1> bb_pin_sink_count_new = ts_layer_sink_pin_count_[size_t(net_id)];

    /* Check if the net had been updated before. */
    if (bb_update_status_[net_id] == NetUpdateState::GOT_FROM_SCRATCH) {
        /* The net had been updated from scratch, DO NOT update again! */
        return;
    }

    const vtr::NdMatrixProxy<int, 1> curr_layer_pin_sink_count = (bb_update_status_[net_id] == NetUpdateState::NOT_UPDATED_YET) ? num_sink_pin_layer_[size_t(net_id)] : bb_pin_sink_count_new;

    const std::vector<t_2D_bb>*curr_bb_edge, *curr_bb_coord;
    if (bb_update_status_[net_id] == NetUpdateState::NOT_UPDATED_YET) {
        /* The net had NOT been updated before, could use the old values */
        curr_bb_edge = &layer_bb_num_on_edges_[net_id];
        curr_bb_coord = &layer_bb_coords_[net_id];
        bb_update_status_[net_id] = NetUpdateState::UPDATED_ONCE;
    } else {
        /* The net had been updated before, must use the new values */
        curr_bb_edge = &bb_edge_new;
        curr_bb_coord = &bb_coord_new;
    }

    /* Check if I can update the bounding box incrementally. */

    update_bb_pin_sink_count(pin_old_loc,
                             pin_new_loc,
                             curr_layer_pin_sink_count,
                             bb_pin_sink_count_new,
                             is_output_pin);

    int layer_old = pin_old_loc.layer_num;
    int layer_new = pin_new_loc.layer_num;
    bool layer_changed = (layer_old != layer_new);

    bb_edge_new = *curr_bb_edge;
    bb_coord_new = *curr_bb_coord;

    if (layer_changed) {
        update_bb_layer_changed_(net_id,
                                 pin_old_loc,
                                 pin_new_loc,
                                 *curr_bb_edge,
                                 *curr_bb_coord,
                                 bb_pin_sink_count_new,
                                 bb_edge_new,
                                 bb_coord_new);
    } else {
        update_bb_same_layer_(net_id,
                              pin_old_loc,
                              pin_new_loc,
                              *curr_bb_edge,
                              *curr_bb_coord,
                              bb_pin_sink_count_new,
                              bb_edge_new,
                              bb_coord_new);
    }

    if (bb_update_status_[net_id] == NetUpdateState::NOT_UPDATED_YET) {
        bb_update_status_[net_id] = NetUpdateState::UPDATED_ONCE;
    }
}

inline void NetCostHandler::update_bb_same_layer_(ClusterNetId net_id,
                                                  const t_physical_tile_loc& pin_old_loc,
                                                  const t_physical_tile_loc& pin_new_loc,
                                                  const std::vector<t_2D_bb>& curr_bb_edge,
                                                  const std::vector<t_2D_bb>& curr_bb_coord,
                                                  vtr::NdMatrixProxy<int, 1> bb_pin_sink_count_new,
                                                  std::vector<t_2D_bb>& bb_edge_new,
                                                  std::vector<t_2D_bb>& bb_coord_new) {
    int x_old = pin_old_loc.x;
    int x_new = pin_new_loc.x;

    int y_old = pin_old_loc.y;
    int y_new = pin_new_loc.y;

    int layer_num = pin_old_loc.layer_num;
    VTR_ASSERT_SAFE(layer_num == pin_new_loc.layer_num);

    if (x_new < x_old) {
        if (x_old == curr_bb_coord[layer_num].xmax) {
            update_bb_edge_(net_id,
                            bb_edge_new,
                            bb_coord_new,
                            bb_pin_sink_count_new,
                            curr_bb_edge[layer_num].xmax,
                            curr_bb_coord[layer_num].xmax,
                            bb_edge_new[layer_num].xmax,
                            bb_coord_new[layer_num].xmax);
            if (bb_update_status_[net_id] == NetUpdateState::GOT_FROM_SCRATCH) {
                return;
            }
        }

        if (x_new < curr_bb_coord[layer_num].xmin) {
            bb_edge_new[layer_num].xmin = 1;
            bb_coord_new[layer_num].xmin = x_new;
        } else if (x_new == curr_bb_coord[layer_num].xmin) {
            bb_edge_new[layer_num].xmin = curr_bb_edge[layer_num].xmin + 1;
            bb_coord_new[layer_num].xmin = curr_bb_coord[layer_num].xmin;
        }

    } else if (x_new > x_old) {
        if (x_old == curr_bb_coord[layer_num].xmin) {
            update_bb_edge_(net_id,
                            bb_edge_new,
                            bb_coord_new,
                            bb_pin_sink_count_new,
                            curr_bb_edge[layer_num].xmin,
                            curr_bb_coord[layer_num].xmin,
                            bb_edge_new[layer_num].xmin,
                            bb_coord_new[layer_num].xmin);
            if (bb_update_status_[net_id] == NetUpdateState::GOT_FROM_SCRATCH) {
                return;
            }
        }

        if (x_new > curr_bb_coord[layer_num].xmax) {
            bb_edge_new[layer_num].xmax = 1;
            bb_coord_new[layer_num].xmax = x_new;
        } else if (x_new == curr_bb_coord[layer_num].xmax) {
            bb_edge_new[layer_num].xmax = curr_bb_edge[layer_num].xmax + 1;
            bb_coord_new[layer_num].xmax = curr_bb_coord[layer_num].xmax;
        }
    }

    if (y_new < y_old) {
        if (y_old == curr_bb_coord[layer_num].ymax) {
            update_bb_edge_(net_id,
                            bb_edge_new,
                            bb_coord_new,
                            bb_pin_sink_count_new,
                            curr_bb_edge[layer_num].ymax,
                            curr_bb_coord[layer_num].ymax,
                            bb_edge_new[layer_num].ymax,
                            bb_coord_new[layer_num].ymax);
            if (bb_update_status_[net_id] == NetUpdateState::GOT_FROM_SCRATCH) {
                return;
            }
        }

        if (y_new < curr_bb_coord[layer_num].ymin) {
            bb_edge_new[layer_num].ymin = 1;
            bb_coord_new[layer_num].ymin = y_new;
        } else if (y_new == curr_bb_coord[layer_num].ymin) {
            bb_edge_new[layer_num].ymin = curr_bb_edge[layer_num].ymin + 1;
            bb_coord_new[layer_num].ymin = curr_bb_coord[layer_num].ymin;
        }

    } else if (y_new > y_old) {
        if (y_old == curr_bb_coord[layer_num].ymin) {
            update_bb_edge_(net_id,
                            bb_edge_new,
                            bb_coord_new,
                            bb_pin_sink_count_new,
                            curr_bb_edge[layer_num].ymin,
                            curr_bb_coord[layer_num].ymin,
                            bb_edge_new[layer_num].ymin,
                            bb_coord_new[layer_num].ymin);
            if (bb_update_status_[net_id] == NetUpdateState::GOT_FROM_SCRATCH) {
                return;
            }
        }

        if (y_new > curr_bb_coord[layer_num].ymax) {
            bb_edge_new[layer_num].ymax = 1;
            bb_coord_new[layer_num].ymax = y_new;
        } else if (y_new == curr_bb_coord[layer_num].ymax) {
            bb_edge_new[layer_num].ymax = curr_bb_edge[layer_num].ymax + 1;
            bb_coord_new[layer_num].ymax = curr_bb_coord[layer_num].ymax;
        }
    }
}

inline void NetCostHandler::update_bb_layer_changed_(ClusterNetId net_id,
                                                     const t_physical_tile_loc& pin_old_loc,
                                                     const t_physical_tile_loc& pin_new_loc,
                                                     const std::vector<t_2D_bb>& curr_bb_edge,
                                                     const std::vector<t_2D_bb>& curr_bb_coord,
                                                     vtr::NdMatrixProxy<int, 1> bb_pin_sink_count_new,
                                                     std::vector<t_2D_bb>& bb_edge_new,
                                                     std::vector<t_2D_bb>& bb_coord_new) {
    int x_old = pin_old_loc.x;

    int y_old = pin_old_loc.y;

    int old_layer_num = pin_old_loc.layer_num;
    int new_layer_num = pin_new_loc.layer_num;
    VTR_ASSERT_SAFE(old_layer_num != new_layer_num);

    /*
     * This funcitn is called when BB per layer is used and when the moving block is moving from one layer to another.
     * Thus, we need to update bounding box on both "from" and "to" layer. Here, we update the bounding box on "from" or
     * "old_layer". Then, "add_block_to_bb" is called to update the bounding box on the new layer.
     */
    if (x_old == curr_bb_coord[old_layer_num].xmax) {
        update_bb_edge_(net_id,
                        bb_edge_new,
                        bb_coord_new,
                        bb_pin_sink_count_new,
                        curr_bb_edge[old_layer_num].xmax,
                        curr_bb_coord[old_layer_num].xmax,
                        bb_edge_new[old_layer_num].xmax,
                        bb_coord_new[old_layer_num].xmax);
        if (bb_update_status_[net_id] == NetUpdateState::GOT_FROM_SCRATCH) {
            return;
        }
    } else if (x_old == curr_bb_coord[old_layer_num].xmin) {
        update_bb_edge_(net_id,
                        bb_edge_new,
                        bb_coord_new,
                        bb_pin_sink_count_new,
                        curr_bb_edge[old_layer_num].xmin,
                        curr_bb_coord[old_layer_num].xmin,
                        bb_edge_new[old_layer_num].xmin,
                        bb_coord_new[old_layer_num].xmin);
        if (bb_update_status_[net_id] == NetUpdateState::GOT_FROM_SCRATCH) {
            return;
        }
    }

    if (y_old == curr_bb_coord[old_layer_num].ymax) {
        update_bb_edge_(net_id,
                        bb_edge_new,
                        bb_coord_new,
                        bb_pin_sink_count_new,
                        curr_bb_edge[old_layer_num].ymax,
                        curr_bb_coord[old_layer_num].ymax,
                        bb_edge_new[old_layer_num].ymax,
                        bb_coord_new[old_layer_num].ymax);
        if (bb_update_status_[net_id] == NetUpdateState::GOT_FROM_SCRATCH) {
            return;
        }
    } else if (y_old == curr_bb_coord[old_layer_num].ymin) {
        update_bb_edge_(net_id,
                        bb_edge_new,
                        bb_coord_new,
                        bb_pin_sink_count_new,
                        curr_bb_edge[old_layer_num].ymin,
                        curr_bb_coord[old_layer_num].ymin,
                        bb_edge_new[old_layer_num].ymin,
                        bb_coord_new[old_layer_num].ymin);
        if (bb_update_status_[net_id] == NetUpdateState::GOT_FROM_SCRATCH) {
            return;
        }
    }

    add_block_to_bb(pin_new_loc,
                    curr_bb_edge[new_layer_num],
                    curr_bb_coord[new_layer_num],
                    bb_edge_new[new_layer_num],
                    bb_coord_new[new_layer_num]);
}

static void update_bb_pin_sink_count(const t_physical_tile_loc& pin_old_loc,
                                     const t_physical_tile_loc& pin_new_loc,
                                     const vtr::NdMatrixProxy<int, 1> curr_layer_pin_sink_count,
                                     vtr::NdMatrixProxy<int, 1> bb_pin_sink_count_new,
                                     bool is_output_pin) {
    VTR_ASSERT_SAFE(curr_layer_pin_sink_count[pin_old_loc.layer_num] > 0 || is_output_pin);
    for (int layer_num = 0; layer_num < g_vpr_ctx.device().grid.get_num_layers(); layer_num++) {
        bb_pin_sink_count_new[layer_num] = curr_layer_pin_sink_count[layer_num];
    }
    if (!is_output_pin) {
        bb_pin_sink_count_new[pin_old_loc.layer_num] -= 1;
        bb_pin_sink_count_new[pin_new_loc.layer_num] += 1;
    }
}

inline void NetCostHandler::update_bb_edge_(ClusterNetId net_id,
                                            std::vector<t_2D_bb>& bb_edge_new,
                                            std::vector<t_2D_bb>& bb_coord_new,
                                            vtr::NdMatrixProxy<int, 1> bb_layer_pin_sink_count,
                                            const int& old_num_block_on_edge,
                                            const int& old_edge_coord,
                                            int& new_num_block_on_edge,
                                            int& new_edge_coord) {
    if (old_num_block_on_edge == 1) {
        get_layer_bb_from_scratch_(net_id,
                                   bb_edge_new,
                                   bb_coord_new,
                                   bb_layer_pin_sink_count);
        bb_update_status_[net_id] = NetUpdateState::GOT_FROM_SCRATCH;
        return;
    } else {
        new_num_block_on_edge = old_num_block_on_edge - 1;
        new_edge_coord = old_edge_coord;
    }
}

static void add_block_to_bb(const t_physical_tile_loc& new_pin_loc,
                            const t_2D_bb& bb_edge_old,
                            const t_2D_bb& bb_coord_old,
                            t_2D_bb& bb_edge_new,
                            t_2D_bb& bb_coord_new) {
    int x_new = new_pin_loc.x;
    int y_new = new_pin_loc.y;

    /*
     * This function is called to only update the bounding box on the new layer from a block
     * moving to this layer from another layer. Thus, we only need to assess the effect of this
     * new block on the edges.
     */

    if (x_new > bb_coord_old.xmax) {
        bb_edge_new.xmax = 1;
        bb_coord_new.xmax = x_new;
    } else if (x_new == bb_coord_old.xmax) {
        bb_edge_new.xmax = bb_edge_old.xmax + 1;
    }

    if (x_new < bb_coord_old.xmin) {
        bb_edge_new.xmin = 1;
        bb_coord_new.xmin = x_new;
    } else if (x_new == bb_coord_old.xmin) {
        bb_edge_new.xmin = bb_edge_old.xmin + 1;
    }

    if (y_new > bb_coord_old.ymax) {
        bb_edge_new.ymax = 1;
        bb_coord_new.ymax = y_new;
    } else if (y_new == bb_coord_old.ymax) {
        bb_edge_new.ymax = bb_edge_old.ymax + 1;
    }

    if (y_new < bb_coord_old.ymin) {
        bb_edge_new.ymin = 1;
        bb_coord_new.ymin = y_new;
    } else if (y_new == bb_coord_old.ymin) {
        bb_edge_new.ymin = bb_edge_old.ymin + 1;
    }
}

void NetCostHandler::get_bb_from_scratch_(ClusterNetId net_id, bool use_ts) {
    const auto& cluster_ctx = g_vpr_ctx.clustering();
    const auto& device_ctx = g_vpr_ctx.device();
    const auto& grid = device_ctx.grid;
    const auto& blk_loc_registry = placer_state_.blk_loc_registry();

    t_bb& coords = use_ts ? ts_bb_coord_new_[net_id] : bb_coords_[net_id];
    t_bb& num_on_edges = use_ts ? ts_bb_edge_new_[net_id] : bb_num_on_edges_[net_id];
    vtr::NdMatrixProxy<int, 1> num_sink_pin_layer = use_ts ? ts_layer_sink_pin_count_[(size_t)net_id] : num_sink_pin_layer_[(size_t)net_id];

    // get the source pin's location
    ClusterPinId source_pin_id = cluster_ctx.clb_nlist.net_pin(net_id, 0);
    t_physical_tile_loc source_pin_loc = blk_loc_registry.get_coordinate_of_pin(source_pin_id);

    int xmin = source_pin_loc.x;
    int ymin = source_pin_loc.y;
    int layer_min = source_pin_loc.layer_num;
    int xmax = source_pin_loc.x;
    int ymax = source_pin_loc.y;
    int layer_max = source_pin_loc.layer_num;

    int xmin_edge = 1;
    int ymin_edge = 1;
    int layer_min_edge = 1;
    int xmax_edge = 1;
    int ymax_edge = 1;
    int layer_max_edge = 1;

    for (int layer_num = 0; layer_num < grid.get_num_layers(); layer_num++) {
        num_sink_pin_layer[layer_num] = 0;
    }

    for (ClusterPinId pin_id : cluster_ctx.clb_nlist.net_sinks(net_id)) {
        t_physical_tile_loc pin_loc = blk_loc_registry.get_coordinate_of_pin(pin_id);

        if (pin_loc.x == xmin) {
            xmin_edge++;
        }
        if (pin_loc.x == xmax) { /* Recall that xmin could equal xmax -- don't use else */
            xmax_edge++;
        } else if (pin_loc.x < xmin) {
            xmin = pin_loc.x;
            xmin_edge = 1;
        } else if (pin_loc.x > xmax) {
            xmax = pin_loc.x;
            xmax_edge = 1;
        }

        if (pin_loc.y == ymin) {
            ymin_edge++;
        }
        if (pin_loc.y == ymax) {
            ymax_edge++;
        } else if (pin_loc.y < ymin) {
            ymin = pin_loc.y;
            ymin_edge = 1;
        } else if (pin_loc.y > ymax) {
            ymax = pin_loc.y;
            ymax_edge = 1;
        }

        if (pin_loc.layer_num == layer_min) {
            layer_min_edge++;
        }
        if (pin_loc.layer_num == layer_max) {
            layer_max_edge++;
        } else if (pin_loc.layer_num < layer_min) {
            layer_min = pin_loc.layer_num;
            layer_min_edge = 1;
        } else if (pin_loc.layer_num > layer_max) {
            layer_max = pin_loc.layer_num;
            layer_max_edge = 1;
        }

        num_sink_pin_layer[pin_loc.layer_num]++;
    }

    // Copy the coordinates and number on edges information into the proper structures.
    coords.xmin = xmin;
    coords.xmax = xmax;
    coords.ymin = ymin;
    coords.ymax = ymax;
    coords.layer_min = layer_min;
    coords.layer_max = layer_max;
    VTR_ASSERT_DEBUG(layer_min >= 0 && layer_min < device_ctx.grid.get_num_layers());
    VTR_ASSERT_DEBUG(layer_max >= 0 && layer_max < device_ctx.grid.get_num_layers());

    num_on_edges.xmin = xmin_edge;
    num_on_edges.xmax = xmax_edge;
    num_on_edges.ymin = ymin_edge;
    num_on_edges.ymax = ymax_edge;
    num_on_edges.layer_min = layer_min_edge;
    num_on_edges.layer_max = layer_max_edge;

    if (congestion_modeling_started_) {
        auto& [x_chan_util, y_chan_util] = use_ts ? ts_avg_chann_util_new_[net_id] : avg_chann_util_[net_id];
        const int total_channels = (coords.xmax - coords.xmin + 1) * (coords.ymax - coords.ymin + 1);
        x_chan_util = acc_chanx_util_.get_sum(coords.xmin, coords.ymin, coords.xmax, coords.ymax) / total_channels;
        y_chan_util = acc_chany_util_.get_sum(coords.xmin, coords.ymin, coords.xmax, coords.ymax) / total_channels;
    }
}

void NetCostHandler::get_layer_bb_from_scratch_(ClusterNetId net_id,
                                                std::vector<t_2D_bb>& num_on_edges,
                                                std::vector<t_2D_bb>& coords,
                                                vtr::NdMatrixProxy<int, 1> layer_pin_sink_count) {
    const auto& device_ctx = g_vpr_ctx.device();
    const auto& cluster_ctx = g_vpr_ctx.clustering();
    const auto& blk_loc_registry = placer_state_.blk_loc_registry();

    const int num_layers = device_ctx.grid.get_num_layers();
    VTR_ASSERT_DEBUG(coords.size() == (size_t)num_layers);
    VTR_ASSERT_DEBUG(num_on_edges.size() == (size_t)num_layers);

    // get the source pin's location
    ClusterPinId source_pin_id = cluster_ctx.clb_nlist.net_pin(net_id, 0);
    t_physical_tile_loc source_pin_loc = blk_loc_registry.get_coordinate_of_pin(source_pin_id);

    // TODO: Currently we are assuming that crossing can only happen from OPIN. Because of that,
    // when per-layer bounding box is used, we want the bounding box on each layer to also include
    // the location of source since the connection on each layer starts from that location.
    for (int layer_num = 0; layer_num < num_layers; layer_num++) {
        coords[layer_num] = t_2D_bb{source_pin_loc.x, source_pin_loc.x, source_pin_loc.y, source_pin_loc.y, source_pin_loc.layer_num};
        num_on_edges[layer_num] = t_2D_bb{1, 1, 1, 1, layer_num};
        layer_pin_sink_count[layer_num] = 0;
    }

    for (ClusterPinId pin_id : cluster_ctx.clb_nlist.net_sinks(net_id)) {
        t_physical_tile_loc pin_loc = blk_loc_registry.get_coordinate_of_pin(pin_id);
        VTR_ASSERT_SAFE(pin_loc.layer_num >= 0 && pin_loc.layer_num < num_layers);
        layer_pin_sink_count[pin_loc.layer_num]++;

        if (pin_loc.x == coords[pin_loc.layer_num].xmin) {
            num_on_edges[pin_loc.layer_num].xmin++;
        }
        if (pin_loc.x == coords[pin_loc.layer_num].xmax) { /* Recall that xmin could equal xmax -- don't use else */
            num_on_edges[pin_loc.layer_num].xmax++;
        } else if (pin_loc.x < coords[pin_loc.layer_num].xmin) {
            coords[pin_loc.layer_num].xmin = pin_loc.x;
            num_on_edges[pin_loc.layer_num].xmin = 1;
        } else if (pin_loc.x > coords[pin_loc.layer_num].xmax) {
            coords[pin_loc.layer_num].xmax = pin_loc.x;
            num_on_edges[pin_loc.layer_num].xmax = 1;
        }

        if (pin_loc.y == coords[pin_loc.layer_num].ymin) {
            num_on_edges[pin_loc.layer_num].ymin++;
        }
        if (pin_loc.y == coords[pin_loc.layer_num].ymax) {
            num_on_edges[pin_loc.layer_num].ymax++;
        } else if (pin_loc.y < coords[pin_loc.layer_num].ymin) {
            coords[pin_loc.layer_num].ymin = pin_loc.y;
            num_on_edges[pin_loc.layer_num].ymin = 1;
        } else if (pin_loc.y > coords[pin_loc.layer_num].ymax) {
            coords[pin_loc.layer_num].ymax = pin_loc.y;
            num_on_edges[pin_loc.layer_num].ymax = 1;
        }
    }
}

double NetCostHandler::get_net_cube_bb_cost_(ClusterNetId net_id, bool use_ts) {
    // Finds the cost due to one net by looking at its coordinate bounding box.
    const auto& cluster_ctx = g_vpr_ctx.clustering();

    const t_bb& bb = use_ts ? ts_bb_coord_new_[net_id] : bb_coords_[net_id];

    const double crossing = wirelength_crossing_count(cluster_ctx.clb_nlist.net_pins(net_id).size());

    /* Could insert a check for xmin == xmax.  In that case, assume  *
     * connection will be made with no bends and hence no x-cost.    *
     * Same thing for y-cost.                                        */

    /* Cost = wire length along channel * cross_count / average      *
     * channel capacity.   Do this for x, then y direction and add.  */

    /* For average channel width factor, I'll always include the channel immediately
     * below and the channel immediately to the left of the bounding box, so both bb.ymin
     * and bb.xmin are subtracted by 1 before being used as indices of chan?_place_cost_fac_.
     * chan?_place_cost_fac_ objects can handle -1 indices internally.
     */

    double ncost;
    const auto [chanx_cost_fac, chany_cost_fac] = get_chanxy_cost_fac_(bb);
    ncost = (bb.xmax - bb.xmin + 1) * chanx_cost_fac;
    ncost += (bb.ymax - bb.ymin + 1) * chany_cost_fac;
    if (is_multi_layer_) {
        ncost += (bb.layer_max - bb.layer_min) * get_chanz_cost_factor_(bb);
    }

    ncost *= crossing;

    return ncost;
}

double NetCostHandler::get_net_cube_cong_cost_(ClusterNetId net_id, bool use_ts) {
    VTR_ASSERT_SAFE(congestion_modeling_started_);
    const auto [x_chan_util, y_chan_util] = use_ts ? ts_avg_chann_util_new_[net_id] : avg_chann_util_[net_id];

    const t_bb& bb = use_ts ? ts_bb_coord_new_[net_id] : bb_coords_[net_id];

    int distance_x = bb.xmax - bb.xmin + 1;
    int distance_y = bb.ymax - bb.ymin + 1;

    const float threshold = placer_opts_.congestion_chan_util_threshold;

    float x_chan_cong = (x_chan_util < threshold) ? 0.0f : x_chan_util - threshold;
    float y_chan_cong = (y_chan_util < threshold) ? 0.0f : y_chan_util - threshold;

    //    return (distance_x * x_chan_cong) + (distance_y * y_chan_cong);
    return x_chan_cong + y_chan_cong;
}

double NetCostHandler::get_net_per_layer_bb_cost_(ClusterNetId net_id, bool use_ts) {
    // Per-layer bounding box of the net
    const std::vector<t_2D_bb>& bb = use_ts ? layer_ts_bb_coord_new_[net_id] : layer_bb_coords_[net_id];
    const vtr::NdMatrixProxy<int, 1> layer_pin_sink_count = use_ts ? ts_layer_sink_pin_count_[size_t(net_id)] : num_sink_pin_layer_[size_t(net_id)];

    // Finds the cost due to one net by looking at its coordinate bounding box
    double ncost = 0.;
    int num_layers = g_vpr_ctx.device().grid.get_num_layers();

    for (int layer_num = 0; layer_num < num_layers; layer_num++) {
        VTR_ASSERT(layer_pin_sink_count[layer_num] != OPEN);
        if (layer_pin_sink_count[layer_num] == 0) {
            continue;
        }
        /* Adjust the bounding box half perimeter by the wirelength correction
         * factor based on terminal count, which is 1 for the source + the number
         * of sinks on this layer. */
        const double crossing = wirelength_crossing_count(layer_pin_sink_count[layer_num] + 1);

        /* Could insert a check for xmin == xmax.  In that case, assume  *
         * connection will be made with no bends and hence no x-cost.    *
         * Same thing for y-cost.                                        */

        /* Cost = wire length along channel * cross_count / average      *
         * channel capacity.   Do this for x, then y direction and add.  */

        /* For average channel width factor, I'll always include the channel immediately
         * below and the channel immediately to the left of the bounding box, so both bb.ymin
         * and bb.xmin are subtracted by 1 before being used as indices of chan?_place_cost_fac_.
         * chan?_place_cost_fac_ objects can handle -1 indices internally.
         */

        const auto [chanx_cost_fac, chany_cost_fac] = get_chanxy_cost_fac_(bb[layer_num]);
        ncost += (bb[layer_num].xmax - bb[layer_num].xmin + 1) * chanx_cost_fac;
        ncost += (bb[layer_num].ymax - bb[layer_num].ymin + 1) * chany_cost_fac;
        ncost *= crossing;
    }

    return ncost;
}

double NetCostHandler::get_net_wirelength_estimate_(ClusterNetId net_id) const {
    const t_bb& bb = bb_coords_[net_id];
    auto& cluster_ctx = g_vpr_ctx.clustering();

    double crossing = wirelength_crossing_count(cluster_ctx.clb_nlist.net_pins(net_id).size());

    /* Could insert a check for xmin == xmax.  In that case, assume  *
     * connection will be made with no bends and hence no x-cost.    *
     * Same thing for y-cost.                                        */

    /* Cost = wire length along channel * cross_count / average      *
     * channel capacity.   Do this for x, then y direction and add.  */

    double ncost;
    ncost = (bb.xmax - bb.xmin + 1) * crossing;
    ncost += (bb.ymax - bb.ymin + 1) * crossing;

    return ncost;
}

double NetCostHandler::get_net_wirelength_from_layer_bb_(ClusterNetId net_id) const {
    const std::vector<t_2D_bb>& bb = layer_bb_coords_[net_id];
    const vtr::NdMatrixProxy<int, 1> net_layer_pin_sink_count = num_sink_pin_layer_[size_t(net_id)];

    double ncost = 0.;
    VTR_ASSERT_SAFE((int)bb.size() == g_vpr_ctx.device().grid.get_num_layers());

    for (size_t layer_num = 0; layer_num < bb.size(); layer_num++) {
        VTR_ASSERT_SAFE(net_layer_pin_sink_count[layer_num] != OPEN);
        if (net_layer_pin_sink_count[layer_num] == 0) {
            continue;
        }

        // The reason we add 1 to the number of sink pins is because when per-layer bounding box is used,
        // we want to get the estimated wirelength of the given layer assuming that the source pin is
        // also on that layer
        double crossing = wirelength_crossing_count(net_layer_pin_sink_count[layer_num] + 1);

        /* Could insert a check for xmin == xmax.  In that case, assume  *
         * connection will be made with no bends and hence no x-cost.    *
         * Same thing for y-cost.                                        */

        /* Cost = wire length along channel * cross_count / average      *
         * channel capacity.   Do this for x, then y direction and add.  */

        ncost += (bb[layer_num].xmax - bb[layer_num].xmin + 1) * crossing;
        ncost += (bb[layer_num].ymax - bb[layer_num].ymin + 1) * crossing;
    }

    return ncost;
}

float NetCostHandler::get_chanz_cost_factor_(const t_bb& bb) {
    int num_inter_dir_conn = acc_tile_num_inter_die_conn_.get_sum(bb.xmin,
                                                                  bb.ymin,
                                                                  bb.xmax,
                                                                  bb.ymax);

    float z_cost_factor;
    if (num_inter_dir_conn == 0) {
        return 1.0f;
    } else {
        int bb_num_tiles = (bb.xmax - bb.xmin + 1) * (bb.ymax - bb.ymin + 1);
        z_cost_factor = bb_num_tiles / static_cast<float>(num_inter_dir_conn);
    }

    return z_cost_factor;
}

std::pair<double, double> NetCostHandler::recompute_bb_cong_cost_() {
    const auto& cluster_ctx = g_vpr_ctx.clustering();

    double bb_cost = 0.;
    double cong_cost = 0.;

    for (ClusterNetId net_id : cluster_ctx.clb_nlist.nets()) {
        if (!cluster_ctx.clb_nlist.net_is_ignored(net_id)) {
            // Bounding boxes don't have to be recomputed; they're correct.
            bb_cost += net_cost_[net_id];

            if (congestion_modeling_started_) {
                cong_cost += net_cong_cost_[net_id];
            }
        }
    }

    return {bb_cost, cong_cost};
}

<<<<<<< HEAD
static double wirelength_crossing_count(size_t fanout) {
    /* Get the expected "crossing count" of a net, based on its number
     * of pins.  Extrapolate for very large nets. */
=======
double wirelength_crossing_count(size_t fanout) {
    /* Get the expected "crossing count" of a net, based on its number *
     * of pins.  Extrapolate for very large nets.                      */
>>>>>>> 29cc58dd

    if (fanout > MAX_FANOUT_CROSSING_COUNT) {
        return 2.7933 + 0.02616 * (fanout - MAX_FANOUT_CROSSING_COUNT);
    } else {
        return cross_count[fanout - 1];
    }
}

void NetCostHandler::set_bb_delta_cost_(double& bb_delta_c, double& congestion_delta_c) {
    for (const ClusterNetId ts_net : ts_nets_to_update_) {
        ClusterNetId net_id = ts_net;

        proposed_net_cost_[net_id] = get_net_bb_cost_functor_(net_id);
        bb_delta_c += proposed_net_cost_[net_id] - net_cost_[net_id];

        if (congestion_modeling_started_) {
            proposed_net_cong_cost_[net_id] = get_net_cube_cong_cost_(net_id, /*use_ts=*/true);
            congestion_delta_c += proposed_net_cong_cost_[net_id] - net_cong_cost_[net_id];
        }
    }
}

void NetCostHandler::find_affected_nets_and_update_costs(const PlaceDelayModel* delay_model,
                                                         const PlacerCriticalities* criticalities,
                                                         t_pl_blocks_to_be_moved& blocks_affected,
                                                         double& bb_delta_c,
                                                         double& timing_delta_c,
                                                         double& congestion_delta_c) {
    VTR_ASSERT_DEBUG(bb_delta_c == 0.);
    VTR_ASSERT_DEBUG(timing_delta_c == 0.);
    VTR_ASSERT_DEBUG(congestion_delta_c == 0.);
    const auto& clb_nlist = g_vpr_ctx.clustering().clb_nlist;

    ts_nets_to_update_.resize(0);

    /* Go through all the blocks moved. */
    for (const t_pl_moved_block& moving_block : blocks_affected.moved_blocks) {
        auto& affected_pins = blocks_affected.affected_pins;
        ClusterBlockId blk_id = moving_block.block_num;

        /* Go through all the pins in the moved block. */
        for (ClusterPinId blk_pin : clb_nlist.block_pins(blk_id)) {
            bool is_src_moving = false;
            if (clb_nlist.pin_type(blk_pin) == PinType::SINK) {
                ClusterNetId net_id = clb_nlist.pin_net(blk_pin);
                is_src_moving = blocks_affected.driven_by_moved_block(net_id);
            }
            update_net_info_on_pin_move_(delay_model,
                                         criticalities,
                                         blk_pin,
                                         moving_block,
                                         affected_pins,
                                         timing_delta_c,
                                         is_src_moving);
        }
    }

    /* Now update the bounding box costs (since the net bounding     *
     * boxes are up-to-date). The cost is only updated once per net. */
    set_bb_delta_cost_(bb_delta_c, congestion_delta_c);
}

void NetCostHandler::update_move_nets() {
    /* update net cost functions and reset flags. */
    const auto& cluster_ctx = g_vpr_ctx.clustering();

    for (const ClusterNetId ts_net : ts_nets_to_update_) {
        ClusterNetId net_id = ts_net;

        set_ts_bb_coord_(net_id);

        for (int layer_num = 0; layer_num < g_vpr_ctx.device().grid.get_num_layers(); layer_num++) {
            num_sink_pin_layer_[size_t(net_id)][layer_num] = ts_layer_sink_pin_count_[size_t(net_id)][layer_num];
        }

        if (cluster_ctx.clb_nlist.net_sinks(net_id).size() >= SMALL_NET) {
            set_ts_edge_(net_id);
        }

        net_cost_[net_id] = proposed_net_cost_[net_id];
        // negative proposed_net_cost value is acting as a flag to mean not computed yet.
        proposed_net_cost_[net_id] = -1;

        if (congestion_modeling_started_) {
            net_cong_cost_[net_id] = proposed_net_cong_cost_[net_id];
            proposed_net_cong_cost_[net_id] = -1;
        }

        bb_update_status_[net_id] = NetUpdateState::NOT_UPDATED_YET;
    }
}

void NetCostHandler::reset_move_nets() {
    // Reset the net cost function flags first.
    for (const ClusterNetId net_id : ts_nets_to_update_) {
        proposed_net_cost_[net_id] = -1;

        if (congestion_modeling_started_) {
            proposed_net_cong_cost_[net_id] = -1;
        }

        bb_update_status_[net_id] = NetUpdateState::NOT_UPDATED_YET;
    }
}

void NetCostHandler::recompute_costs_from_scratch(const PlaceDelayModel* delay_model,
                                                  const PlacerCriticalities* criticalities,
                                                  t_placer_costs& costs) {
    auto check_and_print_cost = [](double new_cost,
                                   double old_cost,
                                   const std::string& cost_name) -> void {
        if (!vtr::isclose(new_cost, old_cost, PL_INCREMENTAL_COST_TOLERANCE, 0.)) {
            std::string msg = vtr::string_fmt(
                "in recompute_costs_from_scratch: new_%s = %g, old %s = %g, ERROR_TOL = %g\n",
                cost_name.c_str(), new_cost, cost_name.c_str(), old_cost, PL_INCREMENTAL_COST_TOLERANCE);
            VPR_ERROR(VPR_ERROR_PLACE, msg.c_str());
        }
    };

    auto [new_bb_cost, new_cong_cost] = recompute_bb_cong_cost_();
    check_and_print_cost(new_bb_cost, costs.bb_cost, "bb_cost");
    costs.bb_cost = new_bb_cost;

    if (congestion_modeling_started_) {
        check_and_print_cost(new_cong_cost, costs.congestion_cost, "cong_cost");
        costs.congestion_cost = new_cong_cost;
    } else {
        costs.congestion_cost = 0.;
    }

    if (placer_opts_.place_algorithm.is_timing_driven()) {
        double new_timing_cost = 0.;
        comp_td_costs(delay_model, *criticalities, placer_state_, &new_timing_cost);
        check_and_print_cost(new_timing_cost, costs.timing_cost, "timing_cost");
        costs.timing_cost = new_timing_cost;
    } else {
        VTR_ASSERT(placer_opts_.place_algorithm == e_place_algorithm::BOUNDING_BOX_PLACE);
        costs.cost = new_bb_cost * costs.bb_cost_norm;
    }
}

double NetCostHandler::get_total_wirelength_estimate() const {
    const auto& clb_nlist = g_vpr_ctx.clustering().clb_nlist;

    double estimated_wirelength = 0.0;
    for (ClusterNetId net_id : clb_nlist.nets()) {
        if (!clb_nlist.net_is_ignored(net_id)) {
            if (cube_bb_) {
                estimated_wirelength += get_net_wirelength_estimate_(net_id);
            } else {
                estimated_wirelength += get_net_wirelength_from_layer_bb_(net_id);
            }
        }
    }

    return estimated_wirelength;
}

double NetCostHandler::estimate_routing_chann_util() {
    const auto& cluster_ctx = g_vpr_ctx.clustering();
    const auto& device_ctx = g_vpr_ctx.device();

    chanx_util_.fill(0.);
    chany_util_.fill(0.);

    for (ClusterNetId net_id : cluster_ctx.clb_nlist.nets()) {
        if (!cluster_ctx.clb_nlist.net_is_ignored(net_id)) {
            const t_bb& bb = bb_coords_[net_id];
            double expected_wirelength = get_net_wirelength_estimate_(net_id);

            int distance_x = bb.xmax - bb.xmin + 1;
            int distance_y = bb.ymax - bb.ymin + 1;

            double expected_x_wl = (double)distance_x / (distance_x + distance_y) * expected_wirelength;
            double expected_y_wl = expected_wirelength - expected_x_wl;

            int total_channel_segments = distance_x * distance_y;
            double expected_per_x_segment_wl = expected_x_wl / total_channel_segments;
            double expected_per_y_segment_wl = expected_y_wl / total_channel_segments;

            for (int x = bb.xmin; x <= bb.xmax; x++) {
                for (int y = bb.ymin; y <= bb.ymax; y++) {
                    chanx_util_[x][y] += expected_per_x_segment_wl;
                    chany_util_[x][y] += expected_per_y_segment_wl;
                }
            }
        }
    }

    if (chanx_width_.empty()) {
        VTR_ASSERT(chany_width_.empty());
        std::tie(chanx_width_, chany_width_) = calculate_channel_width();
    }

    for (size_t x = 0; x < chanx_util_.dim_size(0); ++x) {
        for (size_t y = 0; y < chanx_util_.dim_size(1); ++y) {
            if (chanx_width_[0][x][y] > 0) {
                chanx_util_[x][y] /= chanx_width_[0][x][y];
            } else {
                chanx_util_[x][y] = 1.;
            }
        }
    }

    for (size_t x = 0; x < chany_util_.dim_size(0); ++x) {
        for (size_t y = 0; y < chany_util_.dim_size(1); ++y) {
            if (chany_width_[0][x][y] > 0) {
                chany_util_[x][y] /= chany_width_[0][x][y];
            } else {
                chany_util_[x][y] = 1.;
            }
        }
    }

    acc_chanx_util_ = vtr::PrefixSum2D<double>(chanx_util_);
    acc_chany_util_ = vtr::PrefixSum2D<double>(chany_util_);

    congestion_modeling_started_ = true;

    double cong_cost = 0.;
    // Compute congestion cost using recomputed bounding boxes and channel utilization map
    for (ClusterNetId net_id : cluster_ctx.clb_nlist.nets()) {
        if (!cluster_ctx.clb_nlist.net_is_ignored(net_id)) {
            net_cong_cost_[net_id] = get_net_cube_cong_cost_(net_id, /*use_ts=*/false);
            cong_cost += net_cong_cost_[net_id];
        }
    }

    return cong_cost;
}

void NetCostHandler::set_ts_bb_coord_(const ClusterNetId net_id) {
    if (cube_bb_) {
        bb_coords_[net_id] = ts_bb_coord_new_[net_id];
        avg_chann_util_[net_id] = ts_avg_chann_util_new_[net_id];
    } else {
        layer_bb_coords_[net_id] = layer_ts_bb_coord_new_[net_id];
    }
}

void NetCostHandler::set_ts_edge_(const ClusterNetId net_id) {
    if (cube_bb_) {
        bb_num_on_edges_[net_id] = ts_bb_edge_new_[net_id];
    } else {
        layer_bb_num_on_edges_[net_id] = layer_ts_bb_edge_new_[net_id];
    }
}

t_bb NetCostHandler::union_2d_bb(ClusterNetId net_id) const {
    t_bb merged_bb;
    const std::vector<t_2D_bb>& bb_vec = layer_bb_coords_[net_id];

    // Not all 2d_bbs are valid. Thus, if one of the coordinates in the 2D_bb is not valid (equal to OPEN),
    // we need to skip it.
    for (const t_2D_bb& layer_bb : bb_vec) {
        if (layer_bb.xmin == OPEN) {
            VTR_ASSERT_DEBUG(layer_bb.xmax == OPEN);
            VTR_ASSERT_DEBUG(layer_bb.ymin == OPEN);
            VTR_ASSERT_DEBUG(layer_bb.ymax == OPEN);
            VTR_ASSERT_DEBUG(layer_bb.layer_num == OPEN);
            continue;
        }
        if (merged_bb.xmin == OPEN || layer_bb.xmin < merged_bb.xmin) {
            merged_bb.xmin = layer_bb.xmin;
        }
        if (merged_bb.xmax == OPEN || layer_bb.xmax > merged_bb.xmax) {
            merged_bb.xmax = layer_bb.xmax;
        }
        if (merged_bb.ymin == OPEN || layer_bb.ymin < merged_bb.ymin) {
            merged_bb.ymin = layer_bb.ymin;
        }
        if (merged_bb.ymax == OPEN || layer_bb.ymax > merged_bb.ymax) {
            merged_bb.ymax = layer_bb.ymax;
        }
        if (merged_bb.layer_min == OPEN || layer_bb.layer_num < merged_bb.layer_min) {
            merged_bb.layer_min = layer_bb.layer_num;
        }
        if (merged_bb.layer_max == OPEN || layer_bb.layer_num > merged_bb.layer_max) {
            merged_bb.layer_max = layer_bb.layer_num;
        }
    }

    return merged_bb;
}

std::pair<t_bb, t_bb> NetCostHandler::union_2d_bb_incr(ClusterNetId net_id) const {
    t_bb merged_num_edge;
    t_bb merged_bb;

    const std::vector<t_2D_bb>& num_edge_vec = layer_bb_num_on_edges_[net_id];
    const std::vector<t_2D_bb>& bb_vec = layer_bb_coords_[net_id];

    for (const t_2D_bb& layer_bb : bb_vec) {
        if (layer_bb.xmin == OPEN) {
            VTR_ASSERT_SAFE(layer_bb.xmax == OPEN);
            VTR_ASSERT_SAFE(layer_bb.ymin == OPEN);
            VTR_ASSERT_SAFE(layer_bb.ymax == OPEN);
            VTR_ASSERT_SAFE(layer_bb.layer_num == OPEN);
            continue;
        }
        if (merged_bb.xmin == OPEN || layer_bb.xmin <= merged_bb.xmin) {
            if (layer_bb.xmin == merged_bb.xmin) {
                VTR_ASSERT_SAFE(merged_num_edge.xmin != OPEN);
                merged_num_edge.xmin += num_edge_vec[layer_bb.layer_num].xmin;
            } else {
                merged_num_edge.xmin = num_edge_vec[layer_bb.layer_num].xmin;
            }
            merged_bb.xmin = layer_bb.xmin;
        }
        if (merged_bb.xmax == OPEN || layer_bb.xmax >= merged_bb.xmax) {
            if (layer_bb.xmax == merged_bb.xmax) {
                VTR_ASSERT_SAFE(merged_num_edge.xmax != OPEN);
                merged_num_edge.xmax += num_edge_vec[layer_bb.layer_num].xmax;
            } else {
                merged_num_edge.xmax = num_edge_vec[layer_bb.layer_num].xmax;
            }
            merged_bb.xmax = layer_bb.xmax;
        }
        if (merged_bb.ymin == OPEN || layer_bb.ymin <= merged_bb.ymin) {
            if (layer_bb.ymin == merged_bb.ymin) {
                VTR_ASSERT_SAFE(merged_num_edge.ymin != OPEN);
                merged_num_edge.ymin += num_edge_vec[layer_bb.layer_num].ymin;
            } else {
                merged_num_edge.ymin = num_edge_vec[layer_bb.layer_num].ymin;
            }
            merged_bb.ymin = layer_bb.ymin;
        }
        if (merged_bb.ymax == OPEN || layer_bb.ymax >= merged_bb.ymax) {
            if (layer_bb.ymax == merged_bb.ymax) {
                VTR_ASSERT_SAFE(merged_num_edge.ymax != OPEN);
                merged_num_edge.ymax += num_edge_vec[layer_bb.layer_num].ymax;
            } else {
                merged_num_edge.ymax = num_edge_vec[layer_bb.layer_num].ymax;
            }
            merged_bb.ymax = layer_bb.ymax;
        }
        if (merged_bb.layer_min == OPEN || layer_bb.layer_num <= merged_bb.layer_min) {
            if (layer_bb.layer_num == merged_bb.layer_min) {
                VTR_ASSERT_SAFE(merged_num_edge.layer_min != OPEN);
                merged_num_edge.layer_min += num_edge_vec[layer_bb.layer_num].layer_num;
            } else {
                merged_num_edge.layer_min = num_edge_vec[layer_bb.layer_num].layer_num;
            }
            merged_bb.layer_min = layer_bb.layer_num;
        }
        if (merged_bb.layer_max == OPEN || layer_bb.layer_num >= merged_bb.layer_max) {
            if (layer_bb.layer_num == merged_bb.layer_max) {
                VTR_ASSERT_SAFE(merged_num_edge.layer_max != OPEN);
                merged_num_edge.layer_max += num_edge_vec[layer_bb.layer_num].layer_num;
            } else {
                merged_num_edge.layer_max = num_edge_vec[layer_bb.layer_num].layer_num;
            }
            merged_bb.layer_max = layer_bb.layer_num;
        }
    }

    return std::make_pair(merged_num_edge, merged_bb);
}

std::pair<vtr::NdMatrix<double, 3>, vtr::NdMatrix<double, 3>> NetCostHandler::estimate_routing_chan_util() const {
    const auto& cluster_ctx = g_vpr_ctx.clustering();
    const auto& device_ctx = g_vpr_ctx.device();

    auto chanx_util = vtr::NdMatrix<double, 3>({{(size_t)device_ctx.grid.get_num_layers(),
                                                 device_ctx.grid.width(),
                                                 device_ctx.grid.height()}},
                                               0);

    auto chany_util = vtr::NdMatrix<double, 3>({{(size_t)device_ctx.grid.get_num_layers(),
                                                 device_ctx.grid.width(),
                                                 device_ctx.grid.height()}},
                                               0);

    // For each net, this function estimates routing channel utilization by distributing
    // the net's expected wirelength across its bounding box. The expected wirelength
    // for each dimension (x, y) is computed proportionally based on the bounding box size
    // in each direction. The wirelength in each dimension is then **evenly spread** across
    // all grid locations within the bounding box, and the demand is accumulated in
    // the channel utilization matrices.

    for (ClusterNetId net_id : cluster_ctx.clb_nlist.nets()) {
        if (!cluster_ctx.clb_nlist.net_is_ignored(net_id)) {

            if (cube_bb_) {
                const t_bb& bb = bb_coords_[net_id];
                double expected_wirelength = get_net_wirelength_estimate_(net_id);

                int distance_x = bb.xmax - bb.xmin + 1;
                int distance_y = bb.ymax - bb.ymin + 1;
                int distance_z = bb.layer_max - bb.layer_min + 1;

                double expected_x_wl = (double)distance_x / (distance_x + distance_y) * expected_wirelength;
                double expected_y_wl = expected_wirelength - expected_x_wl;

                int total_channel_segments = distance_x * distance_y * distance_z;
                double expected_per_x_segment_wl = expected_x_wl / total_channel_segments;
                double expected_per_y_segment_wl = expected_y_wl / total_channel_segments;

                for (int layer = bb.layer_min; layer <= bb.layer_max; layer++) {
                    for (int x = bb.xmin; x <= bb.xmax; x++) {
                        for (int y = bb.ymin; y <= bb.ymax; y++) {
                            chanx_util[layer][x][y] += expected_per_x_segment_wl;
                            chany_util[layer][x][y] += expected_per_y_segment_wl;
                        }
                    }
                }
            } else {
                const std::vector<t_2D_bb>& bb = layer_bb_coords_[net_id];
                const vtr::NdMatrixProxy<int, 1> net_layer_pin_sink_count = num_sink_pin_layer_[size_t(net_id)];

                for (size_t layer = 0; layer < bb.size(); layer++) {
                    if (net_layer_pin_sink_count[layer] == 0) {
                        continue;
                    }

                    double crossing = wirelength_crossing_count(net_layer_pin_sink_count[layer] + 1);
                    double expected_wirelength = ((bb[layer].xmax - bb[layer].xmin + 1) + (bb[layer].ymax - bb[layer].ymin + 1)) * crossing;

                    int distance_x = bb[layer].xmax - bb[layer].xmin + 1;
                    int distance_y = bb[layer].ymax - bb[layer].ymin + 1;

                    double expected_x_wl = (double)distance_x / (distance_x + distance_y) * expected_wirelength;
                    double expected_y_wl = expected_wirelength - expected_x_wl;

                    int total_channel_segments = distance_x * distance_y;
                    double expected_per_x_segment_wl = expected_x_wl / total_channel_segments;
                    double expected_per_y_segment_wl = expected_y_wl / total_channel_segments;

                    for (int x = bb[layer].xmin; x <= bb[layer].xmax; x++) {
                        for (int y = bb[layer].ymin; y <= bb[layer].ymax; y++) {
                            chanx_util[layer][x][y] += expected_per_x_segment_wl;
                            chany_util[layer][x][y] += expected_per_y_segment_wl;
                        }
                    }
                }
            }
        }
    }

    const auto [chanx_width, chany_width] = calculate_channel_width();

    VTR_ASSERT(chanx_util.size() == chany_util.size());
    VTR_ASSERT(chanx_util.ndims() == chany_util.ndims());
    VTR_ASSERT(chanx_util.size() == chanx_width.size());
    VTR_ASSERT(chanx_util.ndims() == chanx_width.ndims());
    VTR_ASSERT(chany_util.size() == chany_width.size());
    VTR_ASSERT(chany_util.ndims() == chany_width.ndims());

    for (size_t layer = 0; layer < chanx_util.dim_size(0); ++layer) {
        for (size_t x = 0; x < chanx_util.dim_size(1); ++x) {
            for (size_t y = 0; y < chanx_util.dim_size(2); ++y) {
                if (chanx_width[layer][x][y] > 0) {
                    chanx_util[layer][x][y] /= chanx_width[layer][x][y];
                } else {
                    VTR_ASSERT_SAFE(chanx_width[layer][x][y] == 0);
                    chanx_util[layer][x][y] = 1.;
                }

                if (chany_width[layer][x][y] > 0) {
                    chany_util[layer][x][y] /= chany_width[layer][x][y];
                } else {
                    VTR_ASSERT_SAFE(chany_width[layer][x][y] == 0);
                    chany_util[layer][x][y] = 1.;
                }
            }
        }
    }

    return {chanx_util, chany_util};
}<|MERGE_RESOLUTION|>--- conflicted
+++ resolved
@@ -147,20 +147,25 @@
 
     alloc_and_load_chan_w_factors_for_place_cost_();
 
-    chanx_util_ = vtr::Matrix<double>({{
-                                          device_ctx.grid.width(), //[0 .. device_ctx.grid.width() - 1] (length of x channel)
-                                          device_ctx.grid.height() //[0 .. device_ctx.grid.height() - 1] (# x channels)
-                                      }},
-                                      0);
-
-    chany_util_ = vtr::Matrix<double>({{
-                                          device_ctx.grid.width(), //[0 .. device_ctx.grid.width() - 1] (# y channels)
-                                          device_ctx.grid.height() //[0 .. device_ctx.grid.height() - 1] (length of y channel)
-                                      }},
-                                      0);
-
-    acc_chanx_util_ = vtr::PrefixSum2D<double>(chanx_util_);
-    acc_chany_util_ = vtr::PrefixSum2D<double>(chany_util_);
+    chanx_util_ = vtr::NdMatrix<double, 3>({{(size_t)device_ctx.grid.get_num_layers(),
+                                             device_ctx.grid.width(),
+                                             device_ctx.grid.height()}},
+                                           0);
+
+    chany_util_ = vtr::NdMatrix<double, 3>({{(size_t)device_ctx.grid.get_num_layers(),
+                                             device_ctx.grid.width(),
+                                             device_ctx.grid.height()}},
+                                           0);
+
+    acc_chanx_util_ = vtr::PrefixSum2D<double>(chanx_util_.dim_size(1), chanx_util_.dim_size(2),
+        [&](size_t x, size_t y) -> double {
+            return chanx_util_[0][x][y];
+        }, 0);
+
+    acc_chany_util_ = vtr::PrefixSum2D<double>(chany_util_.dim_size(1), chany_util_.dim_size(2),
+        [&](size_t x, size_t y) -> double {
+            return chany_util_[0][x][y];
+        }, 0);
 }
 
 void NetCostHandler::alloc_and_load_chan_w_factors_for_place_cost_() {
@@ -1421,8 +1426,8 @@
 
     const t_bb& bb = use_ts ? ts_bb_coord_new_[net_id] : bb_coords_[net_id];
 
-    int distance_x = bb.xmax - bb.xmin + 1;
-    int distance_y = bb.ymax - bb.ymin + 1;
+//    int distance_x = bb.xmax - bb.xmin + 1;
+//    int distance_y = bb.ymax - bb.ymin + 1;
 
     const float threshold = placer_opts_.congestion_chan_util_threshold;
 
@@ -1563,16 +1568,9 @@
     return {bb_cost, cong_cost};
 }
 
-<<<<<<< HEAD
-static double wirelength_crossing_count(size_t fanout) {
-    /* Get the expected "crossing count" of a net, based on its number
-     * of pins.  Extrapolate for very large nets. */
-=======
 double wirelength_crossing_count(size_t fanout) {
-    /* Get the expected "crossing count" of a net, based on its number *
-     * of pins.  Extrapolate for very large nets.                      */
->>>>>>> 29cc58dd
-
+    // Get the expected "crossing count" of a net, based on its number of pins.
+    // Extrapolate for very large nets.
     if (fanout > MAX_FANOUT_CROSSING_COUNT) {
         return 2.7933 + 0.02616 * (fanout - MAX_FANOUT_CROSSING_COUNT);
     } else {
@@ -1730,32 +1728,73 @@
     return estimated_wirelength;
 }
 
-double NetCostHandler::estimate_routing_chann_util() {
+double NetCostHandler::estimate_routing_chan_util() {
     const auto& cluster_ctx = g_vpr_ctx.clustering();
-    const auto& device_ctx = g_vpr_ctx.device();
 
     chanx_util_.fill(0.);
     chany_util_.fill(0.);
 
+    // For each net, this function estimates routing channel utilization by distributing
+    // the net's expected wirelength across its bounding box. The expected wirelength
+    // for each dimension (x, y) is computed proportionally based on the bounding box size
+    // in each direction. The wirelength in each dimension is then **evenly spread** across
+    // all grid locations within the bounding box, and the demand is accumulated in
+    // the channel utilization matrices.
+
     for (ClusterNetId net_id : cluster_ctx.clb_nlist.nets()) {
         if (!cluster_ctx.clb_nlist.net_is_ignored(net_id)) {
-            const t_bb& bb = bb_coords_[net_id];
-            double expected_wirelength = get_net_wirelength_estimate_(net_id);
-
-            int distance_x = bb.xmax - bb.xmin + 1;
-            int distance_y = bb.ymax - bb.ymin + 1;
-
-            double expected_x_wl = (double)distance_x / (distance_x + distance_y) * expected_wirelength;
-            double expected_y_wl = expected_wirelength - expected_x_wl;
-
-            int total_channel_segments = distance_x * distance_y;
-            double expected_per_x_segment_wl = expected_x_wl / total_channel_segments;
-            double expected_per_y_segment_wl = expected_y_wl / total_channel_segments;
-
-            for (int x = bb.xmin; x <= bb.xmax; x++) {
-                for (int y = bb.ymin; y <= bb.ymax; y++) {
-                    chanx_util_[x][y] += expected_per_x_segment_wl;
-                    chany_util_[x][y] += expected_per_y_segment_wl;
+
+            if (cube_bb_) {
+                const t_bb& bb = bb_coords_[net_id];
+                double expected_wirelength = get_net_wirelength_estimate_(net_id);
+
+                int distance_x = bb.xmax - bb.xmin + 1;
+                int distance_y = bb.ymax - bb.ymin + 1;
+                int distance_z = bb.layer_max - bb.layer_min + 1;
+
+                double expected_x_wl = (double)distance_x / (distance_x + distance_y) * expected_wirelength;
+                double expected_y_wl = expected_wirelength - expected_x_wl;
+
+                int total_channel_segments = distance_x * distance_y * distance_z;
+                double expected_per_x_segment_wl = expected_x_wl / total_channel_segments;
+                double expected_per_y_segment_wl = expected_y_wl / total_channel_segments;
+
+                for (int layer = bb.layer_min; layer <= bb.layer_max; layer++) {
+                    for (int x = bb.xmin; x <= bb.xmax; x++) {
+                        for (int y = bb.ymin; y <= bb.ymax; y++) {
+                            chanx_util_[layer][x][y] += expected_per_x_segment_wl;
+                            chany_util_[layer][x][y] += expected_per_y_segment_wl;
+                        }
+                    }
+                }
+            } else {
+                const std::vector<t_2D_bb>& bb = layer_bb_coords_[net_id];
+                const vtr::NdMatrixProxy<int, 1> net_layer_pin_sink_count = num_sink_pin_layer_[size_t(net_id)];
+
+                for (size_t layer = 0; layer < bb.size(); layer++) {
+                    if (net_layer_pin_sink_count[layer] == 0) {
+                        continue;
+                    }
+
+                    double crossing = wirelength_crossing_count(net_layer_pin_sink_count[layer] + 1);
+                    double expected_wirelength = ((bb[layer].xmax - bb[layer].xmin + 1) + (bb[layer].ymax - bb[layer].ymin + 1)) * crossing;
+
+                    int distance_x = bb[layer].xmax - bb[layer].xmin + 1;
+                    int distance_y = bb[layer].ymax - bb[layer].ymin + 1;
+
+                    double expected_x_wl = (double)distance_x / (distance_x + distance_y) * expected_wirelength;
+                    double expected_y_wl = expected_wirelength - expected_x_wl;
+
+                    int total_channel_segments = distance_x * distance_y;
+                    double expected_per_x_segment_wl = expected_x_wl / total_channel_segments;
+                    double expected_per_y_segment_wl = expected_y_wl / total_channel_segments;
+
+                    for (int x = bb[layer].xmin; x <= bb[layer].xmax; x++) {
+                        for (int y = bb[layer].ymin; y <= bb[layer].ymax; y++) {
+                            chanx_util_[layer][x][y] += expected_per_x_segment_wl;
+                            chany_util_[layer][x][y] += expected_per_y_segment_wl;
+                        }
+                    }
                 }
             }
         }
@@ -1766,28 +1805,41 @@
         std::tie(chanx_width_, chany_width_) = calculate_channel_width();
     }
 
-    for (size_t x = 0; x < chanx_util_.dim_size(0); ++x) {
-        for (size_t y = 0; y < chanx_util_.dim_size(1); ++y) {
-            if (chanx_width_[0][x][y] > 0) {
-                chanx_util_[x][y] /= chanx_width_[0][x][y];
-            } else {
-                chanx_util_[x][y] = 1.;
-            }
-        }
-    }
-
-    for (size_t x = 0; x < chany_util_.dim_size(0); ++x) {
-        for (size_t y = 0; y < chany_util_.dim_size(1); ++y) {
-            if (chany_width_[0][x][y] > 0) {
-                chany_util_[x][y] /= chany_width_[0][x][y];
-            } else {
-                chany_util_[x][y] = 1.;
-            }
-        }
-    }
-
-    acc_chanx_util_ = vtr::PrefixSum2D<double>(chanx_util_);
-    acc_chany_util_ = vtr::PrefixSum2D<double>(chany_util_);
+    VTR_ASSERT(chanx_util_.size() == chany_util_.size());
+    VTR_ASSERT(chanx_util_.size() == chanx_width_.size());
+    VTR_ASSERT(chany_util_.size() == chany_width_.size());
+
+    for (size_t layer = 0; layer < chanx_util_.dim_size(0); ++layer) {
+        for (size_t x = 0; x < chanx_util_.dim_size(1); ++x) {
+            for (size_t y = 0; y < chanx_util_.dim_size(2); ++y) {
+                if (chanx_width_[layer][x][y] > 0) {
+                    chanx_util_[layer][x][y] /= chanx_width_[layer][x][y];
+                } else {
+                    VTR_ASSERT_SAFE(chanx_width_[layer][x][y] == 0);
+                    chanx_util_[layer][x][y] = 1.;
+                }
+
+                if (chany_width_[layer][x][y] > 0) {
+                    chany_util_[layer][x][y] /= chany_width_[layer][x][y];
+                } else {
+                    VTR_ASSERT_SAFE(chany_width_[layer][x][y] == 0);
+                    chany_util_[layer][x][y] = 1.;
+                }
+            }
+        }
+    }
+
+    // For now, congestion modeling in the placement stage is limited to a single die
+    // TODO: extend it to multiple dice
+    acc_chanx_util_ = vtr::PrefixSum2D<double>(chanx_util_.dim_size(1), chanx_util_.dim_size(2),
+        [&](size_t x, size_t y) -> double {
+            return chanx_util_[0][x][y];
+        }, 0);
+
+    acc_chany_util_ = vtr::PrefixSum2D<double>(chany_util_.dim_size(1), chany_util_.dim_size(2),
+        [&](size_t x, size_t y) -> double {
+            return chany_util_[0][x][y];
+        }, 0);
 
     congestion_modeling_started_ = true;
 
@@ -1801,6 +1853,10 @@
     }
 
     return cong_cost;
+}
+
+std::pair<const vtr::NdMatrix<double, 3>&, const vtr::NdMatrix<double, 3>&> NetCostHandler::get_chanxy_util() const {
+    return {chanx_util_, chany_util_};
 }
 
 void NetCostHandler::set_ts_bb_coord_(const ClusterNetId net_id) {
@@ -1929,116 +1985,4 @@
     }
 
     return std::make_pair(merged_num_edge, merged_bb);
-}
-
-std::pair<vtr::NdMatrix<double, 3>, vtr::NdMatrix<double, 3>> NetCostHandler::estimate_routing_chan_util() const {
-    const auto& cluster_ctx = g_vpr_ctx.clustering();
-    const auto& device_ctx = g_vpr_ctx.device();
-
-    auto chanx_util = vtr::NdMatrix<double, 3>({{(size_t)device_ctx.grid.get_num_layers(),
-                                                 device_ctx.grid.width(),
-                                                 device_ctx.grid.height()}},
-                                               0);
-
-    auto chany_util = vtr::NdMatrix<double, 3>({{(size_t)device_ctx.grid.get_num_layers(),
-                                                 device_ctx.grid.width(),
-                                                 device_ctx.grid.height()}},
-                                               0);
-
-    // For each net, this function estimates routing channel utilization by distributing
-    // the net's expected wirelength across its bounding box. The expected wirelength
-    // for each dimension (x, y) is computed proportionally based on the bounding box size
-    // in each direction. The wirelength in each dimension is then **evenly spread** across
-    // all grid locations within the bounding box, and the demand is accumulated in
-    // the channel utilization matrices.
-
-    for (ClusterNetId net_id : cluster_ctx.clb_nlist.nets()) {
-        if (!cluster_ctx.clb_nlist.net_is_ignored(net_id)) {
-
-            if (cube_bb_) {
-                const t_bb& bb = bb_coords_[net_id];
-                double expected_wirelength = get_net_wirelength_estimate_(net_id);
-
-                int distance_x = bb.xmax - bb.xmin + 1;
-                int distance_y = bb.ymax - bb.ymin + 1;
-                int distance_z = bb.layer_max - bb.layer_min + 1;
-
-                double expected_x_wl = (double)distance_x / (distance_x + distance_y) * expected_wirelength;
-                double expected_y_wl = expected_wirelength - expected_x_wl;
-
-                int total_channel_segments = distance_x * distance_y * distance_z;
-                double expected_per_x_segment_wl = expected_x_wl / total_channel_segments;
-                double expected_per_y_segment_wl = expected_y_wl / total_channel_segments;
-
-                for (int layer = bb.layer_min; layer <= bb.layer_max; layer++) {
-                    for (int x = bb.xmin; x <= bb.xmax; x++) {
-                        for (int y = bb.ymin; y <= bb.ymax; y++) {
-                            chanx_util[layer][x][y] += expected_per_x_segment_wl;
-                            chany_util[layer][x][y] += expected_per_y_segment_wl;
-                        }
-                    }
-                }
-            } else {
-                const std::vector<t_2D_bb>& bb = layer_bb_coords_[net_id];
-                const vtr::NdMatrixProxy<int, 1> net_layer_pin_sink_count = num_sink_pin_layer_[size_t(net_id)];
-
-                for (size_t layer = 0; layer < bb.size(); layer++) {
-                    if (net_layer_pin_sink_count[layer] == 0) {
-                        continue;
-                    }
-
-                    double crossing = wirelength_crossing_count(net_layer_pin_sink_count[layer] + 1);
-                    double expected_wirelength = ((bb[layer].xmax - bb[layer].xmin + 1) + (bb[layer].ymax - bb[layer].ymin + 1)) * crossing;
-
-                    int distance_x = bb[layer].xmax - bb[layer].xmin + 1;
-                    int distance_y = bb[layer].ymax - bb[layer].ymin + 1;
-
-                    double expected_x_wl = (double)distance_x / (distance_x + distance_y) * expected_wirelength;
-                    double expected_y_wl = expected_wirelength - expected_x_wl;
-
-                    int total_channel_segments = distance_x * distance_y;
-                    double expected_per_x_segment_wl = expected_x_wl / total_channel_segments;
-                    double expected_per_y_segment_wl = expected_y_wl / total_channel_segments;
-
-                    for (int x = bb[layer].xmin; x <= bb[layer].xmax; x++) {
-                        for (int y = bb[layer].ymin; y <= bb[layer].ymax; y++) {
-                            chanx_util[layer][x][y] += expected_per_x_segment_wl;
-                            chany_util[layer][x][y] += expected_per_y_segment_wl;
-                        }
-                    }
-                }
-            }
-        }
-    }
-
-    const auto [chanx_width, chany_width] = calculate_channel_width();
-
-    VTR_ASSERT(chanx_util.size() == chany_util.size());
-    VTR_ASSERT(chanx_util.ndims() == chany_util.ndims());
-    VTR_ASSERT(chanx_util.size() == chanx_width.size());
-    VTR_ASSERT(chanx_util.ndims() == chanx_width.ndims());
-    VTR_ASSERT(chany_util.size() == chany_width.size());
-    VTR_ASSERT(chany_util.ndims() == chany_width.ndims());
-
-    for (size_t layer = 0; layer < chanx_util.dim_size(0); ++layer) {
-        for (size_t x = 0; x < chanx_util.dim_size(1); ++x) {
-            for (size_t y = 0; y < chanx_util.dim_size(2); ++y) {
-                if (chanx_width[layer][x][y] > 0) {
-                    chanx_util[layer][x][y] /= chanx_width[layer][x][y];
-                } else {
-                    VTR_ASSERT_SAFE(chanx_width[layer][x][y] == 0);
-                    chanx_util[layer][x][y] = 1.;
-                }
-
-                if (chany_width[layer][x][y] > 0) {
-                    chany_util[layer][x][y] /= chany_width[layer][x][y];
-                } else {
-                    VTR_ASSERT_SAFE(chany_width[layer][x][y] == 0);
-                    chany_util[layer][x][y] = 1.;
-                }
-            }
-        }
-    }
-
-    return {chanx_util, chany_util};
 }