--- conflicted
+++ resolved
@@ -513,15 +513,6 @@
                             continue;
                         }
 
-<<<<<<< HEAD
-                        //#ifdef VERBOSE
-                        //                        VTR_LOG("Computed delay: %12g delta: %d,%d (src: %d,%d sink: %d,%d)\n",
-                        //                                delay,
-                        //                                delta_x, delta_y,
-                        //                                source_x, source_y,
-                        //                                sink_x, sink_y);
-                        //#endif
-=======
 #ifdef VERBOSE
                         VTR_LOG("Computed delay: %12g delta: %d,%d (src: %d,%d sink: %d,%d)\n",
                                 delays[size_t(sink_rr_node)],
@@ -529,7 +520,6 @@
                                 source_x, source_y,
                                 sink_x, sink_y);
 #endif
->>>>>>> 87b85862
                         found_matrix[delta_x][delta_y] = true;
 
                         add_delay_to_matrix(&matrix, delta_x, delta_y, delays[size_t(sink_rr_node)]);
