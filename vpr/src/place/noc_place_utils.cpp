--- conflicted
+++ resolved
@@ -38,10 +38,6 @@
 }
 
 void reinitialize_noc_routing(const t_noc_opts& noc_opts, t_placer_costs& costs) {
-<<<<<<< HEAD
-
-=======
->>>>>>> 9479f9d3
     auto& noc_ctx = g_vpr_ctx.mutable_noc();
 
     // Zero out bandwidth usage for all links
@@ -489,9 +485,14 @@
     const int random_cluster_block_index = vtr::irand(number_of_router_blocks - 1);
     b_from = router_clusters[random_cluster_block_index];
 
+    //check if the block is movable
+    if (place_ctx.block_locs[b_from].is_fixed) {
+        return false;
+    }
+
     from = place_ctx.block_locs[b_from].loc;
     cluster_from_type = cluster_ctx.clb_nlist.block_type(b_from);
-    const auto grid_from_type = g_vpr_ctx.device().grid.get_physical_type(from.x, from.y);
+    auto grid_from_type = g_vpr_ctx.device().grid.get_physical_type({from.x, from.y, from.layer});
     VTR_ASSERT(is_tile_compatible(grid_from_type, cluster_from_type));
 
     return true;
@@ -515,14 +516,6 @@
         return e_create_move::ABORT;
     }
 
-<<<<<<< HEAD
-=======
-    t_pl_loc from = place_ctx.block_locs[b_from].loc;
-    auto cluster_from_type = cluster_ctx.clb_nlist.block_type(b_from);
-    auto grid_from_type = g_vpr_ctx.device().grid.get_physical_type({from.x, from.y, from.layer});
-    VTR_ASSERT(is_tile_compatible(grid_from_type, cluster_from_type));
-
->>>>>>> 9479f9d3
     // now choose a compatible block to swap with
     t_pl_loc to;
 
@@ -546,6 +539,7 @@
     auto& place_ctx = g_vpr_ctx.placement();
     const auto& grid = g_vpr_ctx.device().grid;
 
+    const int num_layers = g_vpr_ctx.device().grid.get_num_layers();
 
     // block ID for the randomly selected router cluster
     ClusterBlockId b_from;
@@ -597,28 +591,38 @@
     }
 
 
-    t_pl_loc centroid_loc(OPEN, OPEN, OPEN);
+    t_pl_loc centroid_loc(OPEN, OPEN, OPEN, OPEN);
 
     if (acc_weight > 0.0) {
         centroid_loc.x = (int)round(acc_x / acc_weight);
         centroid_loc.y = (int)round(acc_y / acc_weight);
+        // NoC routers are not swapped across layers
+        // TODO: Is a 3d NoC feasible? If so, calculate the target layer
+        centroid_loc.layer = from.layer;
     } else {
         return e_create_move::ABORT;
     }
 
-    if (!is_loc_on_chip(centroid_loc.x, centroid_loc.y)) {
+    t_physical_tile_loc phy_centroid_loc{centroid_loc.x, centroid_loc.y, centroid_loc.y};
+
+    if (!is_loc_on_chip(phy_centroid_loc)) {
         return e_create_move::ABORT;
     }
 
 
-    const auto& physical_type = grid.get_physical_type(centroid_loc.x, centroid_loc.y);
+    const auto& physical_type = grid.get_physical_type({centroid_loc.x, centroid_loc.y, centroid_loc.layer});
 
     // If the calculated centroid does not have a compatible type, find a compatible location nearby
     if (!is_tile_compatible(physical_type, cluster_from_type)) {
 
+
+
         //Determine centroid location in the compressed space of the current block
-        int cx_centroid = grid_to_compressed_approx(compressed_noc_grid.compressed_to_grid_x, centroid_loc.x);
-        int cy_centroid = grid_to_compressed_approx(compressed_noc_grid.compressed_to_grid_y, centroid_loc.y);
+        auto compressed_centroid_loc = get_compressed_loc_approx(compressed_noc_grid,
+                                                                 {centroid_loc.x, centroid_loc.y, 0, centroid_loc.layer},
+                                                                 num_layers);
+        int cx_centroid = compressed_centroid_loc[0].x;
+        int cy_centroid = compressed_centroid_loc[0].y;
 
         const int r_lim = 1;
         int r_lim_x = std::min<int>(compressed_noc_grid.compressed_to_grid_x.size(), r_lim);
@@ -636,18 +640,26 @@
 
         delta_cx = max_cx - min_cx;
 
-        int cx_from = grid_to_compressed_approx(compressed_noc_grid.compressed_to_grid_x, from.x);
-        int cy_from = grid_to_compressed_approx(compressed_noc_grid.compressed_to_grid_y, from.y);
-
-        int cx_to, cy_to;
-
-        bool legal = find_compatible_compressed_loc_in_range(cluster_from_type, min_cx, max_cx, min_cy, max_cy, delta_cx, cx_from, cy_from, cx_to, cy_to, false, false);
+        auto compressed_from_loc = get_compressed_loc_approx(compressed_noc_grid,
+                                                             {from.x, from.y, 0, from.layer},
+                                                             num_layers);
+
+        t_physical_tile_loc compressed_to_loc;
+
+        bool legal = find_compatible_compressed_loc_in_range(cluster_from_type,
+                                                             delta_cx,
+                                                             compressed_from_loc[0],
+                                                            {min_cx, max_cx, min_cy, max_cy},
+                                                             compressed_to_loc,
+                                                             false,
+                                                             compressed_from_loc[0].layer_num,
+                                                             false);
 
         if (!legal) {
             return e_create_move::ABORT;
         }
 
-        compressed_grid_to_loc(cluster_from_type, cx_to, cy_to, centroid_loc);
+        compressed_grid_to_loc(cluster_from_type, compressed_to_loc, centroid_loc);
     }
 
     e_create_move create_move = ::create_move(blocks_affected, b_from, centroid_loc);
