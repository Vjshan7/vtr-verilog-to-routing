#ifndef VPR_MOVE_UTILS_H
#define VPR_MOVE_UTILS_H
#include "vpr_types.h"
#include "move_transactions.h"
#include "compressed_grid.h"

/* Cut off for incremental bounding box updates.                          *
 * 4 is fastest -- I checked.                                             */
/* To turn off incremental bounding box updates, set this to a huge value */
#define SMALL_NET 4

/* This is for the placement swap routines. A swap attempt could be       *
 * rejected, accepted or aborted (due to the limitations placed on the    *
 * carry chain support at this point).                                    */
enum e_move_result {
    REJECTED,
    ACCEPTED,
    ABORTED
};

//This is to list all the available moves
enum class e_move_type {
    UNIFORM,
    MEDIAN,
    CENTROID,
    W_CENTROID,
    W_MEDIAN,
    CRIT_UNIFORM,
    FEASIBLE_REGION,
    NUMBER_OF_AUTO_MOVES,
    MANUAL_MOVE = NUMBER_OF_AUTO_MOVES,
    INVALID_MOVE
};

enum class e_create_move {
    VALID, //Move successful and legal
    ABORT, //Unable to perform move
};

/**
 * @brief Stores KArmedBanditAgent propose_action output to decide which
 *        move_type and which block_type should be chosen for the next action.
 *        The propose_action function can also leave blk_type empty to allow any
 *        random block type to be chosen to be swapped.
 */
struct t_propose_action {
    e_move_type move_type = e_move_type::INVALID_MOVE; ///<move type that propose_action chooses to perform
    int logical_blk_type_index = -1;                   ///<propose_action can choose block type or set it to -1 to allow any block type to be chosen
};

/**
 * @brief Stores a bounding box edge of a net with the timing
 *        criticality of the net terminal that caused this edge
 */
struct t_edge_cost {
    int edge;          //x or y coordinate of one edge of a bounding box
    float criticality; //the timing criticality of the net terminal that caused this edge
};

/**
 * @brief Stores the bounding box of a net in terms of the minimum and
 *        maximum coordinates of the blocks forming the net, clipped to
 *        the region: (1..device_ctx.grid.width()-2, 1..device_ctx.grid.height()-1)
 *        and the timing cost of the net terminal that caused each edge. 
 *        This is useful for some directed move generators.
 */
struct t_bb_cost {
    t_edge_cost xmin = {0, 0.0};
    t_edge_cost xmax = {0, 0.0};
    t_edge_cost ymin = {0, 0.0};
    t_edge_cost ymax = {0, 0.0};
};

/**
 * @brief Stores the different range limiters
 *
 * original_rlim: the original range limit calculated by the anneal
 * first_rlim: the first range limit calculated based on the design and device size
 * dm_rlim: the range limit around the center calculated by a directed move
 */
struct t_range_limiters {
    float original_rlim;
    float first_rlim;
    float dm_rlim;
};

//Records a reasons for an aborted move
void log_move_abort(const std::string& reason);

//Prints a breif report about aborted move reasons and counts
void report_aborted_moves();

e_create_move create_move(t_pl_blocks_to_be_moved& blocks_affected, ClusterBlockId b_from, t_pl_loc to);

e_block_move_result find_affected_blocks(t_pl_blocks_to_be_moved& blocks_affected, ClusterBlockId b_from, t_pl_loc to);

e_block_move_result record_single_block_swap(t_pl_blocks_to_be_moved& blocks_affected, ClusterBlockId b_from, t_pl_loc to);

e_block_move_result record_macro_swaps(t_pl_blocks_to_be_moved& blocks_affected, const int imacro_from, int& imember_from, t_pl_offset swap_offset);
e_block_move_result record_macro_macro_swaps(t_pl_blocks_to_be_moved& blocks_affected, const int imacro_from, int& imember_from, const int imacro_to, ClusterBlockId blk_to, t_pl_offset swap_offset);

e_block_move_result record_macro_move(t_pl_blocks_to_be_moved& blocks_affected,
                                      std::vector<ClusterBlockId>& displaced_blocks,
                                      const int imacro,
                                      t_pl_offset swap_offset);
e_block_move_result identify_macro_self_swap_affected_macros(std::vector<int>& macros, const int imacro, t_pl_offset swap_offset);
e_block_move_result record_macro_self_swaps(t_pl_blocks_to_be_moved& blocks_affected, const int imacro, t_pl_offset swap_offset);

bool is_legal_swap_to_location(ClusterBlockId blk, t_pl_loc to);

std::set<t_pl_loc> determine_locations_emptied_by_move(t_pl_blocks_to_be_moved& blocks_affected);

/**
 * @brief Propose block for the RL agent based on required block type.
 *
 *  @param logical_blk_type_index: Index of the block type being perturbed, which is used to select the proper agent data
 *  @param highly_crit_block: block should be chosen from highly critical blocks.
 *  @param net_from: if block is chosen from highly critical blocks, should store the critical net id.
 *  @param pin_from: if block is chosen from highly critical blocks, should save its critical pin id.
 *
 * @return block id if any blocks found. ClusterBlockId::INVALID() if no block found.
 */
ClusterBlockId propose_block_to_move(const t_placer_opts& placer_opts,
                                     int& logical_blk_type_index,
                                     bool highly_crit_block,
                                     ClusterNetId* net_from,
                                     int* pin_from);

/**
 * @brief Select a random block to be swapped with another block
 * 
 * @return BlockId of the selected block, ClusterBlockId::INVALID() if no block with specified block type found
 */
ClusterBlockId pick_from_block();

/**
 * @brief Find a block with a specific block type to be swapped with another block
 *
 *  @param logical_blk_type_index: the agent type of the moving block.
 * 
 * @return BlockId of the selected block, ClusterBlockId::INVALID() if no block with specified block type found
 */
ClusterBlockId pick_from_block(int logical_blk_type_index);

/**
 * @brief Select a random highly critical block to be swapped with another block
 * 
 * @return BlockId of the selected block, ClusterBlockId::INVALID() if no block with specified block type found
 */
ClusterBlockId pick_from_highly_critical_block(ClusterNetId& net_from, int& pin_from);

/**
 * @brief Find a block with a specific block type to be swapped with another block
 *
 *  @param logical_blk_type_index: the agent type of the moving block.
 * 
 * @return BlockId of the selected block, ClusterBlockId::INVALID() if no block with specified block type found
 */
ClusterBlockId pick_from_highly_critical_block(ClusterNetId& net_from, int& pin_from, int logical_blk_type_index);

bool find_to_loc_uniform(t_logical_block_type_ptr type,
                         float rlim,
                         const t_pl_loc from,
                         t_pl_loc& to,
                         ClusterBlockId b_from);

// Accessor f_placer_breakpoint_reached
// return true when a placer breakpoint is reached
bool placer_breakpoint_reached();

// setter for f_placer_breakpoint_reached
// Should be setted in the breakpoint calculation algorithm
void set_placer_breakpoint_reached(bool);

/**
 * @brief Find a legal swap to location for the given type in a specific region.
 *
 * This function finds a legal swap to location for the type "blk_type" in a region 
 * defined in "limit_coords". It returns the location it picks in "to_loc" that is passed by reference. It also returns true
 * if it was able to find a compatible location and false otherwise.
 * It is similar to find_to_loc_uniform but searching in a defined range instead of searching in a range around the current block location.
 *
 *  @param blk_type: the type of the moving block
 *  @param from_loc: the original location of the moving block
 *  @param limit_coords: the region where I can move the block to
 *  @param to_loc: the new location that the function picked for the block
 */
bool find_to_loc_median(t_logical_block_type_ptr blk_type, const t_pl_loc& from_loc, const t_bb* limit_coords, t_pl_loc& to_loc, ClusterBlockId b_from);

/**
 * @brief Find a legal swap to location for the given type in a range around a specific location.
 *
 * This function finds a legal swap to location for the type "blk_type" in a range around a specific location.
 * It returns the location it picks in "to_loc" that is passed by reference. It also returns true
 * if it was able to find a compatible location and false otherwise.
 * It is similar to find_to_loc_uniform but searching in a range around a defined location 
 * instead of searching in a range around the current block location.
 *
 *  @param blk_type: the type of the moving block
 *  @param from_loc: the original location of the moving block
 *  @param limit_coords: the region where I can move the block to
 *  @param to_loc: the new location that the function picked for the block
 */
bool find_to_loc_centroid(t_logical_block_type_ptr blk_type,
                          const t_pl_loc& from_loc,
                          const t_pl_loc& centeroid,
                          const t_range_limiters& range_limiters,
                          t_pl_loc& to_loc,
                          ClusterBlockId b_from);

const std::string& move_type_to_string(e_move_type);

/* find to loaction helper functions */
/**
 * @brief convert compressed location to normal location
 *
 * blk_type: the type of the moving block
 * cx: the x coordinate of the compressed location
 * cy: the y coordinate of the compressed location
 * loc: the uncompressed output location (returned in reference)
 */
void compressed_grid_to_loc(t_logical_block_type_ptr blk_type,
                            t_physical_tile_loc compressed_loc,
                            t_pl_loc& to_loc);
/**
 * @brief find compressed location in a compressed range for a specific type in the given layer (to_layer_num)
 * 
 * type: defines the moving block type
 * min_cx, max_cx: the minimum and maximum x coordinates of the range in the compressed grid
 * min_cy, max_cx: the minimum and maximum y coordinates of the range in the compressed grid
 * cx_from, cy_from: the x and y coordinates of the old location 
 * cx_to, cy_to: the x and y coordinates of the new location on the compressed grid
 * is_median: true if this is called from find_to_loc_median
 * to_layer_num: the layer number of the new location (set by the caller)
 */
bool find_compatible_compressed_loc_in_range(t_logical_block_type_ptr type,
                                             const int delta_cx,
                                             const t_physical_tile_loc& from_loc,
                                             t_bb search_range,
                                             t_physical_tile_loc& to_loc,
                                             bool is_median,
                                             int to_layer_num);

/**
 * @brief Get the the compressed loc from the uncompressed loc (grid_loc)
 * @note This assumes the grid_loc corresponds to a location of the block type that compressed_block_grid stores its
 * compressed location. Otherwise, it would raise an assertion error.
 * @param compressed_block_grid The class that stores the compressed block grid of the block
 * @param grid_loc The actual location of the block
 * @param num_layers The number of layers (dice) of the FPGA
 * @return Returns the compressed location of the block on each layer
 */
std::vector<t_physical_tile_loc> get_compressed_loc(const t_compressed_block_grid& compressed_block_grid,
                                                    t_pl_loc grid_loc,
                                                    int num_layers);

/**
 * @brief Get the the compressed loc from the uncompressed loc (grid_loc). Return the nearest compressed location
 * if grid_loc doesn't fall on a block of the type that compressed_block_grid stores its compressed location.
 * @param compressed_block_grid
 * @param grid_loc
 * @param num_layers
 * @return
 */
std::vector<t_physical_tile_loc> get_compressed_loc_approx(const t_compressed_block_grid& compressed_block_grid,
                                                           t_pl_loc grid_loc,
                                                           int num_layers);

/**
 * @brief This function calculates the search range around the compressed locs, based on the given rlim value and
 * the number of rows/columns containing the same block type as the one that compressed_loc belongs to.
 * If rlim is greater than the number of columns containing the block type on the right side of the compressed_loc,
 * the search range from the right is limited by that number. Similar constraints apply to other sides as well. The
 * function returns the final search range based on these conditions.
 * @param compressed_block_grid
 * @param compressed_locs
 * @param rlim
 * @param num_layers
 * @return A compressed search range for each layer
 */
t_bb get_compressed_grid_target_search_range(const t_compressed_block_grid& compressed_block_grid,
                                             const t_physical_tile_loc& compressed_locs,
                                             float rlim);

/**
 * @brief This function calculates the search range based on the given rlim value and the number of columns/rows
 * containing the same resource type as the one specified in the compressed_block_grid.
 * The search range is determined in a square shape, with from_compressed_loc as one of the corners and
 * directed towards the target_compressed_loc. The function returns the final search range based on these conditions.
 * @Note This function differs from get_compressed_grid_target_search_range as it doesn't have from_compressed_loc
 * in the center of the search range.
 * @param compressed_block_grid
 * @param from_compressed_loc
 * @param target_compressed_loc
 * @param rlim
 * @param num_layers
 * @return
 */
t_bb get_compressed_grid_bounded_search_range(const t_compressed_block_grid& compressed_block_grid,
                                              const t_physical_tile_loc& from_compressed_loc,
                                              const t_physical_tile_loc& target_compressed_loc,
                                              float rlim);

/*
 * If the block to be moved (b_from) has a floorplan constraint, this routine changes the max and min coords
 * in the compressed grid (min_cx, min_cy, max_cx, max_cy) to make sure the range limit is within the floorplan constraint.
 *
 * Returns false if there is no intersection between the range limit and the floorplan constraint,
 * true otherwise.
 *
 *
 * If region size of the block's floorplan constraints is greater than 1, the block is constrained to more than one rectangular region.
 * In this case, we return true (i.e. the range limit intersects with
 * the floorplan constraints) to simplify the problem. This simplification can be done because
 * this routine is done for cpu time optimization, so we do not have to necessarily check each
 * complicated case to get correct functionality during place moves.
 *
 * The intersection takes place in the layer (die) specified by layer_num.
 *
 */
bool intersect_range_limit_with_floorplan_constraints(t_logical_block_type_ptr type,
                                                      ClusterBlockId b_from,
                                                      t_bb& search_range,
                                                      int& delta_cx,
                                                      int layer_num);

std::string e_move_result_to_string(e_move_result move_outcome);

<<<<<<< HEAD
int find_free_layer(t_logical_block_type_ptr logical_block, const t_pl_loc& loc);

int get_random_layer(t_logical_block_type_ptr logical_block);

t_bb union_2d_tbb(const std::vector<t_2D_tbb>& tbb_vec);

void enable_placer_debug(const t_placer_opts& placer_opts,
                         int blk_id_num,
                         const std::vector<size_t>& net_id_nums);
=======
#ifdef VTR_ENABLE_DEBUG_LOGGING
/**
 * @brief If the block ID passed to the placer_debug_net parameter of the command line is equal to blk_id, or if any of the nets
 * connected to the block share the same ID as the net ID passed to the placer_debug_net parameter of the command line,
 * then debugging information should be printed.
 *
 * @param placer_opts
 * @param blk_id The ID of the block that is considered to be moved
 */
void enable_placer_debug(const t_placer_opts& placer_opts,
                         ClusterBlockId blk_id);
#endif

>>>>>>> 37d59288
#endif<|MERGE_RESOLUTION|>--- conflicted
+++ resolved
@@ -326,7 +326,6 @@
 
 std::string e_move_result_to_string(e_move_result move_outcome);
 
-<<<<<<< HEAD
 int find_free_layer(t_logical_block_type_ptr logical_block, const t_pl_loc& loc);
 
 int get_random_layer(t_logical_block_type_ptr logical_block);
@@ -336,7 +335,6 @@
 void enable_placer_debug(const t_placer_opts& placer_opts,
                          int blk_id_num,
                          const std::vector<size_t>& net_id_nums);
-=======
 #ifdef VTR_ENABLE_DEBUG_LOGGING
 /**
  * @brief If the block ID passed to the placer_debug_net parameter of the command line is equal to blk_id, or if any of the nets
@@ -350,5 +348,4 @@
                          ClusterBlockId blk_id);
 #endif
 
->>>>>>> 37d59288
 #endif