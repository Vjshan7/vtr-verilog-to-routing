
#pragma once

#include "vpr_types.h"
#include "move_transactions.h"
#include "compressed_grid.h"

class PlacerState;
class BlkLocRegistry;
class PlacerCriticalities;
namespace vtr {
class RngContainer;
}

/* Cut off for incremental bounding box updates.                          *
 * 4 is fastest -- I checked.                                             */
/* To turn off incremental bounding box updates, set this to a huge value */
constexpr size_t SMALL_NET = 4;

/* This is for the placement swap routines. A swap attempt could be       *
 * rejected, accepted or aborted (due to the limitations placed on the    *
 * carry chain support at this point).                                    */
enum class e_move_result {
    REJECTED,
    ACCEPTED,
    ABORTED
};

//This is to list all the available moves
enum class e_move_type {
    UNIFORM,
    MEDIAN,
    CENTROID,
    W_CENTROID,
    W_MEDIAN,
    CRIT_UNIFORM,
    FEASIBLE_REGION,
    NOC_ATTRACTION_CENTROID,
    NUMBER_OF_AUTO_MOVES,
    MANUAL_MOVE = NUMBER_OF_AUTO_MOVES,
    INVALID_MOVE
};

enum class e_create_move {
    VALID, //Move successful and legal
    ABORT, //Unable to perform move
};

/**
 * @brief Stores KArmedBanditAgent propose_action output to decide which
 *        move_type and which block_type should be chosen for the next action.
 *        The propose_action function can also leave blk_type empty to allow any
 *        random block type to be chosen to be swapped.
 */
struct t_propose_action {
    e_move_type move_type = e_move_type::INVALID_MOVE; ///<move type that propose_action chooses to perform
    int logical_blk_type_index = -1;                   ///<propose_action can choose block type or set it to -1 to allow any block type to be chosen
};

/**
 * @brief Stores a bounding box edge of a net with the timing
 *        criticality of the net terminal that caused this edge
 */
struct t_edge_cost {
    int edge;          //x or y coordinate of one edge of a bounding box
    float criticality; //the timing criticality of the net terminal that caused this edge
};

/**
 * @brief Stores the bounding box of a net in terms of the minimum and
 *        maximum coordinates of the blocks forming the net, clipped to
 *        the region: (1..device_ctx.grid.width()-2, 1..device_ctx.grid.height()-1)
 *        and the timing cost of the net terminal that caused each edge. 
 *        This is useful for some directed move generators.
 */
struct t_bb_cost {
    t_edge_cost xmin = {0, 0.0};
    t_edge_cost xmax = {0, 0.0};
    t_edge_cost ymin = {0, 0.0};
    t_edge_cost ymax = {0, 0.0};
    t_edge_cost layer_min = {0, 0.};
    t_edge_cost layer_max = {0, 0.};
};

/**
 * @brief Stores the different range limiters
 *
 * original_rlim: the original range limit calculated by the anneal
 * first_rlim: the first range limit calculated based on the design and device size
 * dm_rlim: the range limit around the center calculated by a directed move
 */
struct t_range_limiters {
    float original_rlim;
    float first_rlim;
    float dm_rlim;
};

e_create_move create_move(t_pl_blocks_to_be_moved& blocks_affected,
                          ClusterBlockId b_from,
                          t_pl_loc to,
                          const BlkLocRegistry& blk_loc_registry);

/**
 * @brief Find the blocks that will be affected by a move of b_from to to_loc
 * @param blocks_affected Loaded by this routine and returned via reference; it lists the blocks etc. moved
 * @param b_from Id of the cluster-level block to be moved
 * @param to Where b_from will be moved to
 * @return e_block_move_result ABORT if either of the the moving blocks are already stored, or either of the blocks are fixed, to location is not
 * compatible, etc. INVERT if the "from" block is a single block and the "to" block is a macro. VALID otherwise.
 */
e_block_move_result find_affected_blocks(t_pl_blocks_to_be_moved& blocks_affected,
                                         ClusterBlockId b_from,
                                         t_pl_loc to,
                                         const BlkLocRegistry& blk_loc_registry);

e_block_move_result record_single_block_swap(t_pl_blocks_to_be_moved& blocks_affected,
                                             ClusterBlockId b_from,
                                             t_pl_loc to,
                                             const BlkLocRegistry& blk_loc_registry);

e_block_move_result record_macro_swaps(t_pl_blocks_to_be_moved& blocks_affected,
                                       const int imacro_from,
                                       int& imember_from,
                                       t_pl_offset swap_offset,
                                       const BlkLocRegistry& blk_loc_registry);

e_block_move_result record_macro_macro_swaps(t_pl_blocks_to_be_moved& blocks_affected,
                                             const int imacro_from,
                                             int& imember_from,
                                             const int imacro_to,
                                             ClusterBlockId blk_to,
                                             t_pl_offset swap_offset,
                                             const BlkLocRegistry& blk_loc_registry);

e_block_move_result record_macro_move(t_pl_blocks_to_be_moved& blocks_affected,
                                      std::vector<ClusterBlockId>& displaced_blocks,
                                      const int imacro,
                                      t_pl_offset swap_offset,
                                      const BlkLocRegistry& blk_loc_registry);

e_block_move_result identify_macro_self_swap_affected_macros(std::vector<int>& macros,
                                                             const int imacro,
                                                             t_pl_offset swap_offset,
                                                             const BlkLocRegistry& blk_loc_registry,
                                                             MoveAbortionLogger& move_abortion_logger);

e_block_move_result record_macro_self_swaps(t_pl_blocks_to_be_moved& blocks_affected,
                                            const int imacro,
                                            t_pl_offset swap_offset,
                                            const BlkLocRegistry& blk_loc_registry);

/**
 * @brief Check whether the "to" location is legal for the given "blk"
 * @param blk
 * @param to
 * @return True if this would be a legal move, false otherwise
 */
bool is_legal_swap_to_location(ClusterBlockId blk,
                               t_pl_loc to,
                               const BlkLocRegistry& blk_loc_registry);

/**
 * @brief Propose block for the RL agent based on required block type.
 *
 *  @param logical_blk_type_index: Index of the block type being perturbed, which is used to select the proper agent data
 *  @param highly_crit_block: block should be chosen from highly critical blocks.
 *  @param net_from: if block is chosen from highly critical blocks, should store the critical net id.
 *  @param pin_from: if block is chosen from highly critical blocks, should save its critical pin id.
 *
 * @return block id if any blocks found. ClusterBlockId::INVALID() if no block found.
 */
ClusterBlockId propose_block_to_move(const t_placer_opts& placer_opts,
                                     int& logical_blk_type_index,
                                     bool highly_crit_block,
                                     const PlacerCriticalities* placer_criticalities,
                                     ClusterNetId* net_from,
                                     int* pin_from,
                                     const PlacerState& placer_state,
                                     vtr::RngContainer& rng);

/**
<<<<<<< HEAD
 * Returns all movable clustered blocks with a specified logical block type.
 * @param blk_type Specifies the logical block block type.
 * @return A const reference to a vector containing all movable blocks with the specified logical block type.
 */
const std::vector<ClusterBlockId>& movable_blocks_per_type(const t_logical_block_type& blk_type);


/**
=======
>>>>>>> a12b89bd
 * @brief Find a block with a specific block type to be swapped with another block
 *
 * @param logical_blk_type_index The logical type of the moving block. If a negative value is passed,
 * the block is selected randomly from all movable blocks and not from a specific type.
 * @param rng A random number generator used to select a random block.
 * 
 * @return BlockId of the selected block, ClusterBlockId::INVALID() if no block with specified block type found
 */
<<<<<<< HEAD
ClusterBlockId pick_from_block(int logical_blk_type_index, vtr::RngContainer& rng);
=======
ClusterBlockId pick_from_block(int logical_blk_type_index,
                               vtr::RngContainer& rng,
                               const BlkLocRegistry& blk_loc_registry);
>>>>>>> a12b89bd

/**
 * @brief Find a highly critical block with a specific block type to be swapped with another block.
 *
 * @param net_from The clustered net id of the critical connection of the selected block by this function.
 * To be filled by this function.
 * @param pin_from The pin id of the critical connection of the  selected block by this function.
 * To be filled by this function.
 * @param logical_blk_type_index The logical type of the moving block. If a negative value is passed,
 * the block is selected randomly from all movable blocks and not from a specific type.
 * @param placer_state Used to access the current placement's info, e.g. block locations and if they are fixed.
 * @param placer_criticalities Holds the clustered netlist connection criticalities.
 * @param rng A random number generator used to select a random highly critical block.
 * 
 * @return BlockId of the selected block, ClusterBlockId::INVALID() if no block with specified block type found.
 */
ClusterBlockId pick_from_highly_critical_block(ClusterNetId& net_from,
                                               int& pin_from,
                                               int logical_blk_type_index,
                                               const PlacerState& placer_state,
                                               const PlacerCriticalities& placer_criticalities,
                                               vtr::RngContainer& rng);

bool find_to_loc_uniform(t_logical_block_type_ptr type,
                         float rlim,
                         const t_pl_loc& from,
                         t_pl_loc& to,
                         ClusterBlockId b_from,
                         const BlkLocRegistry& blk_loc_registry,
                         vtr::RngContainer& rng);

// Accessor f_placer_breakpoint_reached
// return true when a placer breakpoint is reached
bool placer_breakpoint_reached();

// setter for f_placer_breakpoint_reached
// Should be setted in the breakpoint calculation algorithm
void set_placer_breakpoint_reached(bool);

/**
 * @brief Find a legal swap to location for the given type in a specific region.
 *
 * This function finds a legal swap to location for the type "blk_type" in a region 
 * defined in "limit_coords". It returns the location it picks in "to_loc" that is passed by reference. It also returns true
 * if it was able to find a compatible location and false otherwise.
 * It is similar to find_to_loc_uniform but searching in a defined range instead of searching in a range around the current block location.
 *
 *  @param blk_type the type of the moving block
 *  @param from_loc the original location of the moving block
 *  @param limit_coords the region where I can move the block to
 *  @param to_loc the new location that the function picked for the block
 *  @param b_from The unique ID of the clustered block whose median location is to be computed.
 *  @param blk_loc_registry Information about clustered block locations.
 */
bool find_to_loc_median(t_logical_block_type_ptr blk_type,
                        const t_pl_loc& from_loc,
                        const t_bb* limit_coords,
                        t_pl_loc& to_loc,
                        ClusterBlockId b_from,
                        const BlkLocRegistry& blk_loc_registry,
                        vtr::RngContainer& rng);

/**
 * @brief Find a legal swap to location for the given type in a range around a specific location.
 *
 * This function finds a legal swap to location for the type "blk_type" in a range around a specific location.
 * It returns the location it picks in "to_loc" that is passed by reference. It also returns true
 * if it was able to find a compatible location and false otherwise.
 * It is similar to find_to_loc_uniform but searching in a range around a defined location 
 * instead of searching in a range around the current block location.
 *
 *  @param blk_type: the type of the moving block
 *  @param from_loc: the original location of the moving block
 *  @param limit_coords: the region where I can move the block to
 *  @param to_loc: the new location that the function picked for the block
 */
bool find_to_loc_centroid(t_logical_block_type_ptr blk_type,
                          const t_pl_loc& from_loc,
                          const t_pl_loc& centeroid,
                          const t_range_limiters& range_limiters,
                          t_pl_loc& to_loc,
                          ClusterBlockId b_from,
                          const BlkLocRegistry& blk_loc_registry,
                          vtr::RngContainer& rng);

const std::string& move_type_to_string(e_move_type);

/* find to location helper functions */
/**
 * @brief convert compressed location to normal location
 *
 * blk_type: the type of the moving block
 * cx: the x coordinate of the compressed location
 * cy: the y coordinate of the compressed location
 * loc: the uncompressed output location (returned in reference)
 */
void compressed_grid_to_loc(t_logical_block_type_ptr blk_type,
                            t_physical_tile_loc compressed_loc,
                            t_pl_loc& to_loc,
                            vtr::RngContainer& rng);

/**
 * @brief Tries to find an compatible empty subtile with the given type at
 * the given location. If such a subtile could be found, the subtile number
 * is returned. Otherwise, -1 is returned to indicate that there are no
 * compatible subtiles at the given location.
 *
 * @param type logical block type
 * @param to_loc The location to be checked
 * @param grid_blocks A mapping from grid locations to clustered blocks placed there.
 *
 * @return int The subtile number if there is an empty compatible subtile, otherwise -1
 * is returned to indicate that there are no empty subtiles compatible with the given type..
 */
int find_empty_compatible_subtile(t_logical_block_type_ptr type,
                                  const t_physical_tile_loc& to_loc,
                                  const GridBlock& grid_blocks,
                                  vtr::RngContainer& rng);

/**
 * @brief find compressed location in a compressed range for a specific type in the given layer (to_layer_num)
 * 
 * type: defines the moving block type
 * search_range: the minimum and maximum coordinates of the search range in the compressed grid
 * from_loc: the coordinates of the old location
 * to_loc: the coordinates of the new location on the compressed grid
 * is_median: true if this is called from find_to_loc_median
 * to_layer_num: the layer number of the new location (set by the caller)
 * search_for_empty: indicates that the returned location must be empty
 */
bool find_compatible_compressed_loc_in_range(t_logical_block_type_ptr type,
                                             int delta_cx,
                                             const t_physical_tile_loc& from_loc,
                                             t_bb search_range,
                                             t_physical_tile_loc& to_loc,
                                             bool is_median,
                                             int to_layer_num,
                                             bool search_for_empty,
                                             const BlkLocRegistry& blk_loc_registry,
                                             vtr::RngContainer& rng);

/**
 * @brief Get the the compressed loc from the uncompressed loc (grid_loc)
 * @note This assumes the grid_loc corresponds to a location of the block type that compressed_block_grid stores its
 * compressed location. Otherwise, it would raise an assertion error.
 * @param compressed_block_grid The class that stores the compressed block grid of the block
 * @param grid_loc The actual location of the block
 * @param num_layers The number of layers (dice) of the FPGA
 * @return Returns the compressed location of the block on each layer
 */
std::vector<t_physical_tile_loc> get_compressed_loc(const t_compressed_block_grid& compressed_block_grid,
                                                    t_pl_loc grid_loc,
                                                    int num_layers);

/**
 * @brief Get the the compressed loc from the uncompressed loc (grid_loc). Return the nearest compressed location
 * if grid_loc doesn't fall on a block of the type that compressed_block_grid stores its compressed location.
 * @param compressed_block_grid
 * @param grid_loc
 * @param num_layers
 * @return
 */
std::vector<t_physical_tile_loc> get_compressed_loc_approx(const t_compressed_block_grid& compressed_block_grid,
                                                           t_pl_loc grid_loc,
                                                           int num_layers);

/**
 * @brief This function calculates the search range around the compressed locs, based on the given rlim value and
 * the number of rows/columns containing the same block type as the one that compressed_loc belongs to.
 * If rlim is greater than the number of columns containing the block type on the right side of the compressed_loc,
 * the search range from the right is limited by that number. Similar constraints apply to other sides as well. The
 * function returns the final search range based on these conditions.
 * @param compressed_block_grid
 * @param compressed_locs
 * @param rlim
 * @return A compressed search range for each layer
 */
t_bb get_compressed_grid_target_search_range(const t_compressed_block_grid& compressed_block_grid,
                                             const t_physical_tile_loc& compressed_locs,
                                             float rlim);

/**
 * @brief This function calculates the search range based on the given rlim value and the number of columns/rows
 * containing the same resource type as the one specified in the compressed_block_grid.
 * The search range is determined in a square shape, with from_compressed_loc as one of the corners and
 * directed towards the target_compressed_loc. The function returns the final search range based on these conditions.
 * @Note This function differs from get_compressed_grid_target_search_range as it doesn't have from_compressed_loc
 * in the center of the search range.
 * @param compressed_block_grid
 * @param from_compressed_loc
 * @param target_compressed_loc
 * @param rlim
 * @return
 */
t_bb get_compressed_grid_bounded_search_range(const t_compressed_block_grid& compressed_block_grid,
                                              const t_physical_tile_loc& from_compressed_loc,
                                              const t_physical_tile_loc& target_compressed_loc,
                                              float rlim);

/*
 * If the block to be moved (b_from) has a floorplan constraint, this routine changes the max and min coords
 * in the compressed grid (min_cx, min_cy, max_cx, max_cy) to make sure the range limit is within the floorplan constraint.
 *
 * Returns false if there is no intersection between the range limit and the floorplan constraint,
 * true otherwise.
 *
 *
 * If region size of the block's floorplan constraints is greater than 1, the block is constrained to more than one rectangular region.
 * In this case, we return true (i.e. the range limit intersects with
 * the floorplan constraints) to simplify the problem. This simplification can be done because
 * this routine is done for cpu time optimization, so we do not have to necessarily check each
 * complicated case to get correct functionality during place moves.
 *
 * The intersection takes place in the layer (die) specified by layer_num.
 *
 */
bool intersect_range_limit_with_floorplan_constraints(ClusterBlockId b_from,
                                                      t_bb& search_range,
                                                      int& delta_cx,
                                                      int layer_num);

std::string e_move_result_to_string(e_move_result move_outcome);

/**
 * @brif Iterate over all layers that have a physical tile at the x-y location specified by "loc" that can accommodate "logical_block".
 * If the location in the layer specified by "layer_num" is empty, return that layer. Otherwise,
 * return a layer that is not occupied at that location. If there isn't any, again, return the layer of loc.
 */
int find_free_layer(t_logical_block_type_ptr logical_block,
                    const t_pl_loc& loc,
                    const BlkLocRegistry& blk_loc_registry);

int get_random_layer(t_logical_block_type_ptr logical_block, vtr::RngContainer& rng);

/**
 * @brief Iterate over all layers and get the maximum x and y over that layers that have a valid value. set the layer min and max
 * based on the layers that have a valid BB.
 * @param tbb_vec
 * @return 3D bounding box
 */
t_bb union_2d_bb(const std::vector<t_2D_bb>& tbb_vec);

/**
 * @brief Iterate over all layers and get the maximum x and y over that layers that have a valid value. Create the "num_edge" in a similar way. This data structure
 * stores how many blocks are on each edge of the BB. set the layer min and max based on the layers that have a valid BB.
 * @param num_edge_vec
 * @param bb_vec
 * @return num_edge, 3D bb
 */
std::pair<t_bb, t_bb> union_2d_bb_incr(const std::vector<t_2D_bb>& num_edge_vec,
                                       const std::vector<t_2D_bb>& bb_vec);

/**
 * @brief If the block ID passed to the placer_debug_net parameter of the command line is equal to blk_id, or if any of the nets
 * connected to the block share the same ID as the net ID passed to the placer_debug_net parameter of the command line,
 * then debugging information should be printed.
 *
 * @param placer_opts
 * @param blk_id The ID of the block that is considered to be moved
 */
void enable_placer_debug(const t_placer_opts& placer_opts,
                         ClusterBlockId blk_id);
<|MERGE_RESOLUTION|>--- conflicted
+++ resolved
@@ -179,17 +179,6 @@
                                      vtr::RngContainer& rng);
 
 /**
-<<<<<<< HEAD
- * Returns all movable clustered blocks with a specified logical block type.
- * @param blk_type Specifies the logical block block type.
- * @return A const reference to a vector containing all movable blocks with the specified logical block type.
- */
-const std::vector<ClusterBlockId>& movable_blocks_per_type(const t_logical_block_type& blk_type);
-
-
-/**
-=======
->>>>>>> a12b89bd
  * @brief Find a block with a specific block type to be swapped with another block
  *
  * @param logical_blk_type_index The logical type of the moving block. If a negative value is passed,
@@ -198,13 +187,9 @@
  * 
  * @return BlockId of the selected block, ClusterBlockId::INVALID() if no block with specified block type found
  */
-<<<<<<< HEAD
-ClusterBlockId pick_from_block(int logical_blk_type_index, vtr::RngContainer& rng);
-=======
 ClusterBlockId pick_from_block(int logical_blk_type_index,
                                vtr::RngContainer& rng,
                                const BlkLocRegistry& blk_loc_registry);
->>>>>>> a12b89bd
 
 /**
  * @brief Find a highly critical block with a specific block type to be swapped with another block.
