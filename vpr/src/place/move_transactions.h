#ifndef VPR_MOVE_TRANSACTIONS_H
#define VPR_MOVE_TRANSACTIONS_H

#include "vpr_types.h"
#include "clustered_netlist_utils.h"

class BlkLocRegistry;
class GridBlock;

enum class e_block_move_result {
    VALID,       //Move successful
    ABORT,       //Unable to perform move
    INVERT,      //Try move again but with from/to inverted
    INVERT_VALID //Completed inverted move
};

/* Stores the information of the move for a block that is       *
 * moved during placement                                       *
 * block_num: the index of the moved block                      *
 * old_loc: the location the block is moved from                *
 * new_loc: the location the block is moved to                  */
struct t_pl_moved_block {
    t_pl_moved_block() = default;
    t_pl_moved_block(ClusterBlockId block_num_, const t_pl_loc& old_loc_, const t_pl_loc& new_loc_)
        : block_num(block_num_)
        , old_loc(old_loc_)
        , new_loc(new_loc_) {}
    ClusterBlockId block_num;
    t_pl_loc old_loc;
    t_pl_loc new_loc;
};

class MoveAbortionLogger {
  public:
<<<<<<< HEAD
    /// Records a reasons for an aborted move.
=======
    /// Records reasons for an aborted move.
>>>>>>> f3326338
    void log_move_abort(std::string_view reason);

    /// Prints a brief report about aborted move reasons and counts.
    void report_aborted_moves() const;

  private:
    /// Records counts of reasons for aborted moves
    std::map<std::string, size_t, std::less<>> move_abort_reasons_;
};

/* Stores the list of cluster blocks to be moved in a swap during       *
 * placement.                                                   *
 * Store the information on the blocks to be moved in a swap during     *
 * placement, in the form of array of structs instead of struct with    *
 * arrays for cache efficiency                                          *
 *
 * moved blocks: a list of moved blocks data structure with     *
 *               information on the move.                       *
 *               [0...max_blocks-1]                       *
 * affected_pins: pins affected by this move (used to           *
 *                incrementally invalidate parts of the timing  *
 *                graph.                                        */
struct t_pl_blocks_to_be_moved {
    explicit t_pl_blocks_to_be_moved(size_t max_blocks);
    t_pl_blocks_to_be_moved() = delete;
    t_pl_blocks_to_be_moved(const t_pl_blocks_to_be_moved&) = delete;
    t_pl_blocks_to_be_moved(t_pl_blocks_to_be_moved&&) = delete;

    /**
    * @brief This function increments the size of the moved_blocks vector and return the index
    * of the newly added last elements.
    */
    size_t get_size_and_increment();

    /**
    * @brief This function clears all data structures of this struct.
    */
    void clear_move_blocks();

    /**
     * @brief Determines if the given net is driven by at least of the
     * moved blocks.
     *
     * @param net The unique identifier of the net of interest.
     * @return True if the driver block of the net is among the moving blocks.
     */
    bool driven_by_moved_block(const ClusterNetId net) const;


    e_block_move_result record_block_move(ClusterBlockId blk,
                                          t_pl_loc to,
                                          const BlkLocRegistry& blk_loc_registry);
    
    std::set<t_pl_loc> determine_locations_emptied_by_move();

    std::vector<t_pl_moved_block> moved_blocks;
    std::unordered_set<t_pl_loc> moved_from;
    std::unordered_set<t_pl_loc> moved_to;

    std::vector<ClusterPinId> affected_pins;

    MoveAbortionLogger move_abortion_logger;
};

#endif<|MERGE_RESOLUTION|>--- conflicted
+++ resolved
@@ -32,11 +32,7 @@
 
 class MoveAbortionLogger {
   public:
-<<<<<<< HEAD
-    /// Records a reasons for an aborted move.
-=======
     /// Records reasons for an aborted move.
->>>>>>> f3326338
     void log_move_abort(std::string_view reason);
 
     /// Prints a brief report about aborted move reasons and counts.
