--- conflicted
+++ resolved
@@ -270,11 +270,7 @@
          * and mark it as fixed.
          */
         if (is_pr_size_one(pr, block_type, loc)) {
-<<<<<<< HEAD
-            set_block_location(blk_id, loc, blk_loc_registry);
-=======
             blk_loc_registry.set_block_location(blk_id, loc);
->>>>>>> 33a82f1c
             blk_loc_registry.mutable_block_locs()[blk_id].is_fixed = true;
         }
     }
