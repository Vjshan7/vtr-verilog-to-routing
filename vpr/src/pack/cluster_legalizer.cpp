--- conflicted
+++ resolved
@@ -1622,12 +1622,6 @@
     max_molecule_size_ = prepacker.get_max_molecule_size();
     // Get a reference to the rr graphs.
     lb_type_rr_graphs_ = lb_type_rr_graphs;
-<<<<<<< HEAD
-    // Get the number of models in the architecture.
-    num_models_ = count_models(user_models) + count_models(library_models);
-
-=======
->>>>>>> ba2c1dd3
     // Find all NoC router atoms.
     if (arch.noc != nullptr) {
         std::vector<AtomBlockId> noc_atoms = find_noc_router_atoms(atom_netlist, *arch.noc);
