--- conflicted
+++ resolved
@@ -1201,31 +1201,19 @@
     std::unordered_set<t_pb_graph_pin*> visited_to_pins;
     std::queue<t_pack_pattern_block*> pack_pattern_blocks;
     pack_pattern_blocks.push(connections->from_block);
-<<<<<<< HEAD
-
-=======
->>>>>>> fffb15dd
+
     /** Start from the root block of the pack pattern and add the connected block to the queue */
     while (!pack_pattern_blocks.empty()) {
         t_pack_pattern_block* current_pattern_block = pack_pattern_blocks.front();
         pack_pattern_blocks.pop();
         t_pack_pattern_connections* current_connenction = current_pattern_block->connections;
-<<<<<<< HEAD
         /*
          * Iterate through all the connections of the current pattern block to
          * add the connected block to the queue
          */
         while (current_connenction != nullptr) {
-            if (visited_from_pins.count(current_connenction->from_pin)) {
-                if (visited_to_pins.count(current_connenction->to_pin)) {
-=======
-        /** Iterate through all the connections of the current pattern block to
-         * add the connected block to the queue
-         */
-        while (current_connenction != nullptr) {
             if (visited_from_pins.find(current_connenction->from_pin) != visited_from_pins.end()) {
                 if (visited_to_pins.find(current_connenction->to_pin) != visited_to_pins.end()) {
->>>>>>> fffb15dd
                     /* We've already seen this connection */
                     current_connenction = current_connenction->next;
                     continue;
@@ -1236,10 +1224,7 @@
              */
             visited_from_pins.insert(current_connenction->from_pin);
             visited_to_pins.insert(current_connenction->to_pin);
-<<<<<<< HEAD
             
-=======
->>>>>>> fffb15dd
             /** The from_pin block belongs to the pattern block */
             pattern_blocks.insert(current_connenction->from_pin->port->parent_pb_type);
             pack_pattern_blocks.push(current_connenction->to_block);
