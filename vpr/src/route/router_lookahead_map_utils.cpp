#include "router_lookahead_map_utils.h"

/*
 * This file contains utility functions that can be shared among different
 * lookahead computation strategies.
 *
 * In general, this utility library contains:
 *
 * - Different dijkstra expansion alogrithms used to perform specific tasks, such as computing the SROURCE/OPIN --> CHAN lookup tables
 * - Cost Entries definitions used when generating and querying the lookahead
 *
 * To access the utility functions, the util namespace needs to be used.
 */

#include "globals.h"
#include "vpr_context.h"
#include "vtr_math.h"
#include "vtr_time.h"
#include "route_common.h"
#include "route_timing.h"

static void dijkstra_flood_to_wires(int itile, RRNodeId inode, util::t_src_opin_delays& src_opin_delays);
static void dijkstra_flood_to_ipins(RRNodeId node, util::t_chan_ipins_delays& chan_ipins_delays);

static t_physical_tile_loc pick_sample_tile(t_physical_tile_type_ptr tile_type, t_physical_tile_loc prev);

static void run_intra_tile_dijkstra(const RRGraphView& rr_graph,
                                    util::t_ipin_primitive_sink_delays& pin_delays,
                                    t_physical_tile_type_ptr physical_tile,
                                    RRNodeId starting_node_id);

// Constants needed to reduce the bounding box when expanding CHAN wires to reach the IPINs.
// These are used when finding all the delays to get to the IPINs of all the different tile types
// of the device.
//
// The node expansions to get to the center of the bounding box (where the IPINs are located) start from
// the edge of the bounding box defined by these constants.
//
// E.g.: IPIN locations is found at (3,5). A bounding box around (3, 5) is generated with the following
//       corners.
//          x_min: 1 (x - X_OFFSET)
//          x_max: 5 (x + X_OFFSET)
//          y_min: 3 (y - Y_OFFSET)
//          y_max: 7 (y + Y_OFFSET)
#define X_OFFSET 2
#define Y_OFFSET 2

// Maximum dijkstra expansions when exploring the CHAN --> IPIN connections
// This sets a limit on the dijkstra expansions to reach an IPIN connection. Given that we
// want to have the data on the last delay to get to an IPIN, we do not want to have an unbounded
// number of hops to get to the IPIN, as this would result in high run-times.
//
// E.g.: if the constant value is set to 2, the following expansions are perfomed:
//          - CHANX --> CHANX --> exploration interrupted: Maximum expansion level reached
//          - CHANX --> IPIN --> exploration interrupted: IPIN found, no need to expand further
#define MAX_EXPANSION_LEVEL 1

// The special segment type index used to identify a direct connection between an OPIN to IPIN that
// does not go through the CHANX/CHANY nodes.
//
// This is used when building the SROURCE/OPIN --> CHAN lookup table that contains additional delay and
// congestion data to reach the CHANX/CHANY nodes which is not present in the lookahead cost map.
#define DIRECT_CONNECT_SPECIAL_SEG_TYPE -1;

namespace util {

PQ_Entry::PQ_Entry(
    RRNodeId set_rr_node,
    int switch_ind,
    float parent_delay,
    float parent_R_upstream,
    float parent_congestion_upstream,
    bool starting_node,
    float Tsw_adjust) {
    this->rr_node = set_rr_node;

    auto& device_ctx = g_vpr_ctx.device();
    const auto& rr_graph = device_ctx.rr_graph;
    this->delay = parent_delay;
    this->congestion_upstream = parent_congestion_upstream;
    this->R_upstream = parent_R_upstream;
    if (!starting_node) {
        float Tsw = rr_graph.rr_switch_inf(RRSwitchId(switch_ind)).Tdel;
        Tsw += Tsw_adjust;
        VTR_ASSERT(Tsw >= 0.f);
        float Rsw = rr_graph.rr_switch_inf(RRSwitchId(switch_ind)).R;
        float Cnode = rr_graph.node_C(set_rr_node);
        float Rnode = rr_graph.node_R(set_rr_node);

        float T_linear = 0.f;
        if (rr_graph.rr_switch_inf(RRSwitchId(switch_ind)).buffered()) {
            T_linear = Tsw + Rsw * Cnode + 0.5 * Rnode * Cnode;
        } else { /* Pass transistor */
            T_linear = Tsw + 0.5 * Rsw * Cnode;
        }

        float base_cost = 0.f;
        if (rr_graph.rr_switch_inf(RRSwitchId(switch_ind)).configurable()) {
            base_cost = get_single_rr_cong_base_cost(size_t(set_rr_node));
        }

        VTR_ASSERT(T_linear >= 0.);
        VTR_ASSERT(base_cost >= 0.);
        this->delay += T_linear;

        this->congestion_upstream += base_cost;
    }

    /* set the cost of this node */
    this->cost = this->delay;
}

util::PQ_Entry_Delay::PQ_Entry_Delay(
    RRNodeId set_rr_node,
    int switch_ind,
    const util::PQ_Entry_Delay* parent) {
    this->rr_node = set_rr_node;

    if (parent != nullptr) {
        auto& device_ctx = g_vpr_ctx.device();
        const auto& rr_graph = device_ctx.rr_graph;
        float Tsw = rr_graph.rr_switch_inf(RRSwitchId(switch_ind)).Tdel;
        float Rsw = rr_graph.rr_switch_inf(RRSwitchId(switch_ind)).R;
        float Cnode = rr_graph.node_C(set_rr_node);
        float Rnode = rr_graph.node_R(set_rr_node);

        float T_linear = 0.f;
        if (rr_graph.rr_switch_inf(RRSwitchId(switch_ind)).buffered()) {
            T_linear = Tsw + Rsw * Cnode + 0.5 * Rnode * Cnode;
        } else { /* Pass transistor */
            T_linear = Tsw + 0.5 * Rsw * Cnode;
        }

        VTR_ASSERT(T_linear >= 0.);
        this->delay_cost = parent->delay_cost + T_linear;
    } else {
        this->delay_cost = 0.f;
    }
}

util::PQ_Entry_Base_Cost::PQ_Entry_Base_Cost(
    RRNodeId set_rr_node,
    int switch_ind,
    const util::PQ_Entry_Base_Cost* parent) {
    this->rr_node = set_rr_node;

    if (parent != nullptr) {
        auto& device_ctx = g_vpr_ctx.device();
        const auto& rr_graph = device_ctx.rr_graph;
        if (rr_graph.rr_switch_inf(RRSwitchId(switch_ind)).configurable()) {
            this->base_cost = parent->base_cost + get_single_rr_cong_base_cost(size_t(set_rr_node));
        } else {
            this->base_cost = parent->base_cost;
        }
    } else {
        this->base_cost = 0.f;
    }
}

/* returns cost entry with the smallest delay */
util::Cost_Entry util::Expansion_Cost_Entry::get_smallest_entry() const {
    util::Cost_Entry smallest_entry;

    for (auto entry : this->cost_vector) {
        if (!smallest_entry.valid() || entry.delay < smallest_entry.delay) {
            smallest_entry = entry;
        }
    }

    return smallest_entry;
}

/* returns a cost entry that represents the average of all the recorded entries */
util::Cost_Entry util::Expansion_Cost_Entry::get_average_entry() const {
    float avg_delay = 0;
    float avg_congestion = 0;

    for (auto cost_entry : this->cost_vector) {
        avg_delay += cost_entry.delay;
        avg_congestion += cost_entry.congestion;
    }

    avg_delay /= (float)this->cost_vector.size();
    avg_congestion /= (float)this->cost_vector.size();

    return util::Cost_Entry(avg_delay, avg_congestion);
}

/* returns a cost entry that represents the geomean of all the recorded entries */
util::Cost_Entry util::Expansion_Cost_Entry::get_geomean_entry() const {
    float geomean_delay = 0;
    float geomean_cong = 0;
    for (auto cost_entry : this->cost_vector) {
        geomean_delay += log(cost_entry.delay);
        geomean_cong += log(cost_entry.congestion);
    }

    geomean_delay = exp(geomean_delay / (float)this->cost_vector.size());
    geomean_cong = exp(geomean_cong / (float)this->cost_vector.size());

    return util::Cost_Entry(geomean_delay, geomean_cong);
}

/* returns a cost entry that represents the medial of all recorded entries */
util::Cost_Entry util::Expansion_Cost_Entry::get_median_entry() const {
    /* find median by binning the delays of all entries and then chosing the bin
     * with the largest number of entries */

    // This is code that needs to be revisited. For the time being, if the median entry
    // method calculation is used an assertion is thrown.
    VTR_ASSERT_MSG(false, "Get median entry calculation method is not implemented!");

    int num_bins = 10;

    /* find entries with smallest and largest delays */
    util::Cost_Entry min_del_entry;
    util::Cost_Entry max_del_entry;
    for (auto entry : this->cost_vector) {
        if (!min_del_entry.valid() || entry.delay < min_del_entry.delay) {
            min_del_entry = entry;
        }
        if (!max_del_entry.valid() || entry.delay > max_del_entry.delay) {
            max_del_entry = entry;
        }
    }

    /* get the bin size */
    float delay_diff = max_del_entry.delay - min_del_entry.delay;
    float bin_size = delay_diff / (float)num_bins;

    /* sort the cost entries into bins */
    std::vector<std::vector<util::Cost_Entry>> entry_bins(num_bins, std::vector<util::Cost_Entry>());
    for (auto entry : this->cost_vector) {
        float bin_num = floor((entry.delay - min_del_entry.delay) / bin_size);

        VTR_ASSERT(vtr::nint(bin_num) >= 0 && vtr::nint(bin_num) <= num_bins);
        if (vtr::nint(bin_num) == num_bins) {
            /* largest entry will otherwise have an out-of-bounds bin number */
            bin_num -= 1;
        }
        entry_bins[vtr::nint(bin_num)].push_back(entry);
    }

    /* find the bin with the largest number of elements */
    int largest_bin = 0;
    int largest_size = 0;
    for (int ibin = 0; ibin < num_bins; ibin++) {
        if (entry_bins[ibin].size() > (unsigned)largest_size) {
            largest_bin = ibin;
            largest_size = (unsigned)entry_bins[ibin].size();
        }
    }

    /* get the representative delay of the largest bin */
    util::Cost_Entry representative_entry = entry_bins[largest_bin][0];

    return representative_entry;
}

template<typename Entry>
void expand_dijkstra_neighbours(const RRGraphView& rr_graph,
                                const Entry& parent_entry,
                                std::vector<util::Search_Path>* paths,
                                std::vector<bool>* node_expanded,
                                std::priority_queue<Entry,
                                                    std::vector<Entry>,
                                                    std::greater<Entry>>* pq) {
    RRNodeId parent = parent_entry.rr_node;

    for (int iedge = 0; iedge < rr_graph.num_edges(parent); iedge++) {
        int child_node_ind = size_t(rr_graph.edge_sink_node(RRNodeId(parent), iedge));
        int switch_ind = rr_graph.edge_switch(parent, iedge);

        /* skip this child if it has already been expanded from */
        if ((*node_expanded)[child_node_ind]) {
            continue;
        }

        Entry child_entry(RRNodeId(child_node_ind), switch_ind, &parent_entry);
        VTR_ASSERT(child_entry.cost() >= 0);

        /* Create (if it doesn't exist) or update (if the new cost is lower)
         * to specified node */
        Search_Path path_entry = {child_entry.cost(), size_t(parent), iedge};
        auto& path = (*paths)[child_node_ind];
        if (path_entry.cost < path.cost) {
            pq->push(child_entry);
            path = path_entry;
        }
    }
}

template void expand_dijkstra_neighbours(const RRGraphView& rr_graph,
                                         const PQ_Entry_Delay& parent_entry,
                                         std::vector<Search_Path>* paths,
                                         std::vector<bool>* node_expanded,
                                         std::priority_queue<PQ_Entry_Delay,
                                                             std::vector<PQ_Entry_Delay>,
                                                             std::greater<PQ_Entry_Delay>>* pq);
template void expand_dijkstra_neighbours(const RRGraphView& rr_graph,
                                         const PQ_Entry_Base_Cost& parent_entry,
                                         std::vector<Search_Path>* paths,
                                         std::vector<bool>* node_expanded,
                                         std::priority_queue<PQ_Entry_Base_Cost,
                                                             std::vector<PQ_Entry_Base_Cost>,
                                                             std::greater<PQ_Entry_Base_Cost>>* pq);

t_src_opin_delays compute_router_src_opin_lookahead(bool is_flat) {
    vtr::ScopedStartFinishTimer timer("Computing src/opin lookahead");
    auto& device_ctx = g_vpr_ctx.device();
    auto& rr_graph = device_ctx.rr_graph;

    t_src_opin_delays src_opin_delays;

    src_opin_delays.resize(device_ctx.physical_tile_types.size());

    //We assume that the routing connectivity of each instance of a physical tile is the same,
    //and so only measure one instance of each type
    for (size_t itile = 0; itile < device_ctx.physical_tile_types.size(); ++itile) {
        for (e_rr_type rr_type : {SOURCE, OPIN}) {
            t_physical_tile_loc sample_loc(OPEN, OPEN, OPEN);

            size_t num_sampled_locs = 0;
            bool ptcs_with_no_delays = true;
            while (ptcs_with_no_delays) { //Haven't found wire connected to ptc
                ptcs_with_no_delays = false;

                sample_loc = pick_sample_tile(&device_ctx.physical_tile_types[itile], sample_loc);

                if (sample_loc.x == OPEN && sample_loc.y == OPEN) {
                    //No untried instances of the current tile type left
                    VTR_LOG_WARN("Found no %ssample locations for %s in %s\n",
                                 (num_sampled_locs == 0) ? "" : "more ",
                                 rr_node_typename[rr_type],
                                 device_ctx.physical_tile_types[itile].name);
                    break;
                }

                //VTR_LOG("Sampling %s at (%d,%d)\n", device_ctx.physical_tile_types[itile].name, sample_loc.x(), sample_loc.y());
                const std::vector<RRNodeId>& rr_nodes_at_loc = device_ctx.rr_graph.node_lookup().find_grid_nodes_at_all_sides(sample_loc.layer_num,sample_loc.x, sample_loc.y, rr_type);
                for (RRNodeId node_id : rr_nodes_at_loc) {
                    int ptc = rr_graph.node_ptc_num(node_id);
                    // For the time being, we decide to not let the lookahead explore the node inside the clusters
                    if (!is_inter_cluster_node(&device_ctx.physical_tile_types[itile],
                                               rr_type,
                                               ptc)) {
                        continue;
                    }

                    if (ptc >= int(src_opin_delays[itile].size())) {
                        src_opin_delays[itile].resize(ptc + 1); //Inefficient but functional...
                    }

                    //Find the wire types which are reachable from inode and record them and
                    //the cost to reach them
                    dijkstra_flood_to_wires(itile, node_id, src_opin_delays);

                    if (src_opin_delays[itile][ptc].empty()) {
                        VTR_LOGV_DEBUG(f_router_debug, "Found no reachable wires from %s (%s) at (%d,%d)\n",
                                       rr_node_typename[rr_type],
                                       rr_node_arch_name(size_t(node_id), is_flat).c_str(),
                                       sample_loc.x,
                                       sample_loc.y,
                                       is_flat);

                        ptcs_with_no_delays = true;
                    }
                }

                ++num_sampled_locs;
            }
            if (ptcs_with_no_delays) {
                VPR_ERROR(VPR_ERROR_ROUTE, "Some SOURCE/OPINs have no reachable wires\n");
            }
        }
    }

    return src_opin_delays;
}

t_chan_ipins_delays compute_router_chan_ipin_lookahead() {
    vtr::ScopedStartFinishTimer timer("Computing chan/ipin lookahead");
    auto& device_ctx = g_vpr_ctx.device();
    const auto& node_lookup = device_ctx.rr_graph.node_lookup();

    t_chan_ipins_delays chan_ipins_delays;

    chan_ipins_delays.resize(device_ctx.physical_tile_types.size());

    //We assume that the routing connectivity of each instance of a physical tile is the same,
    //and so only measure one instance of each type
    for (auto tile_type : device_ctx.physical_tile_types) {
        t_physical_tile_loc sample_loc(OPEN, OPEN, OPEN);

        sample_loc = pick_sample_tile(&tile_type, sample_loc);

        if (sample_loc.x == OPEN && sample_loc.y == OPEN) {
            //No untried instances of the current tile type left
            VTR_LOG_WARN("Found no sample locations for %s\n",
                         tile_type.name);
            continue;
        }

        int min_x = std::max(0, sample_loc.x - X_OFFSET);
        int min_y = std::max(0, sample_loc.y - Y_OFFSET);
        int max_x = std::min(int(device_ctx.grid.width()), sample_loc.x + X_OFFSET);
        int max_y = std::min(int(device_ctx.grid.height()), sample_loc.y + Y_OFFSET);

        for (int ix = min_x; ix < max_x; ix++) {
            for (int iy = min_y; iy < max_y; iy++) {
                for (auto rr_type : {CHANX, CHANY}) {
                    for (const RRNodeId& node_id : node_lookup.find_channel_nodes(sample_loc.layer_num,ix, iy, rr_type)) {
                        //Find the IPINs which are reachable from the wires within the bounding box
                        //around the selected tile location
                        dijkstra_flood_to_ipins(node_id, chan_ipins_delays);
                    }
                }
            }
        }
    }

    return chan_ipins_delays;
}

t_ipin_primitive_sink_delays compute_intra_tile_dijkstra(const RRGraphView& rr_graph,
                                                         t_physical_tile_type_ptr physical_tile,
                                                         int layer,
                                                         int x,
                                                         int y) {
    auto tile_pins_vec = get_flat_tile_pins(physical_tile);
    int max_ptc_num = get_tile_pin_max_ptc(physical_tile, true);

    t_ipin_primitive_sink_delays pin_delays;
    pin_delays.resize(max_ptc_num);

    for (int pin_physical_num : tile_pins_vec) {
        RRNodeId pin_node_id = get_pin_rr_node_id(rr_graph.node_lookup(),
                                                  physical_tile,
                                                  layer,
                                                  x,
                                                  y,
                                                  pin_physical_num);
        VTR_ASSERT(pin_node_id != RRNodeId::INVALID());

        run_intra_tile_dijkstra(rr_graph, pin_delays, physical_tile, pin_node_id);
    }

    return pin_delays;
}

} // namespace util

static void dijkstra_flood_to_wires(int itile, RRNodeId node, util::t_src_opin_delays& src_opin_delays) {
    auto& device_ctx = g_vpr_ctx.device();
    const auto& rr_graph = device_ctx.rr_graph;

    struct t_pq_entry {
        float delay;
        float congestion;
        RRNodeId node;

        bool operator<(const t_pq_entry& rhs) const {
            return this->delay < rhs.delay;
        }
    };

    std::priority_queue<t_pq_entry> pq;

    t_pq_entry root;
    root.congestion = 0.;
    root.delay = 0.;
    root.node = node;

    int ptc = rr_graph.node_ptc_num(node);

    /*
     * Perform Djikstra from the SOURCE/OPIN of interest, stopping at the the first
     * reachable wires (i.e until we hit the inter-block routing network), or a SINK
     * (via a direct-connect).
     *
     * Note that typical RR graphs are structured :
     *
     *      SOURCE ---> OPIN --> CHANX/CHANY
     *              |
     *              --> OPIN --> CHANX/CHANY
     *              |
     *             ...
     *
     *   possibly with direct-connects of the form:
     *
     *      SOURCE --> OPIN --> IPIN --> SINK
     *
     * and there is a small number of fixed hops from SOURCE/OPIN to CHANX/CHANY or
     * to a SINK (via a direct-connect), so this runs very fast (i.e. O(1))
     */
    pq.push(root);
    while (!pq.empty()) {
        t_pq_entry curr = pq.top();
        pq.pop();

        e_rr_type curr_rr_type = rr_graph.node_type(curr.node);
        if (curr_rr_type == CHANX || curr_rr_type == CHANY || curr_rr_type == SINK) {
            //We stop expansion at any CHANX/CHANY/SINK
            int seg_index;
            if (curr_rr_type != SINK) {
                //It's a wire, figure out its type
                auto cost_index = rr_graph.node_cost_index(curr.node);
                seg_index = device_ctx.rr_indexed_data[cost_index].seg_index;
            } else {
                //This is a direct-connect path between an IPIN and OPIN,
                //which terminated at a SINK.
                //
                //We treat this as a 'special' wire type.
                //When the src_opin_delays data structure is queried and a SINK rr_type
                //is found, the lookahead is not accessed to get the cost entries
                //as this is a special case of direct connections between OPIN and IPIN.
                seg_index = DIRECT_CONNECT_SPECIAL_SEG_TYPE;
            }

            //Keep costs of the best path to reach each wire type
            if (!src_opin_delays[itile][ptc].count(seg_index)
                || curr.delay < src_opin_delays[itile][ptc][seg_index].delay) {
                src_opin_delays[itile][ptc][seg_index].wire_rr_type = curr_rr_type;
                src_opin_delays[itile][ptc][seg_index].wire_seg_index = seg_index;
                src_opin_delays[itile][ptc][seg_index].delay = curr.delay;
                src_opin_delays[itile][ptc][seg_index].congestion = curr.congestion;
            }

        } else if (curr_rr_type == SOURCE || curr_rr_type == OPIN || curr_rr_type == IPIN) {
            //We allow expansion through SOURCE/OPIN/IPIN types
            auto cost_index = rr_graph.node_cost_index(curr.node);
            float incr_cong = device_ctx.rr_indexed_data[cost_index].base_cost; //Current nodes congestion cost

            for (RREdgeId edge : rr_graph.edge_range(curr.node)) {
                int iswitch = rr_graph.rr_nodes().edge_switch(edge);
                float incr_delay = rr_graph.rr_switch_inf(RRSwitchId(iswitch)).Tdel;

                RRNodeId next_node = rr_graph.rr_nodes().edge_sink_node(edge);
                // For the time being, we decide to not let the lookahead explore the node inside the clusters
<<<<<<< HEAD
                t_physical_tile_type_ptr physical_type = device_ctx.grid.get_physical_type({rr_graph.node_xlow(next_node),
                                                                                            rr_graph.node_ylow(next_node),
                                                                                            rr_graph.node_layer(next_node)});
=======
                t_physical_tile_type_ptr physical_type = device_ctx.grid.get_physical_type(rr_graph.node_xlow(next_node), rr_graph.node_ylow(next_node));
>>>>>>> b86ab992
                if (!is_inter_cluster_node(physical_type,
                                           rr_graph.node_type(next_node),
                                           rr_graph.node_ptc_num(next_node))) {
                    continue;
                }

                t_pq_entry next;
                next.congestion = curr.congestion + incr_cong; //Of current node
                next.delay = curr.delay + incr_delay;          //To reach next node
                next.node = next_node;

                pq.push(next);
            }
        } else {
            VPR_ERROR(VPR_ERROR_ROUTE, "Unrecognized RR type");
        }
    }
}

static void dijkstra_flood_to_ipins(RRNodeId node, util::t_chan_ipins_delays& chan_ipins_delays) {
    auto& device_ctx = g_vpr_ctx.device();
    auto& rr_graph = device_ctx.rr_graph;

    struct t_pq_entry {
        float delay;
        float congestion;
        RRNodeId node;
        int level;

        bool operator<(const t_pq_entry& rhs) const {
            return this->delay < rhs.delay;
        }
    };

    std::priority_queue<t_pq_entry> pq;

    t_pq_entry root;
    root.congestion = 0.;
    root.delay = 0.;
    root.node = node;
    root.level = 0;

    /*
     * Perform Djikstra from the CHAN of interest, stopping at the the first
     * reachable IPIN
     *
     * Note that typical RR graphs are structured :
     *
     *      CHANX/CHANY --> CHANX/CHANY --> ... --> CHANX/CHANY --> IPIN --> SINK
     *                  |
     *                  --> CHANX/CHANY --> ... --> CHANX/CHANY --> IPIN --> SINK
     *                  |
     *                  ...
     *
     * and there is a variable number of hops from a given CHANX/CHANY  to IPIN.
     * To avoid impacting on run-time, a fixed number of hops is performed. This
     * should be enough to find the delay from the last CAHN to IPIN connection.
     */
    pq.push(root);

    float site_pin_delay = std::numeric_limits<float>::infinity();

    while (!pq.empty()) {
        t_pq_entry curr = pq.top();
        pq.pop();

        e_rr_type curr_rr_type = rr_graph.node_type(curr.node);
        if (curr_rr_type == IPIN) {
            int node_x = rr_graph.node_xlow(curr.node);
            int node_y = rr_graph.node_ylow(curr.node);
            int node_layer = rr_graph.node_layer(curr.node);

<<<<<<< HEAD
            auto tile_type = device_ctx.grid.get_physical_type({node_x, node_y, node_layer});
=======
            auto tile_type = device_ctx.grid.get_physical_type(node_x, node_y);
>>>>>>> b86ab992
            int itile = tile_type->index;

            int ptc = rr_graph.node_ptc_num(curr.node);

            if (ptc >= int(chan_ipins_delays[itile].size())) {
                chan_ipins_delays[itile].resize(ptc + 1); //Inefficient but functional...
            }

            site_pin_delay = std::min(curr.delay, site_pin_delay);
            //Keep costs of the best path to reach each wire type
            chan_ipins_delays[itile][ptc].wire_rr_type = curr_rr_type;
            chan_ipins_delays[itile][ptc].delay = site_pin_delay;
            chan_ipins_delays[itile][ptc].congestion = curr.congestion;
        } else if (curr_rr_type == CHANX || curr_rr_type == CHANY) {
            if (curr.level >= MAX_EXPANSION_LEVEL) {
                continue;
            }

            //We allow expansion through SOURCE/OPIN/IPIN types
            auto cost_index = rr_graph.node_cost_index(curr.node);
            float new_cong = device_ctx.rr_indexed_data[cost_index].base_cost; //Current nodes congestion cost

            for (RREdgeId edge : rr_graph.edge_range(curr.node)) {
                int iswitch = rr_graph.rr_nodes().edge_switch(edge);
                float new_delay = rr_graph.rr_switch_inf(RRSwitchId(iswitch)).Tdel;

                RRNodeId next_node = rr_graph.rr_nodes().edge_sink_node(edge);

                t_pq_entry next;
                next.congestion = new_cong; //Of current node
                next.delay = new_delay;     //To reach next node
                next.node = next_node;
                next.level = curr.level + 1;

                pq.push(next);
            }
        } else {
            VPR_ERROR(VPR_ERROR_ROUTE, "Unrecognized RR type");
        }
    }
}

static t_physical_tile_loc pick_sample_tile(t_physical_tile_type_ptr tile_type, t_physical_tile_loc prev) {
    //Very simple for now, just pick the fist matching tile found
    t_physical_tile_loc loc(OPEN, OPEN, OPEN);

    //VTR_LOG("Prev: %d,%d\n", prev.x, prev.y);

    auto &device_ctx = g_vpr_ctx.device();
    auto &grid = device_ctx.grid;

    int y_init = prev.y + 1; //Start searching next element above prev

    for (int layer = 0; layer < grid.get_num_layers(); layer++) {
        for (int x = prev.x; x < int(grid.width()); ++x) {
            if (x < 0) continue;

            //VTR_LOG("  x: %d\n", x);

            for (int y = y_init; y < int(grid.height()); ++y) {
                if (y < 0) continue;

<<<<<<< HEAD
                //VTR_LOG("   y: %d\n", y);
                if (grid.get_physical_type(t_physical_tile_loc(x, y, layer)) == tile_type) {
                    loc.x = x;
                    loc.y = y;
                    loc.layer_num = layer;
                    break;
                }
=======
            //VTR_LOG("   y: %d\n", y);
            if (grid.get_physical_type(x, y) == tile_type) {
                loc.set_x(x);
                loc.set_y(y);
                break;
>>>>>>> b86ab992
            }

            if (loc.x != OPEN && loc.y != OPEN) {
                break;
            } else {
                y_init = 0; //Prepare to search next column
            }
        }
    }

    //VTR_LOG("Next: %d,%d\n", loc.x, loc.y);

    return loc;
}

static void run_intra_tile_dijkstra(const RRGraphView& rr_graph,
                                    util::t_ipin_primitive_sink_delays& pin_delays,
                                    t_physical_tile_type_ptr /*physical_tile*/,
                                    RRNodeId starting_node_id) {
    // device_ctx should not be used to access rr_graph, since the graph get from device_ctx is not the intra-tile graph
    const auto& device_ctx = g_vpr_ctx.device();

    vtr::vector<RRNodeId, bool> node_expanded;
    node_expanded.resize(rr_graph.num_nodes());
    std::fill(node_expanded.begin(), node_expanded.end(), false);

    vtr::vector<RRNodeId, float> node_seen_cost;
    node_seen_cost.resize(rr_graph.num_nodes());
    std::fill(node_seen_cost.begin(), node_seen_cost.end(), -1.);

    struct t_pq_entry {
        float delay;
        float congestion;
        RRNodeId node;

        bool operator<(const t_pq_entry& rhs) const {
            return this->delay < rhs.delay;
        }

        bool operator>(const t_pq_entry& rhs) const {
            return this->delay > rhs.delay;
        }
    };

    std::priority_queue<t_pq_entry, std::vector<t_pq_entry>, std::greater<t_pq_entry>> pq;

    t_pq_entry root;
    root.congestion = 0.;
    root.delay = 0.;
    root.node = starting_node_id;

    int root_ptc = rr_graph.node_ptc_num(root.node);
    std::unordered_map<int, util::Cost_Entry>& starting_pin_delay_map = pin_delays.at(root_ptc);
    pq.push(root);

    while (!pq.empty()) {
        t_pq_entry curr = pq.top();
        pq.pop();
        if (node_expanded[curr.node]) {
            continue;
        } else {
            node_expanded[curr.node] = true;
        }
        auto curr_type = rr_graph.node_type(curr.node);
        VTR_ASSERT(curr_type != t_rr_type::CHANX && curr_type != t_rr_type::CHANY);
        if (curr_type != SINK) {
            for (RREdgeId edge : rr_graph.edge_range(curr.node)) {
                RRNodeId next_node = rr_graph.rr_nodes().edge_sink_node(edge);
                auto cost_index = rr_graph.node_cost_index(next_node);
                int iswitch = rr_graph.rr_nodes().edge_switch(edge);

                float incr_delay = rr_graph.rr_switch_inf(RRSwitchId(iswitch)).Tdel;
                float incr_cong = device_ctx.rr_indexed_data[cost_index].base_cost;

                t_pq_entry next;
                next.congestion = curr.congestion + incr_cong; //Of current node
                next.delay = curr.delay + incr_delay;          //To reach next node
                next.node = next_node;

                if (node_seen_cost[next_node] < 0. || node_seen_cost[next_node] > next.delay) {
                    node_seen_cost[next_node] = next.delay;
                    pq.push(next);
                }
            }
        } else {
            int curr_ptc = rr_graph.node_ptc_num(curr.node);
            if (starting_pin_delay_map.find(curr_ptc) == starting_pin_delay_map.end() || starting_pin_delay_map.at(curr_ptc).delay > curr.delay) {
                starting_pin_delay_map[curr_ptc] = util::Cost_Entry(curr.delay, curr.congestion);
            }
        }
    }
}<|MERGE_RESOLUTION|>--- conflicted
+++ resolved
@@ -337,7 +337,7 @@
                 }
 
                 //VTR_LOG("Sampling %s at (%d,%d)\n", device_ctx.physical_tile_types[itile].name, sample_loc.x(), sample_loc.y());
-                const std::vector<RRNodeId>& rr_nodes_at_loc = device_ctx.rr_graph.node_lookup().find_grid_nodes_at_all_sides(sample_loc.layer_num,sample_loc.x, sample_loc.y, rr_type);
+                const std::vector<RRNodeId>& rr_nodes_at_loc = device_ctx.rr_graph.node_lookup().find_grid_nodes_at_all_sides(sample_loc.layer_num, sample_loc.x, sample_loc.y, rr_type);
                 for (RRNodeId node_id : rr_nodes_at_loc) {
                     int ptc = rr_graph.node_ptc_num(node_id);
                     // For the time being, we decide to not let the lookahead explore the node inside the clusters
@@ -409,7 +409,7 @@
         for (int ix = min_x; ix < max_x; ix++) {
             for (int iy = min_y; iy < max_y; iy++) {
                 for (auto rr_type : {CHANX, CHANY}) {
-                    for (const RRNodeId& node_id : node_lookup.find_channel_nodes(sample_loc.layer_num,ix, iy, rr_type)) {
+                    for (const RRNodeId& node_id : node_lookup.find_channel_nodes(sample_loc.layer_num, ix, iy, rr_type)) {
                         //Find the IPINs which are reachable from the wires within the bounding box
                         //around the selected tile location
                         dijkstra_flood_to_ipins(node_id, chan_ipins_delays);
@@ -537,13 +537,9 @@
 
                 RRNodeId next_node = rr_graph.rr_nodes().edge_sink_node(edge);
                 // For the time being, we decide to not let the lookahead explore the node inside the clusters
-<<<<<<< HEAD
                 t_physical_tile_type_ptr physical_type = device_ctx.grid.get_physical_type({rr_graph.node_xlow(next_node),
                                                                                             rr_graph.node_ylow(next_node),
                                                                                             rr_graph.node_layer(next_node)});
-=======
-                t_physical_tile_type_ptr physical_type = device_ctx.grid.get_physical_type(rr_graph.node_xlow(next_node), rr_graph.node_ylow(next_node));
->>>>>>> b86ab992
                 if (!is_inter_cluster_node(physical_type,
                                            rr_graph.node_type(next_node),
                                            rr_graph.node_ptc_num(next_node))) {
@@ -616,11 +612,7 @@
             int node_y = rr_graph.node_ylow(curr.node);
             int node_layer = rr_graph.node_layer(curr.node);
 
-<<<<<<< HEAD
             auto tile_type = device_ctx.grid.get_physical_type({node_x, node_y, node_layer});
-=======
-            auto tile_type = device_ctx.grid.get_physical_type(node_x, node_y);
->>>>>>> b86ab992
             int itile = tile_type->index;
 
             int ptc = rr_graph.node_ptc_num(curr.node);
@@ -669,8 +661,8 @@
 
     //VTR_LOG("Prev: %d,%d\n", prev.x, prev.y);
 
-    auto &device_ctx = g_vpr_ctx.device();
-    auto &grid = device_ctx.grid;
+    auto& device_ctx = g_vpr_ctx.device();
+    auto& grid = device_ctx.grid;
 
     int y_init = prev.y + 1; //Start searching next element above prev
 
@@ -683,7 +675,6 @@
             for (int y = y_init; y < int(grid.height()); ++y) {
                 if (y < 0) continue;
 
-<<<<<<< HEAD
                 //VTR_LOG("   y: %d\n", y);
                 if (grid.get_physical_type(t_physical_tile_loc(x, y, layer)) == tile_type) {
                     loc.x = x;
@@ -691,13 +682,6 @@
                     loc.layer_num = layer;
                     break;
                 }
-=======
-            //VTR_LOG("   y: %d\n", y);
-            if (grid.get_physical_type(x, y) == tile_type) {
-                loc.set_x(x);
-                loc.set_y(y);
-                break;
->>>>>>> b86ab992
             }
 
             if (loc.x != OPEN && loc.y != OPEN) {
