--- conflicted
+++ resolved
@@ -439,7 +439,8 @@
                          router_opts.read_rr_edge_metadata,
                          router_opts.do_check_rr_graph,
                          echo_enabled,
-                         echo_file_name);
+                         echo_file_name,
+                         is_flat);
             if (router_opts.reorder_rr_graph_nodes_algorithm != DONT_REORDER) {
                 mutable_device_ctx.rr_graph_builder.reorder_nodes(router_opts.reorder_rr_graph_nodes_algorithm,
                                                                   router_opts.reorder_rr_graph_nodes_threshold,
@@ -483,7 +484,11 @@
 
     process_non_config_sets();
 
-    verify_rr_node_indices(grid, device_ctx.rr_graph, device_ctx.rr_indexed_data, device_ctx.rr_graph.rr_nodes());
+    verify_rr_node_indices(grid,
+                           device_ctx.rr_graph,
+                           device_ctx.rr_indexed_data,
+                           device_ctx.rr_graph.rr_nodes(),
+                           is_flat);
 
     print_rr_graph_stats();
 
@@ -502,7 +507,8 @@
                        det_routing_arch->write_rr_graph_filename.c_str(),
                        device_ctx.virtual_clock_network_root_idx,
                        echo_enabled,
-                       echo_file_name);
+                       echo_file_name,
+                       is_flat);
     }
 }
 
@@ -997,17 +1003,14 @@
 
     rr_graph_externals(segment_inf, segment_inf_x, segment_inf_y, *wire_to_rr_ipin_switch, base_cost_type);
 
-<<<<<<< HEAD
-    check_rr_graph(graph_type, grid, types, is_flat);
-=======
     check_rr_graph(device_ctx.rr_graph,
                    types,
                    device_ctx.rr_indexed_data,
                    grid,
                    device_ctx.chan_width,
                    graph_type,
-                   device_ctx.virtual_clock_network_root_idx);
->>>>>>> 04161e51
+                   device_ctx.virtual_clock_network_root_idx,
+                   is_flat);
 
     /* Free all temp structs */
     delete[] seg_details_x;
@@ -1911,6 +1914,7 @@
                                   const int j,
                                   t_rr_edge_info_set& rr_edges_to_create,
                                   const int delayless_switch) {
+    auto& mutable_device_ctx = g_vpr_ctx.mutable_device();
     // If class is related to the pins on the tile, the connection is already added
     VTR_ASSERT(!is_class_on_tile(physical_tile, class_id));
     RRNodeId class_inode = RRNodeId::INVALID();
@@ -1948,7 +1952,7 @@
     rr_graph_builder.set_node_coordinates(class_inode, i, j, i + physical_tile->width - 1, j + physical_tile->height - 1);
     float R = 0.;
     float C = 0.;
-    rr_graph_builder.set_node_rc_index(class_inode, NodeRCIndex(find_create_rr_rc_data(R, C)));
+    rr_graph_builder.set_node_rc_index(class_inode, NodeRCIndex(find_create_rr_rc_data(R, C, mutable_device_ctx.rr_rc_data)));
     rr_graph_builder.set_node_class_num(class_inode, class_id);
 }
 
@@ -1962,6 +1966,7 @@
                                           const e_side side) {
     VTR_ASSERT(!is_pin_on_tile(physical_tile, pin_ptc));
     auto& device_ctx = g_vpr_ctx.device();
+    auto& mutable_device_ctx = g_vpr_ctx.mutable_device();
     const auto& rr_graph = device_ctx.rr_graph;
     RRNodeId pin_node_id = RRNodeId::INVALID();
 
@@ -1984,7 +1989,7 @@
     rr_graph_builder.set_node_capacity(pin_node_id, 1);
     float R = 0.;
     float C = 0.;
-    rr_graph_builder.set_node_rc_index(pin_node_id, NodeRCIndex(find_create_rr_rc_data(R, C)));
+    rr_graph_builder.set_node_rc_index(pin_node_id, NodeRCIndex(find_create_rr_rc_data(R, C, mutable_device_ctx.rr_rc_data)));
     rr_graph_builder.set_node_pin_num(pin_node_id, pin_ptc);
 
     //Note that we store the grid tile location and side where the pin is located,
@@ -3111,53 +3116,6 @@
     return track_to_pin_lookup;
 }
 
-<<<<<<< HEAD
-/* TODO: This function should adapt RRNodeId */
-std::string describe_rr_node(int inode, bool is_flat) {
-    auto& device_ctx = g_vpr_ctx.device();
-    const auto& rr_graph = device_ctx.rr_graph;
-
-    std::string msg = vtr::string_fmt("RR node: %d", inode);
-
-    if (rr_graph.node_type(RRNodeId(inode)) == CHANX || rr_graph.node_type(RRNodeId(inode)) == CHANY) {
-        auto cost_index = rr_graph.node_cost_index(RRNodeId(inode));
-
-        int seg_index = device_ctx.rr_indexed_data[cost_index].seg_index;
-        std::string rr_node_direction_string = rr_graph.node_direction_string(RRNodeId(inode));
-
-        if (seg_index < (int)rr_graph.num_rr_segments()) {
-            msg += vtr::string_fmt(" track: %d longline: %d",
-                                   rr_graph.node_track_num(RRNodeId(inode)),
-                                   rr_graph.rr_segments(RRSegmentId(seg_index)).longline);
-        } else {
-            msg += vtr::string_fmt(" track: %d seg_type: ILLEGAL_SEG_INDEX %d",
-                                   rr_graph.node_track_num(RRNodeId(inode)),
-                                   seg_index);
-        }
-    } else if (rr_graph.node_type(RRNodeId(inode)) == IPIN || rr_graph.node_type(RRNodeId(inode)) == OPIN) {
-        auto type = device_ctx.grid[rr_graph.node_xlow(RRNodeId(inode))][rr_graph.node_ylow(RRNodeId(inode))].type;
-        std::string pin_name = block_type_pin_index_to_name(type, rr_graph.node_pin_num(RRNodeId(inode)), is_flat);
-
-        msg += vtr::string_fmt(" pin: %d pin_name: %s",
-                               rr_graph.node_pin_num(RRNodeId(inode)),
-                               pin_name.c_str());
-    } else {
-        VTR_ASSERT(rr_graph.node_type(RRNodeId(inode)) == SOURCE || rr_graph.node_type(RRNodeId(inode)) == SINK);
-
-        msg += vtr::string_fmt(" class: %d", rr_graph.node_class_num(RRNodeId(inode)));
-    }
-
-    msg += vtr::string_fmt(" capacity: %d", rr_graph.node_capacity(RRNodeId(inode)));
-    msg += vtr::string_fmt(" fan-in: %d", rr_graph.node_fan_in(RRNodeId(inode)));
-    msg += vtr::string_fmt(" fan-out: %d", rr_graph.num_edges(RRNodeId(inode)));
-
-    msg += " " + rr_graph.node_coordinate_to_string(RRNodeId(inode));
-
-    return msg;
-}
-
-=======
->>>>>>> 04161e51
 /*AA: 
  * So I need to update this cause the Fc_xofs and Fc_yofs are size of
  * X and Y segment counts. When going through the side of the logic block,
