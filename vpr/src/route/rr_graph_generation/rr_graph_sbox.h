--- conflicted
+++ resolved
@@ -18,13 +18,9 @@
                                                                     enum e_switch_block_type switch_block_type,
                                                                     int Fs);
 
-<<<<<<< HEAD
 int get_simple_switch_block_track(enum e_side from_side,
                                   enum e_side to_side,
                                   int from_track,
                                   enum e_switch_block_type switch_block_type,
                                   const int from_chan_width,
-                                  const int to_chan_width);
-=======
-int get_simple_switch_block_track(enum e_side from_side, enum e_side to_side, int from_track, enum e_switch_block_type switch_block_type, const int from_chan_width, const int to_chan_width);
->>>>>>> c654d161
+                                  const int to_chan_width);