#pragma once

/* Include track buffers or not. Track buffers isolate the tracks from the
 * input connection block. However, they are difficult to lay out in practice,
 * and so are not currently used in commercial architectures. */
#define INCLUDE_TRACK_BUFFERS false

#include "device_grid.h"
#include "vpr_types.h"
#include "rr_graph_builder.h"
#include "rr_graph_type.h"
#include "clb2clb_directs.h"

/* Warnings about the routing graph that can be returned.
 * This is to avoid output messages during a value sweep */
enum {
    RR_GRAPH_NO_WARN = 0x00,
    RR_GRAPH_WARN_FC_CLIPPED = 0x01,
    RR_GRAPH_WARN_CHAN_X_WIDTH_CHANGED = 0x02,
    RR_GRAPH_WARN_CHAN_Y_WIDTH_CHANGED = 0x03
};

void create_rr_graph(e_graph_type graph_type,
                     const std::vector<t_physical_tile_type>& block_types,
                     const DeviceGrid& grid,
                     const t_chan_width& nodes_per_chan,
                     t_det_routing_arch& det_routing_arch,
                     const std::vector<t_segment_inf>& segment_inf,
                     const t_router_opts& router_opts,
                     const std::vector<t_direct_inf>& directs,
                     int* Warnings,
                     bool is_flat);

// Build a complete RR graph, including all modes, for the given tile. This is used by router lookahead when
// flat-routing is enabled. It allows it to store the cost from the border of a tile to a sink inside of it
void build_tile_rr_graph(RRGraphBuilder& rr_graph_builder,
                         const t_det_routing_arch& det_routing_arch,
                         t_physical_tile_type_ptr physical_tile,
                         const t_physical_tile_loc& tile_loc,
                         const int delayless_switch);

void free_rr_graph();

<<<<<<< HEAD
t_rr_switch_inf create_rr_switch_from_arch_switch(const t_arch_switch_inf& arch_sw_inf,
                                                  const float R_minW_nmos,
                                                  const float R_minW_pmos);

void alloc_and_load_rr_switch_inf(RRGraphBuilder& rr_graph_builder,
                                  std::vector<std::map<int, int>>& switch_fanin_remap,
                                  const std::map<int, t_arch_switch_inf>& arch_sw_inf,
                                  const float R_minW_nmos,
                                  const float R_minW_pmos,
                                  const int wire_to_arch_ipin_switch,
                                  RRSwitchId* wire_to_rr_ipin_switch);

=======
>>>>>>> 6274fd14
void rr_graph_externals(const std::vector<t_segment_inf>& segment_inf,
                        const std::vector<t_segment_inf>& segment_inf_x,
                        const std::vector<t_segment_inf>& segment_inf_y,
                        const std::vector<t_segment_inf>& segment_inf_z,
                        RRSwitchId wire_to_rr_ipin_switch,
                        e_base_cost_type base_cost_type);

std::vector<vtr::Matrix<int>> alloc_and_load_actual_fc(const std::vector<t_physical_tile_type>& types,
                                                       const int max_pins,
                                                       const std::vector<t_segment_inf>& segment_inf,
                                                       const std::vector<int>& sets_per_seg_type,
                                                       const t_chan_width* nodes_per_chan,
                                                       const e_fc_type fc_type,
                                                       const e_directionality directionality,
                                                       bool* Fc_clipped,
                                                       bool is_flat);

t_non_configurable_rr_sets identify_non_configurable_rr_sets();

bool pins_connected(t_block_loc cluster_loc,
                    t_physical_tile_type_ptr physical_type,
                    t_logical_block_type_ptr logical_block,
                    int from_pin_logical_num,
                    int to_pin_logical_num);<|MERGE_RESOLUTION|>--- conflicted
+++ resolved
@@ -41,21 +41,6 @@
 
 void free_rr_graph();
 
-<<<<<<< HEAD
-t_rr_switch_inf create_rr_switch_from_arch_switch(const t_arch_switch_inf& arch_sw_inf,
-                                                  const float R_minW_nmos,
-                                                  const float R_minW_pmos);
-
-void alloc_and_load_rr_switch_inf(RRGraphBuilder& rr_graph_builder,
-                                  std::vector<std::map<int, int>>& switch_fanin_remap,
-                                  const std::map<int, t_arch_switch_inf>& arch_sw_inf,
-                                  const float R_minW_nmos,
-                                  const float R_minW_pmos,
-                                  const int wire_to_arch_ipin_switch,
-                                  RRSwitchId* wire_to_rr_ipin_switch);
-
-=======
->>>>>>> 6274fd14
 void rr_graph_externals(const std::vector<t_segment_inf>& segment_inf,
                         const std::vector<t_segment_inf>& segment_inf_x,
                         const std::vector<t_segment_inf>& segment_inf_y,
