#pragma once
#include <unordered_map>
#include <vector>
#include "connection_based_routing.h"
#include "vpr_types.h"

#include "vpr_utils.h"
#include "timing_info_fwd.h"
#include "route_budgets.h"
#include "router_stats.h"
#include "router_lookahead.h"
#include "spatial_route_tree_lookup.h"
#include "connection_router_interface.h"
#include "heap_type.h"
#include "routing_predictor.h"

int get_max_pins_per_net();

bool try_timing_driven_route(const t_router_opts& router_opts,
                             const t_analysis_opts& analysis_opts,
                             const std::vector<t_segment_inf>& segment_inf,
                             ClbNetPinsMatrix<float>& net_delay,
                             const ClusteredPinAtomPinsLookup& netlist_pin_lookup,
                             std::shared_ptr<SetupHoldTimingInfo> timing_info,
                             std::shared_ptr<RoutingDelayCalculator> delay_calc,
                             ScreenUpdatePriority first_iteration_priority);

template<typename ConnectionRouter>
bool try_timing_driven_route_net(ConnectionRouter& router,
                                 ClusterNetId net_id,
                                 int itry,
                                 float pres_fac,
                                 const t_router_opts& router_opts,
                                 CBRR& connections_inf,
                                 RouterStats& connections_routed,
                                 float* pin_criticality,
                                 t_rt_node** rt_node_of_sink,
                                 ClbNetPinsMatrix<float>& net_delay,
                                 const ClusteredPinAtomPinsLookup& netlist_pin_lookup,
                                 std::shared_ptr<SetupHoldTimingInfo> timing_info,
                                 ClusteredPinTimingInvalidator* pin_timing_invalidator,
                                 route_budgets& budgeting_inf,
                                 bool& was_rerouted,
<<<<<<< HEAD
                                 float worst_neg_slack);
=======
                                 const RoutingPredictor& routing_predictor);
>>>>>>> 7f01e640

template<typename ConnectionRouter>
bool timing_driven_route_net(ConnectionRouter& router,
                             ClusterNetId net_id,
                             int itry,
                             float pres_fac,
                             const t_router_opts& router_opts,
                             CBRR& connections_inf,
                             RouterStats& connections_routed,
                             float* pin_criticality,
                             t_rt_node** rt_node_of_sink,
                             float* net_delay,
                             const ClusteredPinAtomPinsLookup& netlist_pin_lookup,
                             std::shared_ptr<const SetupHoldTimingInfo> timing_info,
                             ClusteredPinTimingInvalidator* pin_timing_invalidator,
                             route_budgets& budgeting_inf,
<<<<<<< HEAD
                             float worst_neg_slack);
=======
                             const RoutingPredictor& routing_predictor);
>>>>>>> 7f01e640

void alloc_timing_driven_route_structs(float** pin_criticality_ptr,
                                       int** sink_order_ptr,
                                       t_rt_node*** rt_node_of_sink_ptr);
void free_timing_driven_route_structs(float* pin_criticality, int* sink_order, t_rt_node** rt_node_of_sink);

void enable_router_debug(const t_router_opts& router_opts, ClusterNetId net, int sink_rr, int router_iteration, ConnectionRouterInterface* router);

bool is_iteration_complete(bool routing_is_feasible, const t_router_opts& router_opts, int itry, std::shared_ptr<const SetupHoldTimingInfo> timing_info, bool rcv_finished);

bool should_setup_lower_bound_connection_delays(int itry, const t_router_opts& router_opts);

std::vector<t_heap> timing_driven_find_all_shortest_paths_from_route_tree(t_rt_node* rt_root,
                                                                          const t_conn_cost_params cost_params,
                                                                          t_bb bounding_box,
                                                                          std::vector<int>& modified_rr_node_inf,
                                                                          RouterStats& router_stats);

struct timing_driven_route_structs {
    // data while timing driven route is active
    float* pin_criticality;      /* [1..max_pins_per_net-1] */
    int* sink_order;             /* [1..max_pins_per_net-1] */
    t_rt_node** rt_node_of_sink; /* [1..max_pins_per_net-1] */

    timing_driven_route_structs();
    ~timing_driven_route_structs();
};

void update_rr_base_costs(int fanout);<|MERGE_RESOLUTION|>--- conflicted
+++ resolved
@@ -41,11 +41,8 @@
                                  ClusteredPinTimingInvalidator* pin_timing_invalidator,
                                  route_budgets& budgeting_inf,
                                  bool& was_rerouted,
-<<<<<<< HEAD
-                                 float worst_neg_slack);
-=======
+                                 float worst_neg_slack,
                                  const RoutingPredictor& routing_predictor);
->>>>>>> 7f01e640
 
 template<typename ConnectionRouter>
 bool timing_driven_route_net(ConnectionRouter& router,
@@ -62,11 +59,8 @@
                              std::shared_ptr<const SetupHoldTimingInfo> timing_info,
                              ClusteredPinTimingInvalidator* pin_timing_invalidator,
                              route_budgets& budgeting_inf,
-<<<<<<< HEAD
-                             float worst_neg_slack);
-=======
+                             float worst_neg_slack,
                              const RoutingPredictor& routing_predictor);
->>>>>>> 7f01e640
 
 void alloc_timing_driven_route_structs(float** pin_criticality_ptr,
                                        int** sink_order_ptr,
