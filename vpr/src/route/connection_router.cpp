#include "connection_router.h"

#include <algorithm>
#include "rr_graph.h"
#include "rr_graph_fwd.h"

static bool relevant_node_to_target(const RRGraphView* rr_graph,
                                    RRNodeId node_to_add,
                                    RRNodeId target_node);

static void update_router_stats(RouterStats* router_stats,
                                bool is_push,
                                RRNodeId rr_node_i,
                                const RRGraphView* rr_graph);

/** return tuple <found_path, retry_with_full_bb, cheapest> */
template<typename Heap>
std::tuple<bool, bool, RTExploredNode> ConnectionRouter<Heap>::timing_driven_route_connection_from_route_tree(
    const RouteTreeNode& rt_root,
    RRNodeId sink_node,
    const t_conn_cost_params& cost_params,
    const t_bb& bounding_box,
    RouterStats& router_stats,
    const ConnectionParameters& conn_params) {
    router_stats_ = &router_stats;
    conn_params_ = &conn_params;

    bool retry = false;
    retry = timing_driven_route_connection_common_setup(rt_root, sink_node, cost_params, bounding_box);

    if (!std::isinf(rr_node_route_inf_[sink_node].path_cost)) {
        // Only the `index`, `prev_edge`, and `rcv_path_backward_delay` fields of `out`
        // are used after this function returns.
        RTExploredNode out;
        out.index = sink_node;
        out.prev_edge = rr_node_route_inf_[sink_node].prev_edge;
        if (rcv_path_manager.is_enabled()) {
            out.rcv_path_backward_delay = rcv_path_data[sink_node]->backward_delay;
            rcv_path_manager.update_route_tree_set(rcv_path_data[sink_node]);
            rcv_path_manager.empty_heap();
        }
        heap_.empty_heap();
        return std::make_tuple(true, /*retry=*/false, out);
    } else {
        reset_path_costs();
        clear_modified_rr_node_info();
        heap_.empty_heap();
        rcv_path_manager.empty_heap();
        return std::make_tuple(false, retry, RTExploredNode());
    }
}

/** Return whether to retry with full bb */
template<typename Heap>
bool ConnectionRouter<Heap>::timing_driven_route_connection_common_setup(
    const RouteTreeNode& rt_root,
    RRNodeId sink_node,
    const t_conn_cost_params& cost_params,
    const t_bb& bounding_box) {
    //Re-add route nodes from the existing route tree to the heap.
    //They need to be repushed onto the heap since each node's cost is target specific.

    add_route_tree_to_heap(rt_root, sink_node, cost_params, bounding_box);
    heap_.build_heap(); // via sifting down everything

    RRNodeId source_node = rt_root.inode;

    if (heap_.is_empty_heap()) {
        VTR_LOG("No source in route tree: %s\n", describe_unrouteable_connection(source_node, sink_node, is_flat_).c_str());
        return false;
    }

    VTR_LOGV_DEBUG(router_debug_, "  Routing to %d as normal net (BB: %d,%d,%d x %d,%d,%d)\n", sink_node,
                   bounding_box.layer_min, bounding_box.xmin, bounding_box.ymin,
                   bounding_box.layer_max, bounding_box.xmax, bounding_box.ymax);

    timing_driven_route_connection_from_heap(sink_node,
                                             cost_params,
                                             bounding_box);

    if (std::isinf(rr_node_route_inf_[sink_node].path_cost)) {
        // No path found within the current bounding box.
        //
        // If the bounding box is already max size, just fail
        if (bounding_box.xmin == 0
            && bounding_box.ymin == 0
            && bounding_box.xmax == (int)(grid_.width() - 1)
            && bounding_box.ymax == (int)(grid_.height() - 1)
            && bounding_box.layer_min == 0
            && bounding_box.layer_max == (int)(grid_.get_num_layers() - 1)) {
            VTR_LOG("%s\n", describe_unrouteable_connection(source_node, sink_node, is_flat_).c_str());
            return false;
        }

        // Otherwise, leave unrouted and bubble up a signal to retry this net with a full-device bounding box
        VTR_LOG_WARN("No routing path for connection to sink_rr %d, leaving unrouted to retry later\n", sink_node);
        return true;
    }

    return false;
}

// Finds a path from the route tree rooted at rt_root to sink_node for a high fanout net.
//
// Unlike timing_driven_route_connection_from_route_tree(), only part of the route tree
// which is spatially close to the sink is added to the heap.
// Returns a  tuple of <found_path?, retry_with_full_bb?, cheapest> */
template<typename Heap>
std::tuple<bool, bool, RTExploredNode> ConnectionRouter<Heap>::timing_driven_route_connection_from_route_tree_high_fanout(
    const RouteTreeNode& rt_root,
    RRNodeId sink_node,
    const t_conn_cost_params& cost_params,
    const t_bb& net_bounding_box,
    const SpatialRouteTreeLookup& spatial_rt_lookup,
    RouterStats& router_stats,
    const ConnectionParameters& conn_params) {
    router_stats_ = &router_stats;
    conn_params_ = &conn_params;

    // re-explore route tree from root to add any new nodes (buildheap afterwards)
    // route tree needs to be repushed onto the heap since each node's cost is target specific
    t_bb high_fanout_bb = add_high_fanout_route_tree_to_heap(rt_root, sink_node, cost_params, spatial_rt_lookup, net_bounding_box);
    heap_.build_heap();

    RRNodeId source_node = rt_root.inode;

    if (heap_.is_empty_heap()) {
        VTR_LOG("No source in route tree: %s\n", describe_unrouteable_connection(source_node, sink_node, is_flat_).c_str());
        return std::make_tuple(false, false, RTExploredNode());
    }

    VTR_LOGV_DEBUG(router_debug_, "  Routing to %d as high fanout net (BB: %d,%d,%d x %d,%d,%d)\n", sink_node,
                   high_fanout_bb.layer_min, high_fanout_bb.xmin, high_fanout_bb.ymin,
                   high_fanout_bb.layer_max, high_fanout_bb.xmax, high_fanout_bb.ymax);

    bool retry_with_full_bb = false;
    timing_driven_route_connection_from_heap(sink_node,
                                             cost_params,
                                             high_fanout_bb);

    if (std::isinf(rr_node_route_inf_[sink_node].path_cost)) {
        //Found no path, that may be due to an unlucky choice of existing route tree sub-set,
        //try again with the full route tree to be sure this is not an artifact of high-fanout routing
        VTR_LOG_WARN("No routing path found in high-fanout mode for net %zu connection (to sink_rr %d), retrying with full route tree\n", size_t(conn_params.net_id_), sink_node);

        //Reset any previously recorded node costs so timing_driven_route_connection()
        //starts over from scratch.
        reset_path_costs();
        clear_modified_rr_node_info();

        retry_with_full_bb = timing_driven_route_connection_common_setup(rt_root,
                                                                         sink_node,
                                                                         cost_params,
                                                                         net_bounding_box);
    }

    if (std::isinf(rr_node_route_inf_[sink_node].path_cost)) {
        VTR_LOG("%s\n", describe_unrouteable_connection(source_node, sink_node, is_flat_).c_str());

        heap_.empty_heap();
        rcv_path_manager.empty_heap();
        return std::make_tuple(false, retry_with_full_bb, RTExploredNode());
    }

    RTExploredNode out;
    out.index = sink_node;
    out.prev_edge = rr_node_route_inf_[sink_node].prev_edge;
    if (rcv_path_manager.is_enabled()) {
        out.rcv_path_backward_delay = rcv_path_data[sink_node]->backward_delay;
        rcv_path_manager.update_route_tree_set(rcv_path_data[sink_node]);
        rcv_path_manager.empty_heap();
    }
    heap_.empty_heap();

    return std::make_tuple(true, retry_with_full_bb, out);
}

// Finds a path to sink_node, starting from the elements currently in the heap.
// This is the core maze routing routine.
template<typename Heap>
void ConnectionRouter<Heap>::timing_driven_route_connection_from_heap(RRNodeId sink_node,
                                                                      const t_conn_cost_params& cost_params,
                                                                      const t_bb& bounding_box) {
    VTR_ASSERT_SAFE(heap_.is_valid());

    if (heap_.is_empty_heap()) { //No source
        VTR_LOGV_DEBUG(router_debug_, "  Initial heap empty (no source)\n");
    }

    const auto& device_ctx = g_vpr_ctx.device();
    auto& route_ctx = g_vpr_ctx.mutable_routing();

    // Get bounding box for sink node used in timing_driven_expand_neighbour
    VTR_ASSERT_SAFE(sink_node != RRNodeId::INVALID());

    t_bb target_bb;
    if (rr_graph_->node_type(sink_node) == SINK) { // We need to get a bounding box for the sink's entire tile
        vtr::Rect<int> tile_bb = grid_.get_tile_bb({rr_graph_->node_xlow(sink_node),
                                                    rr_graph_->node_ylow(sink_node),
                                                    rr_graph_->node_layer(sink_node)});

        target_bb.xmin = tile_bb.xmin();
        target_bb.ymin = tile_bb.ymin();
        target_bb.xmax = tile_bb.xmax();
        target_bb.ymax = tile_bb.ymax();
    } else {
        target_bb.xmin = rr_graph_->node_xlow(sink_node);
        target_bb.ymin = rr_graph_->node_ylow(sink_node);
        target_bb.xmax = rr_graph_->node_xhigh(sink_node);
        target_bb.ymax = rr_graph_->node_yhigh(sink_node);
    }

    target_bb.layer_min = rr_graph_->node_layer(RRNodeId(sink_node));
    target_bb.layer_max = rr_graph_->node_layer(RRNodeId(sink_node));

    // Start measuring path search time
    std::chrono::steady_clock::time_point begin_time = std::chrono::steady_clock::now();

    HeapNode cheapest;
    while (heap_.try_pop(cheapest)) {
        // inode with cheapest total cost in current route tree to be expanded on
        const auto& [ new_total_cost, inode ] = cheapest;
        update_router_stats(router_stats_,
<<<<<<< HEAD
                            /*is_push=*/false,
                            cheapest->index,
=======
                            false,
                            inode,
>>>>>>> f520c176
                            rr_graph_);

        VTR_LOGV_DEBUG(router_debug_, "  Popping node %d (cost: %g)\n",
                       inode, new_total_cost);

        // Have we found the target?
        if (inode == sink_node) {
            // If we're running RCV, the path will be stored in the path_data->path_rr vector
            // This is then placed into the traceback so that the correct path is returned
            // TODO: This can be eliminated by modifying the actual traceback function in route_timing
            if (rcv_path_manager.is_enabled()) {
                rcv_path_manager.insert_backwards_path_into_traceback(rcv_path_data[inode],
                                                                      rr_node_route_inf_[inode].path_cost,
                                                                      rr_node_route_inf_[inode].backward_path_cost,
                                                                      route_ctx);
            }
            VTR_LOGV_DEBUG(router_debug_, "  Found target %8d (%s)\n", inode, describe_rr_node(device_ctx.rr_graph, device_ctx.grid, device_ctx.rr_indexed_data, inode, is_flat_).c_str());
            break;
        }

        // If not, keep searching
        timing_driven_expand_cheapest(inode,
                                      new_total_cost,
                                      sink_node,
                                      cost_params,
                                      bounding_box,
                                      target_bb);
    }

    // Stop measuring path search time
    std::chrono::steady_clock::time_point end_time = std::chrono::steady_clock::now();
    path_search_cumulative_time += std::chrono::duration_cast<std::chrono::microseconds>(end_time - begin_time);
}

// Find shortest paths from specified route tree to all nodes in the RR graph
template<typename Heap>
vtr::vector<RRNodeId, RTExploredNode> ConnectionRouter<Heap>::timing_driven_find_all_shortest_paths_from_route_tree(
    const RouteTreeNode& rt_root,
    const t_conn_cost_params& cost_params,
    const t_bb& bounding_box,
    RouterStats& router_stats,
    const ConnectionParameters& conn_params) {
    router_stats_ = &router_stats;
    conn_params_ = &conn_params;

    // Add the route tree to the heap with no specific target node
    RRNodeId target_node = RRNodeId::INVALID();
    add_route_tree_to_heap(rt_root, target_node, cost_params, bounding_box);
    heap_.build_heap(); // via sifting down everything

    auto res = timing_driven_find_all_shortest_paths_from_heap(cost_params, bounding_box);
    heap_.empty_heap();

    return res;
}

// Find shortest paths from current heap to all nodes in the RR graph
//
// Since there is no single *target* node this uses Dijkstra's algorithm
// with a modified exit condition (runs until heap is empty).
template<typename Heap>
vtr::vector<RRNodeId, RTExploredNode> ConnectionRouter<Heap>::timing_driven_find_all_shortest_paths_from_heap(
    const t_conn_cost_params& cost_params,
    const t_bb& bounding_box) {
    vtr::vector<RRNodeId, RTExploredNode> cheapest_paths(rr_nodes_.size());

    VTR_ASSERT_SAFE(heap_.is_valid());

    if (heap_.is_empty_heap()) { // No source
        VTR_LOGV_DEBUG(router_debug_, "  Initial heap empty (no source)\n");
    }

    // Start measuring path search time
    std::chrono::steady_clock::time_point begin_time = std::chrono::steady_clock::now();

    HeapNode cheapest;
    while (heap_.try_pop(cheapest)) {
        // inode with cheapest total cost in current route tree to be expanded on
        const auto& [ new_total_cost, inode ] = cheapest;
        update_router_stats(router_stats_,
<<<<<<< HEAD
                            /*is_push=*/false,
                            cheapest->index,
=======
                            false,
                            inode,
>>>>>>> f520c176
                            rr_graph_);

        VTR_LOGV_DEBUG(router_debug_, "  Popping node %d (cost: %g)\n",
                       inode, new_total_cost);

        // Since we want to find shortest paths to all nodes in the graph
        // we do not specify a target node.
        //
        // By setting the target_node to INVALID in combination with the NoOp router
        // lookahead we can re-use the node exploration code from the regular router
        RRNodeId target_node = RRNodeId::INVALID();

        timing_driven_expand_cheapest(inode,
                                      new_total_cost,
                                      target_node,
                                      cost_params,
                                      bounding_box,
                                      t_bb());

        if (cheapest_paths[inode].index == RRNodeId::INVALID() || cheapest_paths[inode].total_cost >= new_total_cost) {
            VTR_LOGV_DEBUG(router_debug_, "  Better cost to node %d: %g (was %g)\n", inode, new_total_cost, cheapest_paths[inode].total_cost);
            // Only the `index` and `prev_edge` fields of `cheapest_paths[inode]` are used after this function returns
            cheapest_paths[inode].index = inode;
            cheapest_paths[inode].prev_edge = rr_node_route_inf_[inode].prev_edge;
        } else {
            VTR_LOGV_DEBUG(router_debug_, "  Worse cost to node %d: %g (better %g)\n", inode, new_total_cost, cheapest_paths[inode].total_cost);
        }
    }

    // Stop measuring path search time
    std::chrono::steady_clock::time_point end_time = std::chrono::steady_clock::now();
    path_search_cumulative_time += std::chrono::duration_cast<std::chrono::microseconds>(end_time - begin_time);

    return cheapest_paths;
}

template<typename Heap>
void ConnectionRouter<Heap>::timing_driven_expand_cheapest(RRNodeId from_node,
                                                           float new_total_cost,
                                                           RRNodeId target_node,
                                                           const t_conn_cost_params& cost_params,
                                                           const t_bb& bounding_box,
                                                           const t_bb& target_bb) {
    float best_total_cost = rr_node_route_inf_[from_node].path_cost;
    if (best_total_cost == new_total_cost) {
        // Explore from this node, since its total cost is exactly the same as
        // the best total cost ever seen for this node. Otherwise, prune this node
        // to reduce redundant work (i.e., unnecessary neighbor exploration).
        // `new_total_cost` is used here as an identifier to detect if the pair
        // (from_node or inode, new_total_cost) was the most recently pushed
        // element for the corresponding node.
        //
        // Note: For RCV, it often isn't searching for a shortest path; it is
        // searching for a path in the target delay range. So it might find a
        // path to node n that has a higher `backward_path_cost` but the `total_cost`
        // (including expected delay to sink, going through a cost function that
        // checks that against the target delay) might be lower than the previously
        // stored value. In that case we want to re-expand the node so long as
        // it doesn't create a loop. That `rcv_path_manager` should store enough
        // info for us to avoid loops.
        RTExploredNode current;
        current.index = from_node;
        current.backward_path_cost = rr_node_route_inf_[from_node].backward_path_cost;
        current.prev_edge = rr_node_route_inf_[from_node].prev_edge;
        current.R_upstream = rr_node_route_inf_[from_node].R_upstream;

        VTR_LOGV_DEBUG(router_debug_, "    Better cost to %d\n", from_node);
        VTR_LOGV_DEBUG(router_debug_, "    New total cost: %g\n", new_total_cost);
        VTR_LOGV_DEBUG(router_debug_ && (current.prev_edge != RREdgeId::INVALID()),
                       "      Setting path costs for associated node %d (from %d edge %zu)\n",
                       from_node,
                       static_cast<size_t>(rr_graph_->edge_src_node(current.prev_edge)),
                       static_cast<size_t>(current.prev_edge));

        timing_driven_expand_neighbours(current, cost_params, bounding_box, target_node, target_bb);
    } else {
        // Post-heap prune, do not re-explore from the current/new partial path as it
        // has worse cost than the best partial path to this node found so far
        VTR_LOGV_DEBUG(router_debug_, "    Worse cost to %d\n", from_node);
        VTR_LOGV_DEBUG(router_debug_, "    Old total cost: %g\n", best_total_cost);
        VTR_LOGV_DEBUG(router_debug_, "    New total cost: %g\n", new_total_cost);
    }
}

template<typename Heap>
void ConnectionRouter<Heap>::timing_driven_expand_neighbours(const RTExploredNode& current,
                                                             const t_conn_cost_params& cost_params,
                                                             const t_bb& bounding_box,
                                                             RRNodeId target_node,
                                                             const t_bb& target_bb) {
    /* Puts all the rr_nodes adjacent to current on the heap. */

    // For each node associated with the current heap element, expand all of it's neighbors
    auto edges = rr_nodes_.edge_range(current.index);

    // This is a simple prefetch that prefetches:
    //  - RR node data reachable from this node
    //  - rr switch data to reach those nodes from this node.
    //
    // This code will be a NOP on compiler targets that do not have a
    // builtin to emit prefetch instructions.
    //
    // This code will be a NOP on CPU targets that lack prefetch instructions.
    // All modern x86 and ARM64 platforms provide prefetch instructions.
    //
    // This code delivers ~6-8% reduction in wallclock time when running Titan
    // benchmarks, and was specifically measured against the gsm_switch and
    // directrf vtr_reg_weekly running in high effort.
    //
    //  - directrf_stratixiv_arch_timing.blif
    //  - gsm_switch_stratixiv_arch_timing.blif
    //
    for (RREdgeId from_edge : edges) {
        RRNodeId to_node = rr_nodes_.edge_sink_node(from_edge);
        rr_nodes_.prefetch_node(to_node);

        int switch_idx = rr_nodes_.edge_switch(from_edge);
        VTR_PREFETCH(&rr_switch_inf_[switch_idx], 0, 0);
    }

    for (RREdgeId from_edge : edges) {
        RRNodeId to_node = rr_nodes_.edge_sink_node(from_edge);
        timing_driven_expand_neighbour(current,
                                       from_edge,
                                       to_node,
                                       cost_params,
                                       bounding_box,
                                       target_node,
                                       target_bb);
    }
}

// Conditionally adds to_node to the router heap (via path from from_node via from_edge).
// RR nodes outside the expanded bounding box specified in bounding_box are not added
// to the heap.
template<typename Heap>
void ConnectionRouter<Heap>::timing_driven_expand_neighbour(const RTExploredNode& current,
                                                            RREdgeId from_edge,
                                                            RRNodeId to_node,
                                                            const t_conn_cost_params& cost_params,
                                                            const t_bb& bounding_box,
                                                            RRNodeId target_node,
                                                            const t_bb& target_bb) {
    VTR_ASSERT(bounding_box.layer_max < g_vpr_ctx.device().grid.get_num_layers());

    const RRNodeId& from_node = current.index;

    // BB-pruning
    // Disable BB-pruning if RCV is enabled, as this can make it harder for circuits with high negative hold slack to resolve this
    // TODO: Only disable pruning if the net has negative hold slack, maybe go off budgets
    if (!inside_bb(to_node, bounding_box)
        && !rcv_path_manager.is_enabled()) {
        VTR_LOGV_DEBUG(router_debug_,
                       "      Pruned expansion of node %d edge %zu -> %d"
                       " (to node location %d,%d,%d x %d,%d,%d outside of expanded"
                       " net bounding box %d,%d,%d x %d,%d,%d)\n",
                       from_node, size_t(from_edge), size_t(to_node),
                       rr_graph_->node_xlow(to_node), rr_graph_->node_ylow(to_node), rr_graph_->node_layer(to_node),
                       rr_graph_->node_xhigh(to_node), rr_graph_->node_yhigh(to_node), rr_graph_->node_layer(to_node),
                       bounding_box.xmin, bounding_box.ymin, bounding_box.layer_min,
                       bounding_box.xmax, bounding_box.ymax, bounding_box.layer_max);
        return; /* Node is outside (expanded) bounding box. */
    }

    /* Prune away IPINs that lead to blocks other than the target one.  Avoids  *
     * the issue of how to cost them properly so they don't get expanded before *
     * more promising routes, but makes route-through (via CLBs) impossible.   *
     * Change this if you want to investigate route-throughs.                   */
    if (target_node != RRNodeId::INVALID()) {
        t_rr_type to_type = rr_graph_->node_type(to_node);
        if (to_type == IPIN) {
            // Check if this IPIN leads to the target block
            // IPIN's of the target block should be contained within it's bounding box
            int to_xlow = rr_graph_->node_xlow(to_node);
            int to_ylow = rr_graph_->node_ylow(to_node);
            int to_layer = rr_graph_->node_layer(to_node);
            int to_xhigh = rr_graph_->node_xhigh(to_node);
            int to_yhigh = rr_graph_->node_yhigh(to_node);
            if (to_xlow < target_bb.xmin
                || to_ylow < target_bb.ymin
                || to_xhigh > target_bb.xmax
                || to_yhigh > target_bb.ymax
                || to_layer < target_bb.layer_min
                || to_layer > target_bb.layer_max) {
                VTR_LOGV_DEBUG(router_debug_,
                               "      Pruned expansion of node %d edge %zu -> %d"
                               " (to node is IPIN at %d,%d,%d x %d,%d,%d which does not"
                               " lead to target block %d,%d,%d x %d,%d,%d)\n",
                               from_node, size_t(from_edge), size_t(to_node),
                               to_xlow, to_ylow, to_layer,
                               to_xhigh, to_yhigh, to_layer,
                               target_bb.xmin, target_bb.ymin, target_bb.layer_min,
                               target_bb.xmax, target_bb.ymax, target_bb.layer_max);
                return;
            }
        }
    }

    VTR_LOGV_DEBUG(router_debug_, "      Expanding node %d edge %zu -> %d\n",
                   from_node, size_t(from_edge), size_t(to_node));

    // Check if the node exists in the route tree when RCV is enabled
    // Other pruning methods have been disabled when RCV is on, so this method is required to prevent "loops" from being created
    bool node_exists = false;
    if (rcv_path_manager.is_enabled()) {
        node_exists = rcv_path_manager.node_exists_in_tree(rcv_path_data[from_node],
                                                           to_node);
    }

    if (!node_exists || !rcv_path_manager.is_enabled()) {
        timing_driven_add_to_heap(cost_params,
                                  current,
                                  to_node,
                                  from_edge,
                                  target_node);
    }
}

// Add to_node to the heap, and also add any nodes which are connected by non-configurable edges
template<typename Heap>
void ConnectionRouter<Heap>::timing_driven_add_to_heap(const t_conn_cost_params& cost_params,
                                                       const RTExploredNode& current,
                                                       RRNodeId to_node,
                                                       const RREdgeId from_edge,
                                                       RRNodeId target_node) {
    const auto& device_ctx = g_vpr_ctx.device();
    const RRNodeId& from_node = current.index;

    // Initialized to current
    RTExploredNode next;
    next.R_upstream = current.R_upstream;
    next.index = to_node;
    next.prev_edge = from_edge;
    next.total_cost = std::numeric_limits<float>::infinity(); // Not used directly
    next.backward_path_cost = current.backward_path_cost;

    // Initalize RCV data struct if needed, otherwise it's set to nullptr
    rcv_path_manager.alloc_path_struct(next.path_data);
    // path_data variables are initialized to current values
    if (rcv_path_manager.is_enabled() && rcv_path_data[from_node]) {
        next.path_data->backward_cong = rcv_path_data[from_node]->backward_cong;
        next.path_data->backward_delay = rcv_path_data[from_node]->backward_delay;
    }

    evaluate_timing_driven_node_costs(&next,
                                      cost_params,
                                      from_node,
                                      target_node);

    float best_total_cost = rr_node_route_inf_[to_node].path_cost;
    float best_back_cost = rr_node_route_inf_[to_node].backward_path_cost;

    float new_total_cost = next.total_cost;
    float new_back_cost = next.backward_path_cost;

    // We need to only expand this node if it is a better path. And we need to
    // update its `rr_node_route_inf` data as we put it into the heap; there may
    // be other (previously explored) paths to this node in the heap already,
    // but they will be pruned when we pop those heap nodes later as we'll see
    // they have inferior costs to what is in the `rr_node_route_inf` data for
    // this node.
    // FIXME: Adding a link to the FPT paper when it is public
    //
    // When RCV is enabled, prune based on the RCV-specific total path cost (see
    // in `compute_node_cost_using_rcv` in `evaluate_timing_driven_node_costs`)
    // to allow detours to get better QoR.
    if ((!rcv_path_manager.is_enabled() && best_back_cost > new_back_cost) ||
        (rcv_path_manager.is_enabled() && best_total_cost > new_total_cost)) {
        VTR_LOGV_DEBUG(router_debug_, "      Expanding to node %d (%s)\n", to_node,
                       describe_rr_node(device_ctx.rr_graph,
                                        device_ctx.grid,
                                        device_ctx.rr_indexed_data,
                                        to_node,
                                        is_flat_)
                           .c_str());
        VTR_LOGV_DEBUG(router_debug_, "        New Total Cost %g New back Cost %g\n", new_total_cost, new_back_cost);
        //Add node to the heap only if the cost via the current partial path is less than the
        //best known cost, since there is no reason for the router to expand more expensive paths.
        //
        //Pre-heap prune to keep the heap small, by not putting paths which are known to be
        //sub-optimal (at this point in time) into the heap.

        update_cheapest(next, from_node);

        heap_.add_to_heap({new_total_cost, to_node});
        update_router_stats(router_stats_,
                            /*is_push=*/true,
                            to_node,
                            rr_graph_);

    } else {
        VTR_LOGV_DEBUG(router_debug_, "      Didn't expand to %d (%s)\n", to_node, describe_rr_node(device_ctx.rr_graph, device_ctx.grid, device_ctx.rr_indexed_data, to_node, is_flat_).c_str());
        VTR_LOGV_DEBUG(router_debug_, "        Prev Total Cost %g Prev back Cost %g \n", best_total_cost, best_back_cost);
        VTR_LOGV_DEBUG(router_debug_, "        New Total Cost %g New back Cost %g \n", new_total_cost, new_back_cost);
    }

    if (rcv_path_manager.is_enabled() && next.path_data != nullptr) {
        rcv_path_manager.free_path_struct(next.path_data);
    }
}

#ifdef VTR_ASSERT_SAFE_ENABLED

//Returns true if both nodes are part of the same non-configurable edge set
static bool same_non_config_node_set(RRNodeId from_node, RRNodeId to_node) {
    auto& device_ctx = g_vpr_ctx.device();

    auto from_itr = device_ctx.rr_node_to_non_config_node_set.find(from_node);
    auto to_itr = device_ctx.rr_node_to_non_config_node_set.find(to_node);

    if (from_itr == device_ctx.rr_node_to_non_config_node_set.end()
        || to_itr == device_ctx.rr_node_to_non_config_node_set.end()) {
        return false; //Not part of a non-config node set
    }

    return from_itr->second == to_itr->second; //Check for same non-config set IDs
}

#endif

template<typename Heap>
float ConnectionRouter<Heap>::compute_node_cost_using_rcv(const t_conn_cost_params cost_params,
                                                          RRNodeId to_node,
                                                          RRNodeId target_node,
                                                          float backwards_delay,
                                                          float backwards_cong,
                                                          float R_upstream) {
    float expected_delay;
    float expected_cong;

    const t_conn_delay_budget* delay_budget = cost_params.delay_budget;
    // TODO: This function is not tested for is_flat == true
    VTR_ASSERT(is_flat_ != true);
    std::tie(expected_delay, expected_cong) = router_lookahead_.get_expected_delay_and_cong(to_node, target_node, cost_params, R_upstream);

    float expected_total_delay_cost;
    float expected_total_cong_cost;

    float expected_total_cong = expected_cong + backwards_cong;
    float expected_total_delay = expected_delay + backwards_delay;

    //If budgets specified calculate cost as described by RCV paper:
    //    R. Fung, V. Betz and W. Chow, "Slack Allocation and Routing to Improve FPGA Timing While
    //     Repairing Short-Path Violations," in IEEE Transactions on Computer-Aided Design of
    //     Integrated Circuits and Systems, vol. 27, no. 4, pp. 686-697, April 2008.

    // Normalization constant defined in RCV paper cited above
    constexpr float NORMALIZATION_CONSTANT = 100e-12;

    expected_total_delay_cost = expected_total_delay;
    expected_total_delay_cost += (delay_budget->short_path_criticality + cost_params.criticality) * std::max(0.f, delay_budget->target_delay - expected_total_delay);
    // expected_total_delay_cost += std::pow(std::max(0.f, expected_total_delay - delay_budget->max_delay), 2) / NORMALIZATION_CONSTANT;
    expected_total_delay_cost += std::pow(std::max(0.f, delay_budget->min_delay - expected_total_delay), 2) / NORMALIZATION_CONSTANT;
    expected_total_cong_cost = expected_total_cong;

    float total_cost = expected_total_delay_cost + expected_total_cong_cost;

    return total_cost;
}

// Empty the route tree set node, use this after each net is routed
template<typename Heap>
void ConnectionRouter<Heap>::empty_rcv_route_tree_set() {
    rcv_path_manager.empty_route_tree_nodes();
}

// Enable or disable RCV
template<typename Heap>
void ConnectionRouter<Heap>::set_rcv_enabled(bool enable) {
    rcv_path_manager.set_enabled(enable);
    if (enable) {
        rcv_path_data.resize(rr_node_route_inf_.size());
    }
}

//Calculates the cost of reaching to_node (i.e., to->index)
template<typename Heap>
void ConnectionRouter<Heap>::evaluate_timing_driven_node_costs(RTExploredNode* to,
                                                               const t_conn_cost_params& cost_params,
                                                               RRNodeId from_node,
                                                               RRNodeId target_node) {
    /* new_costs.backward_cost: is the "known" part of the cost to this node -- the
     * congestion cost of all the routing resources back to the existing route
     * plus the known delay of the total path back to the source.
     *
     * new_costs.total_cost: is this "known" backward cost + an expected cost to get to the target.
     *
     * new_costs.R_upstream: is the upstream resistance at the end of this node
     */

    //Info for the switch connecting from_node to_node (i.e., to->index)
    int iswitch = rr_nodes_.edge_switch(to->prev_edge);
    bool switch_buffered = rr_switch_inf_[iswitch].buffered();
    bool reached_configurably = rr_switch_inf_[iswitch].configurable();
    float switch_R = rr_switch_inf_[iswitch].R;
    float switch_Tdel = rr_switch_inf_[iswitch].Tdel;
    float switch_Cinternal = rr_switch_inf_[iswitch].Cinternal;

    //To node info
    auto rc_index = rr_graph_->node_rc_index(to->index);
    float node_C = rr_rc_data_[rc_index].C;
    float node_R = rr_rc_data_[rc_index].R;

    //From node info
    float from_node_R = rr_rc_data_[rr_graph_->node_rc_index(from_node)].R;

    //Update R_upstream
    if (switch_buffered) {
        to->R_upstream = 0.; //No upstream resistance
    } else {
        //R_Upstream already initialized
    }

    to->R_upstream += switch_R; //Switch resistance
    to->R_upstream += node_R;   //Node resistance

    //Calculate delay
    float Rdel = to->R_upstream - 0.5 * node_R; //Only consider half node's resistance for delay
    float Tdel = switch_Tdel + Rdel * node_C;

    //Depending on the switch used, the Tdel of the upstream node (from_node) may change due to
    //increased loading from the switch's internal capacitance.
    //
    //Even though this delay physically affects from_node, we make the adjustment (now) on the to_node,
    //since only once we've reached to to_node do we know the connection used (and the switch enabled).
    //
    //To adjust for the time delay, we compute the product of the Rdel associated with from_node and
    //the internal capacitance of the switch.
    //
    //First, we will calculate Rdel_adjust (just like in the computation for Rdel, we consider only
    //half of from_node's resistance).
    float Rdel_adjust = to->R_upstream - 0.5 * from_node_R;

    //Second, we adjust the Tdel to account for the delay caused by the internal capacitance.
    Tdel += Rdel_adjust * switch_Cinternal;

    float cong_cost = 0.;
    if (reached_configurably) {
        cong_cost = get_rr_cong_cost(to->index, cost_params.pres_fac);
    } else {
        //Reached by a non-configurable edge.
        //Therefore the from_node and to_node are part of the same non-configurable node set.
#ifdef VTR_ASSERT_SAFE_ENABLED
        VTR_ASSERT_SAFE_MSG(same_non_config_node_set(from_node, to->index),
                            "Non-configurably connected edges should be part of the same node set");
#endif

        //The congestion cost of all nodes in the set has already been accounted for (when
        //the current path first expanded a node in the set). Therefore do *not* re-add the congestion
        //cost.
        cong_cost = 0.;
    }
    if (conn_params_->router_opt_choke_points_ && is_flat_ && rr_graph_->node_type(to->index) == IPIN) {
        auto find_res = conn_params_->connection_choking_spots_.find(to->index);
        if (find_res != conn_params_->connection_choking_spots_.end()) {
            cong_cost = cong_cost / pow(2, (float)find_res->second);
        }
    }

    //Update the backward cost (upstream already included)
    to->backward_path_cost += (1. - cost_params.criticality) * cong_cost; //Congestion cost
    to->backward_path_cost += cost_params.criticality * Tdel;             //Delay cost

    if (cost_params.bend_cost != 0.) {
        t_rr_type from_type = rr_graph_->node_type(from_node);
        t_rr_type to_type = rr_graph_->node_type(to->index);
        if ((from_type == CHANX && to_type == CHANY) || (from_type == CHANY && to_type == CHANX)) {
            to->backward_path_cost += cost_params.bend_cost; //Bend cost
        }
    }

    float total_cost = 0.;

    if (rcv_path_manager.is_enabled() && to->path_data != nullptr) {
        to->path_data->backward_delay += cost_params.criticality * Tdel;
        to->path_data->backward_cong += (1. - cost_params.criticality) * get_rr_cong_cost(to->index, cost_params.pres_fac);

        total_cost = compute_node_cost_using_rcv(cost_params, to->index, target_node, to->path_data->backward_delay, to->path_data->backward_cong, to->R_upstream);
    } else {
        const auto& device_ctx = g_vpr_ctx.device();
        //Update total cost
        float expected_cost = router_lookahead_.get_expected_cost(to->index, target_node, cost_params, to->R_upstream);
        VTR_LOGV_DEBUG(router_debug_ && !std::isfinite(expected_cost),
                        "        Lookahead from %s (%s) to %s (%s) is non-finite, expected_cost = %f, to->R_upstream = %f\n",
                        rr_node_arch_name(to->index, is_flat_).c_str(),
                        describe_rr_node(device_ctx.rr_graph, device_ctx.grid, device_ctx.rr_indexed_data, to->index, is_flat_).c_str(),
                        rr_node_arch_name(target_node, is_flat_).c_str(),
                        describe_rr_node(device_ctx.rr_graph, device_ctx.grid, device_ctx.rr_indexed_data, target_node, is_flat_).c_str(),
                        expected_cost, to->R_upstream);
        total_cost += to->backward_path_cost + cost_params.astar_fac * std::max(0.f, expected_cost - cost_params.astar_offset);
    }
    to->total_cost = total_cost;
}

//Adds the route tree rooted at rt_node to the heap, preparing it to be
//used as branch-points for further routing.
template<typename Heap>
void ConnectionRouter<Heap>::add_route_tree_to_heap(
    const RouteTreeNode& rt_node,
    RRNodeId target_node,
    const t_conn_cost_params& cost_params,
    const t_bb& net_bb) {
    /* Puts the entire partial routing below and including rt_node onto the heap *
     * (except for those parts marked as not to be expanded) by calling itself   *
     * recursively.                                                              */

    /* Pre-order depth-first traversal */
    // IPINs and SINKS are not re_expanded
    if (rt_node.re_expand) {
        add_route_tree_node_to_heap(rt_node,
                                    target_node,
                                    cost_params,
                                    net_bb);
    }

    for (const RouteTreeNode& child_node : rt_node.child_nodes()) {
        if (is_flat_) {
            if (relevant_node_to_target(rr_graph_,
                                        child_node.inode,
                                        target_node)) {
                add_route_tree_to_heap(child_node,
                                       target_node,
                                       cost_params,
                                       net_bb);
            }
        } else {
            add_route_tree_to_heap(child_node,
                                   target_node,
                                   cost_params,
                                   net_bb);
        }
    }
}

//Unconditionally adds rt_node to the heap
//
//Note that if you want to respect rt_node.re_expand that is the caller's
//responsibility.
template<typename Heap>
void ConnectionRouter<Heap>::add_route_tree_node_to_heap(
    const RouteTreeNode& rt_node,
    RRNodeId target_node,
    const t_conn_cost_params& cost_params,
    const t_bb& net_bb) {
    const auto& device_ctx = g_vpr_ctx.device();
    const RRNodeId inode = rt_node.inode;
    float backward_path_cost = cost_params.criticality * rt_node.Tdel;
    float R_upstream = rt_node.R_upstream;

    /* Don't push to heap if not in bounding box: no-op for serial router, important for parallel router */
    if (!inside_bb(rt_node.inode, net_bb))
        return;

    // after budgets are loaded, calculate delay cost as described by RCV paper
    /* R. Fung, V. Betz and W. Chow, "Slack Allocation and Routing to Improve FPGA Timing While
     * Repairing Short-Path Violations," in IEEE Transactions on Computer-Aided Design of
     * Integrated Circuits and Systems, vol. 27, no. 4, pp. 686-697, April 2008.*/
    // float expected_cost = router_lookahead_.get_expected_cost(inode, target_node, cost_params, R_upstream);

    if (!rcv_path_manager.is_enabled()) {
        // tot_cost = backward_path_cost + cost_params.astar_fac * expected_cost;
        float expected_cost = router_lookahead_.get_expected_cost(inode, target_node, cost_params, R_upstream);
        float tot_cost = backward_path_cost + cost_params.astar_fac * std::max(0.f, expected_cost - cost_params.astar_offset);
        VTR_LOGV_DEBUG(router_debug_, "  Adding node %8d to heap from init route tree with cost %g (%s)\n",
                       inode,
                       tot_cost,
                       describe_rr_node(device_ctx.rr_graph, device_ctx.grid, device_ctx.rr_indexed_data, inode, is_flat_).c_str());

        if (tot_cost > rr_node_route_inf_[inode].path_cost) {
            return ;
        }
        add_to_mod_list(inode);
        rr_node_route_inf_[inode].path_cost = tot_cost;
        rr_node_route_inf_[inode].prev_edge = RREdgeId::INVALID();
        rr_node_route_inf_[inode].backward_path_cost = backward_path_cost;
        rr_node_route_inf_[inode].R_upstream = R_upstream;
        heap_.push_back({tot_cost, inode});

        // push_back_node(&heap_, rr_node_route_inf_,
        //                inode, tot_cost, RREdgeId::INVALID(),
        //                backward_path_cost, R_upstream);
    } else {
        float expected_total_cost = compute_node_cost_using_rcv(cost_params, inode, target_node, rt_node.Tdel, 0, R_upstream);

        add_to_mod_list(inode);
        rr_node_route_inf_[inode].path_cost = expected_total_cost;
        rr_node_route_inf_[inode].prev_edge = RREdgeId::INVALID();
        rr_node_route_inf_[inode].backward_path_cost = backward_path_cost;
        rr_node_route_inf_[inode].R_upstream = R_upstream;

        rcv_path_manager.alloc_path_struct(rcv_path_data[inode]);
        rcv_path_data[inode]->backward_delay = rt_node.Tdel;

        heap_.push_back({expected_total_cost, inode});

        // push_back_node_with_info(&heap_, inode, expected_total_cost,
        //                          backward_path_cost, R_upstream, rt_node.Tdel, &rcv_path_manager);
    }

    update_router_stats(router_stats_,
                        /*is_push=*/true,
                        inode,
                        rr_graph_);

    if constexpr (VTR_ENABLE_DEBUG_LOGGING_CONST_EXPR) {
        router_stats_->rt_node_pushes[rr_graph_->node_type(inode)]++;
    }
}

/* Expand bb by inode's extents and clip against net_bb */
inline void expand_highfanout_bounding_box(t_bb& bb, const t_bb& net_bb, RRNodeId inode, const RRGraphView* rr_graph) {
    bb.xmin = std::max<int>(net_bb.xmin, std::min<int>(bb.xmin, rr_graph->node_xlow(inode)));
    bb.ymin = std::max<int>(net_bb.ymin, std::min<int>(bb.ymin, rr_graph->node_ylow(inode)));
    bb.xmax = std::min<int>(net_bb.xmax, std::max<int>(bb.xmax, rr_graph->node_xhigh(inode)));
    bb.ymax = std::min<int>(net_bb.ymax, std::max<int>(bb.ymax, rr_graph->node_yhigh(inode)));
    bb.layer_min = std::min<int>(bb.layer_min, rr_graph->node_layer(inode));
    bb.layer_max = std::max<int>(bb.layer_max, rr_graph->node_layer(inode));
}

/* Expand bb by HIGH_FANOUT_BB_FAC and clip against net_bb */
inline void adjust_highfanout_bounding_box(t_bb& bb, const t_bb& net_bb) {
    constexpr int HIGH_FANOUT_BB_FAC = 3;

    bb.xmin = std::max<int>(net_bb.xmin, bb.xmin - HIGH_FANOUT_BB_FAC);
    bb.ymin = std::max<int>(net_bb.ymin, bb.ymin - HIGH_FANOUT_BB_FAC);
    bb.xmax = std::min<int>(net_bb.xmax, bb.xmax + HIGH_FANOUT_BB_FAC);
    bb.ymax = std::min<int>(net_bb.ymax, bb.ymax + HIGH_FANOUT_BB_FAC);
    bb.layer_min = std::min<int>(net_bb.layer_min, bb.layer_min);
    bb.layer_max = std::max<int>(net_bb.layer_max, bb.layer_max);
}

template<typename Heap>
t_bb ConnectionRouter<Heap>::add_high_fanout_route_tree_to_heap(
    const RouteTreeNode& rt_root,
    RRNodeId target_node,
    const t_conn_cost_params& cost_params,
    const SpatialRouteTreeLookup& spatial_rt_lookup,
    const t_bb& net_bounding_box) {
    //For high fanout nets we only add those route tree nodes which are spatially close
    //to the sink.
    //
    //Based on:
    //  J. Swartz, V. Betz, J. Rose, "A Fast Routability-Driven Router for FPGAs", FPGA, 1998
    //
    //We rely on a grid-based spatial look-up which is maintained for high fanout nets by
    //update_route_tree(), which allows us to add spatially close route tree nodes without traversing
    //the entire route tree (which is likely large for a high fanout net).

    //Determine which bin the target node is located in

    int target_bin_x = grid_to_bin_x(rr_graph_->node_xlow(target_node), spatial_rt_lookup);
    int target_bin_y = grid_to_bin_y(rr_graph_->node_ylow(target_node), spatial_rt_lookup);

    auto target_layer = rr_graph_->node_layer(target_node);

    int chan_nodes_added = 0;

    t_bb highfanout_bb;
    highfanout_bb.xmin = rr_graph_->node_xlow(target_node);
    highfanout_bb.xmax = rr_graph_->node_xhigh(target_node);
    highfanout_bb.ymin = rr_graph_->node_ylow(target_node);
    highfanout_bb.ymax = rr_graph_->node_yhigh(target_node);
    highfanout_bb.layer_min = target_layer;
    highfanout_bb.layer_max = target_layer;

    //Add existing routing starting from the target bin.
    //If the target's bin has insufficient existing routing add from the surrounding bins
    bool done = false;
    bool found_node_on_same_layer = false;
    for (int dx : {0, -1, +1}) {
        size_t bin_x = target_bin_x + dx;

        if (bin_x > spatial_rt_lookup.dim_size(0) - 1) continue; //Out of range

        for (int dy : {0, -1, +1}) {
            size_t bin_y = target_bin_y + dy;

            if (bin_y > spatial_rt_lookup.dim_size(1) - 1) continue; //Out of range

            for (const RouteTreeNode& rt_node : spatial_rt_lookup[bin_x][bin_y]) {
                if (!rt_node.re_expand) // Some nodes (like IPINs) shouldn't be re-expanded
                    continue;
                RRNodeId rr_node_to_add = rt_node.inode;

                if (is_flat_) {
                    if (!relevant_node_to_target(rr_graph_, rr_node_to_add, target_node))
                        continue;
                }

                /* In case of the parallel router, we may be dealing with a virtual net
                 * so prune the nodes from the HF lookup against the bounding box just in case */
                if (!inside_bb(rr_node_to_add, net_bounding_box))
                    continue;

                auto rt_node_layer_num = rr_graph_->node_layer(rr_node_to_add);
                if (rt_node_layer_num == target_layer)
                    found_node_on_same_layer = true;

                // Put the node onto the heap
                add_route_tree_node_to_heap(rt_node, target_node, cost_params, net_bounding_box);

                // Expand HF BB to include the node (clip by original BB)
                expand_highfanout_bounding_box(highfanout_bb, net_bounding_box, rr_node_to_add, rr_graph_);

                if (rr_graph_->node_type(rr_node_to_add) == CHANY || rr_graph_->node_type(rr_node_to_add) == CHANX) {
                    chan_nodes_added++;
                }
            }

            constexpr int SINGLE_BIN_MIN_NODES = 2;
            if (dx == 0 && dy == 0 && chan_nodes_added > SINGLE_BIN_MIN_NODES && found_node_on_same_layer) {
                //Target bin contained at least minimum amount of routing
                //
                //We require at least SINGLE_BIN_MIN_NODES to be added.
                //This helps ensure we don't end up with, for example, a single
                //routing wire running in the wrong direction which may not be
                //able to reach the target within the bounding box.
                done = true;
                break;
            }
        }
        if (done) break;
    }

    if (chan_nodes_added == 0 || !found_node_on_same_layer) { //If the target bin, and it's surrounding bins were empty, just add the full route tree
        add_route_tree_to_heap(rt_root, target_node, cost_params, net_bounding_box);
        return net_bounding_box;
    } else {
        //We found nearby routing, replace original bounding box to be localized around that routing
        adjust_highfanout_bounding_box(highfanout_bb, net_bounding_box);
        return highfanout_bb;
    }
}

static inline bool relevant_node_to_target(const RRGraphView* rr_graph,
                                           RRNodeId node_to_add,
                                           RRNodeId target_node) {
    VTR_ASSERT(rr_graph->node_type(target_node) == t_rr_type::SINK);
    auto node_to_add_type = rr_graph->node_type(node_to_add);
    if (node_to_add_type == t_rr_type::OPIN || node_to_add_type == t_rr_type::SOURCE || node_to_add_type == t_rr_type::CHANX || node_to_add_type == t_rr_type::CHANY || node_to_add_type == SINK) {
        return true;
    } else if (node_in_same_physical_tile(node_to_add, target_node)) {
        VTR_ASSERT(node_to_add_type == IPIN);
        return true;
    }
    return false;
}

static inline void update_router_stats(RouterStats* router_stats,
                                       bool is_push,
                                       RRNodeId rr_node_id,
                                       const RRGraphView* rr_graph) {
    if (is_push) {
        router_stats->heap_pushes++;
    } else {
        router_stats->heap_pops++;
    }

    if constexpr (VTR_ENABLE_DEBUG_LOGGING_CONST_EXPR) {
        auto node_type = rr_graph->node_type(rr_node_id);
        VTR_ASSERT(node_type != NUM_RR_TYPES);

        if (is_inter_cluster_node(*rr_graph, rr_node_id)) {
            if (is_push) {
                router_stats->inter_cluster_node_pushes++;
                router_stats->inter_cluster_node_type_cnt_pushes[node_type]++;
            } else {
                router_stats->inter_cluster_node_pops++;
                router_stats->inter_cluster_node_type_cnt_pops[node_type]++;
            }
        } else {
            if (is_push) {
                router_stats->intra_cluster_node_pushes++;
                router_stats->intra_cluster_node_type_cnt_pushes[node_type]++;
            } else {
                router_stats->intra_cluster_node_pops++;
                router_stats->intra_cluster_node_type_cnt_pops[node_type]++;
            }
        }
    }
}

std::unique_ptr<ConnectionRouterInterface> make_connection_router(e_heap_type heap_type,
                                                                  const DeviceGrid& grid,
                                                                  const RouterLookahead& router_lookahead,
                                                                  const t_rr_graph_storage& rr_nodes,
                                                                  const RRGraphView* rr_graph,
                                                                  const std::vector<t_rr_rc_data>& rr_rc_data,
                                                                  const vtr::vector<RRSwitchId, t_rr_switch_inf>& rr_switch_inf,
                                                                  vtr::vector<RRNodeId, t_rr_node_route_inf>& rr_node_route_inf,
                                                                  bool is_flat) {
    switch (heap_type) {
        case e_heap_type::BINARY_HEAP:
            return std::make_unique<ConnectionRouter<BinaryHeap>>(
                grid,
                router_lookahead,
                rr_nodes,
                rr_graph,
                rr_rc_data,
                rr_switch_inf,
                rr_node_route_inf,
                is_flat);
        case e_heap_type::FOUR_ARY_HEAP:
            return std::make_unique<ConnectionRouter<FourAryHeap>>(
                grid,
                router_lookahead,
                rr_nodes,
                rr_graph,
                rr_rc_data,
                rr_switch_inf,
                rr_node_route_inf,
                is_flat);
        default:
            VPR_FATAL_ERROR(VPR_ERROR_ROUTE, "Unknown heap_type %d",
                            heap_type);
    }
}<|MERGE_RESOLUTION|>--- conflicted
+++ resolved
@@ -218,16 +218,11 @@
 
     HeapNode cheapest;
     while (heap_.try_pop(cheapest)) {
-        // inode with cheapest total cost in current route tree to be expanded on
+        // inode with the cheapest total cost in current route tree to be expanded on
         const auto& [ new_total_cost, inode ] = cheapest;
         update_router_stats(router_stats_,
-<<<<<<< HEAD
                             /*is_push=*/false,
-                            cheapest->index,
-=======
-                            false,
                             inode,
->>>>>>> f520c176
                             rr_graph_);
 
         VTR_LOGV_DEBUG(router_debug_, "  Popping node %d (cost: %g)\n",
@@ -305,16 +300,11 @@
 
     HeapNode cheapest;
     while (heap_.try_pop(cheapest)) {
-        // inode with cheapest total cost in current route tree to be expanded on
+        // inode with the cheapest total cost in current route tree to be expanded on
         const auto& [ new_total_cost, inode ] = cheapest;
         update_router_stats(router_stats_,
-<<<<<<< HEAD
                             /*is_push=*/false,
-                            cheapest->index,
-=======
-                            false,
                             inode,
->>>>>>> f520c176
                             rr_graph_);
 
         VTR_LOGV_DEBUG(router_debug_, "  Popping node %d (cost: %g)\n",
