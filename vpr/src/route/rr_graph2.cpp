--- conflicted
+++ resolved
@@ -1527,19 +1527,6 @@
 
                 rr_graph_builder.node_lookup().add_node(RRNodeId(*index), layer, curr_x, curr_y, node_type, class_num);
             }
-<<<<<<< HEAD
-            int curr_x = root_x + x_offset;
-            int curr_y = root_y + y_offset;
-            rr_graph_builder.node_lookup().mirror_nodes(layer, vtr::Point<int>(root_x, root_y),
-                                                        vtr::Point<int>(curr_x, curr_y),
-                                                        SOURCE,
-                                                        TOTAL_2D_SIDES[0]);
-            rr_graph_builder.node_lookup().mirror_nodes(layer, vtr::Point<int>(root_x, root_y),
-                                                        vtr::Point<int>(curr_x, curr_y),
-                                                        SINK,
-                                                        TOTAL_2D_SIDES[0]);
-=======
->>>>>>> 21d01503
         }
 
         ++(*index);
