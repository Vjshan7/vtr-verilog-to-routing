#ifndef RR_GRAPH_H
#define RR_GRAPH_H

/* Include track buffers or not. Track buffers isolate the tracks from the
 * input connection block. However, they are difficult to lay out in practice,
 * and so are not currently used in commercial architectures. */
#define INCLUDE_TRACK_BUFFERS false

#include "device_grid.h"
#include "vpr_types.h"
<<<<<<< HEAD
#include "rr_graph_builder.h"

enum e_graph_type {
    GRAPH_GLOBAL, /* One node per channel with wire capacity > 1 and full connectivity */
    GRAPH_BIDIR,  /* Detailed bidirectional graph */
    GRAPH_UNIDIR, /* Detailed unidir graph, untilable */
    /* RESEARCH TODO: Get this option debugged */
    GRAPH_UNIDIR_TILEABLE /* Detail unidir graph with wire groups multiples of 2*L */
};
typedef enum e_graph_type t_graph_type;
=======
#include "rr_graph_type.h"
#include "describe_rr_node.h"
>>>>>>> c1b695af

/* Warnings about the routing graph that can be returned.
 * This is to avoid output messages during a value sweep */
enum {
    RR_GRAPH_NO_WARN = 0x00,
    RR_GRAPH_WARN_FC_CLIPPED = 0x01,
    RR_GRAPH_WARN_CHAN_X_WIDTH_CHANGED = 0x02,
    RR_GRAPH_WARN_CHAN_Y_WIDTH_CHANGED = 0x03
};

void create_rr_graph(const t_graph_type graph_type,
                     const std::vector<t_physical_tile_type>& block_types,
                     const DeviceGrid& grid,
                     t_chan_width nodes_per_chan,
                     const int num_arch_switches,
                     t_det_routing_arch* det_routing_arch,
                     const std::vector<t_segment_inf>& segment_inf,
                     const t_router_opts& router_opts,
                     const t_direct_inf* directs,
                     const int num_directs,
                     int* Warnings,
<<<<<<< HEAD
                     bool is_flat);



void free_rr_graph();

//Returns a brief one-line summary of an RR node
std::string describe_rr_node(int inode, bool is_flat);

=======
                     bool is_flat = false);

void free_rr_graph();

>>>>>>> c1b695af
t_rr_switch_inf create_rr_switch_from_arch_switch(int arch_switch_idx,
                                                  const float R_minW_nmos,
                                                  const float R_minW_pmos);
// Sets the spec for the rr_switch based on the arch switch
void load_rr_switch_from_arch_switch(int arch_switch_idx,
                                     int rr_switch_idx,
                                     int fanin,
                                     const float R_minW_nmos,
                                     const float R_minW_pmos);

t_non_configurable_rr_sets identify_non_configurable_rr_sets();

bool pins_connected(t_block_loc cluster_loc,
                    t_physical_tile_type_ptr physical_type,
                    t_logical_block_type_ptr logical_block,
                    int from_pin_logical_num,
                    int to_pin_logical_num);

#endif<|MERGE_RESOLUTION|>--- conflicted
+++ resolved
@@ -8,21 +8,8 @@
 
 #include "device_grid.h"
 #include "vpr_types.h"
-<<<<<<< HEAD
-#include "rr_graph_builder.h"
-
-enum e_graph_type {
-    GRAPH_GLOBAL, /* One node per channel with wire capacity > 1 and full connectivity */
-    GRAPH_BIDIR,  /* Detailed bidirectional graph */
-    GRAPH_UNIDIR, /* Detailed unidir graph, untilable */
-    /* RESEARCH TODO: Get this option debugged */
-    GRAPH_UNIDIR_TILEABLE /* Detail unidir graph with wire groups multiples of 2*L */
-};
-typedef enum e_graph_type t_graph_type;
-=======
 #include "rr_graph_type.h"
 #include "describe_rr_node.h"
->>>>>>> c1b695af
 
 /* Warnings about the routing graph that can be returned.
  * This is to avoid output messages during a value sweep */
@@ -44,22 +31,10 @@
                      const t_direct_inf* directs,
                      const int num_directs,
                      int* Warnings,
-<<<<<<< HEAD
                      bool is_flat);
-
-
 
 void free_rr_graph();
 
-//Returns a brief one-line summary of an RR node
-std::string describe_rr_node(int inode, bool is_flat);
-
-=======
-                     bool is_flat = false);
-
-void free_rr_graph();
-
->>>>>>> c1b695af
 t_rr_switch_inf create_rr_switch_from_arch_switch(int arch_switch_idx,
                                                   const float R_minW_nmos,
                                                   const float R_minW_pmos);
