/*
 * The router lookahead provides an estimate of the cost from an intermediate node to the target node
 * during directed (A*-like) routing.
 *
 * The VPR 7.0 lookahead (route/route_timing.c ==> get_timing_driven_expected_cost) lower-bounds the remaining delay and
 * congestion by assuming that a minimum number of wires, of the same type as the current node being expanded, can be used
 * to complete the route. While this method is efficient, it can run into trouble with architectures that use
 * multiple interconnected wire types.
 *
 * The lookahead in this file performs undirected Dijkstra searches to evaluate many paths through the routing network,
 * starting from all the different wire types in the routing architecture. This ensures the lookahead captures the
 * effect of inter-wire connectivity. This information is then reduced into a delta_x delta_y based lookup table for
 * reach source wire type (f_cost_map). This is used for estimates from CHANX/CHANY -> SINK nodes. See Section 3.2.4
 * in Oleg Petelin's MASc thesis (2016) for more discussion.
 *
 * To handle estimates starting from SOURCE/OPIN's the lookahead also creates a small side look-up table of the wire types
 * which are reachable from each physical tile type's SOURCEs/OPINs (f_src_opin_delays). This is used for
 * SRC/OPIN -> CHANX/CHANY estimates.
 *
 * In the case of SRC/OPIN -> SINK estimates the resuls from the two look-ups are added together (and the minimum taken
 * if there are multiple possiblities).
 */

#include <cmath>
#include <vector>
#include <queue>
#include <ctime>
#include "vpr_types.h"
#include "vpr_error.h"
#include "vpr_utils.h"
#include "globals.h"
#include "vtr_math.h"
#include "vtr_log.h"
#include "vtr_assert.h"
#include "vtr_time.h"
#include "vtr_geometry.h"
#include "router_lookahead_map.h"
#include "router_lookahead_map_utils.h"
#include "rr_graph2.h"
#include "rr_graph.h"
#include "route_common.h"
#include "route_timing.h"

#ifdef VTR_ENABLE_CAPNPROTO
#    include "capnp/serialize.h"
#    include "map_lookahead.capnp.h"
#    include "ndmatrix_serdes.h"
#    include "intra_cluster_serdes.h"
#    include "mmap_file.h"
#    include "serdes_utils.h"
#endif /* VTR_ENABLE_CAPNPROTO */

/* we will profile delay/congestion using this many tracks for each wire type */
#define MAX_TRACK_OFFSET 16

/* we're profiling routing cost over many tracks for each wire type, so we'll have many cost entries at each |dx|,|dy| offset.
 * there are many ways to "boil down" the many costs at each offset to a single entry for a given (wire type, chan_type) combination --
 * we can take the smallest cost, the average, median, etc. This define selects the method we use.
 * See e_representative_entry_method */
#define REPRESENTATIVE_ENTRY_METHOD SMALLEST

/* when a list of delay/congestion entries at a coordinate in Cost_Entry is boiled down to a single
 * representative entry, this enum is passed-in to specify how that representative entry should be
 * calculated */
enum e_representative_entry_method {
    FIRST = 0, //the first cost that was recorded
    SMALLEST,  //the smallest-delay cost recorded
    AVERAGE,
    GEOMEAN,
    MEDIAN
};

/* a class that stores delay/congestion information for a given relative coordinate during the Dijkstra expansion.
 * since it stores multiple cost entries, it is later boiled down to a single representative cost entry to be stored
 * in the final lookahead cost map */
class Expansion_Cost_Entry {
  public:
    std::vector<Cost_Entry> cost_vector;

  private:
    Cost_Entry get_smallest_entry();
    Cost_Entry get_average_entry();
    Cost_Entry get_geomean_entry();
    Cost_Entry get_median_entry();

  public:
    void add_cost_entry(float add_delay, float add_congestion) {
        Cost_Entry cost_entry(add_delay, add_congestion);
        if (REPRESENTATIVE_ENTRY_METHOD == SMALLEST) {
            /* taking the smallest-delay entry anyway, so no need to push back multple entries */
            if (this->cost_vector.empty()) {
                this->cost_vector.push_back(cost_entry);
            } else {
                if (add_delay < this->cost_vector[0].delay) {
                    this->cost_vector[0] = cost_entry;
                }
            }
        } else {
            this->cost_vector.push_back(cost_entry);
        }
    }
    void clear_cost_entries() {
        this->cost_vector.clear();
    }

    Cost_Entry get_representative_cost_entry(e_representative_entry_method method) {
        float nan = std::numeric_limits<float>::quiet_NaN();
        Cost_Entry entry(nan, nan);

        if (!cost_vector.empty()) {
            switch (method) {
                case FIRST:
                    entry = cost_vector[0];
                    break;
                case SMALLEST:
                    entry = this->get_smallest_entry();
                    break;
                case AVERAGE:
                    entry = this->get_average_entry();
                    break;
                case GEOMEAN:
                    entry = this->get_geomean_entry();
                    break;
                case MEDIAN:
                    entry = this->get_median_entry();
                    break;
                default:
                    break;
            }
        }
        return entry;
    }
};

/* a class that represents an entry in the Dijkstra expansion priority queue */
class PQ_Entry {
  public:
    RRNodeId rr_node; //index in device_ctx.rr_nodes that this entry represents
    float cost;       //the cost of the path to get to this node

    /* store backward delay, R and congestion info */
    float delay;
    float R_upstream;
    float congestion_upstream;

    PQ_Entry(RRNodeId set_rr_node, int /*switch_ind*/, float parent_delay, float parent_R_upstream, float parent_congestion_upstream, bool starting_node) {
        this->rr_node = set_rr_node;

        auto& device_ctx = g_vpr_ctx.device();
        const auto& rr_graph = device_ctx.rr_graph;
        this->delay = parent_delay;
        this->congestion_upstream = parent_congestion_upstream;
        this->R_upstream = parent_R_upstream;
        if (!starting_node) {
            auto cost_index = rr_graph.node_cost_index(RRNodeId(set_rr_node));
            //this->delay += rr_graph.node_C(RRNodeId(set_rr_node)) * (g_rr_switch_inf[switch_ind].R + 0.5*rr_graph.node_R(RRNodeId(set_rr_node))) +
            //              g_rr_switch_inf[switch_ind].Tdel;

            //FIXME going to use the delay data that the VPR7 lookahead uses. For some reason the delay calculation above calculates
            //    a value that's just a little smaller compared to what VPR7 lookahead gets. While the above calculation should be more accurate,
            //    I have found that it produces the same CPD results but with worse runtime.
            //
            //    TODO: figure out whether anything's wrong with the calculation above and use that instead. If not, add the other
            //          terms like T_quadratic and R_upstream to the calculation below (they are == 0 or UNDEFINED for buffered archs I think)

            //NOTE: We neglect the T_quadratic and C_load terms and Switch R, so this lookahead is likely
            //      less accurate on unbuffered (e.g. pass-gate) architectures

            this->delay += device_ctx.rr_indexed_data[cost_index].T_linear;

            this->congestion_upstream += device_ctx.rr_indexed_data[cost_index].base_cost;
        }

        if (this->delay < 0) {
            VTR_LOG("NEGATIVE DELAY!\n");
        }

        /* set the cost of this node */
        this->cost = this->delay;
    }

    bool operator<(const PQ_Entry& obj) const {
        /* inserted into max priority queue so want queue entries with a lower cost to be greater */
        return (this->cost > obj.cost);
    }
};

/* used during Dijkstra expansion to store delay/congestion info lists for each relative coordinate for a given segment and channel type.
 * the list at each coordinate is later boiled down to a single representative cost entry to be stored in the final cost map */
typedef vtr::Matrix<Expansion_Cost_Entry> t_routing_cost_map; //[0..device_ctx.grid.width()-1][0..device_ctx.grid.height()-1]

struct t_dijkstra_data {
    /* a list of boolean flags (one for each rr node) to figure out if a certain node has already been expanded */
    vtr::vector<RRNodeId, bool> node_expanded;
    /* for each node keep a list of the cost with which that node has been visited (used to determine whether to push
     * a candidate node onto the expansion queue */
    vtr::vector<RRNodeId, float> node_visited_costs;
    /* a priority queue for expansion */
    std::priority_queue<PQ_Entry> pq;
};

/******** File-Scope Variables ********/

//Look-up table from CHANX/CHANY (to SINKs) for various distances
t_wire_cost_map f_wire_cost_map;

/******** File-Scope Functions ********/
<<<<<<< HEAD
Cost_Entry get_wire_cost_entry(e_rr_type rr_type, int seg_index, int delta_x, int delta_y);

/***
 * @brief Fill f_wire_cost_map. It is a look-up table from CHANX/CHANY (to SINKs) for various distances
 * @param segment_inf
 */
=======
Cost_Entry get_wire_cost_entry(e_rr_type rr_type,
                               int seg_index,
                               int layer_num,
                               int delta_x,
                               int delta_y);
>>>>>>> e1a876db
static void compute_router_wire_lookahead(const std::vector<t_segment_inf>& segment_inf);
/***
 * @brief Compute the cost from pin to sinks of tiles - Compute the minimum cost to get to each tile sink from pins on the cluster
 * @param inter_tile_pin_primitive_pin_delay
 * @param tile_min_cost
 * @param det_routing_arch
 * @param device_ctx
 */
static void compute_tiles_lookahead(std::unordered_map<int, util::t_ipin_primitive_sink_delays>& inter_tile_pin_primitive_pin_delay,
                                    std::unordered_map<int, std::unordered_map<int, util::Cost_Entry>>& tile_min_cost,
                                    const t_det_routing_arch& det_routing_arch,
                                    const DeviceContext& device_ctx);
/***
 * @brief Compute the cose from tile pins to tile sinks
 * @param inter_tile_pin_primitive_pin_delay [physical_tile_type_idx][from_pin_ptc_num][sink_ptc_num] -> cost
 * @param physical_tile
 * @param det_routing_arch
 * @param delayless_switch
 */
static void compute_tile_lookahead(std::unordered_map<int, util::t_ipin_primitive_sink_delays>& inter_tile_pin_primitive_pin_delay,
                                   t_physical_tile_type_ptr physical_tile,
                                   const t_det_routing_arch& det_routing_arch,
                                   const int delayless_switch);

/***
 * @brief Compute the minimum cost to get to the sinks from pins on the cluster
 * @param tile_min_cost [physical_tile_idx][sink_ptc_num] -> min_cost
 * @param physical_tile
 * @param inter_tile_pin_primitive_pin_delay [physical_tile_type_idx][from_pin_ptc_num][sink_ptc_num] -> cost
 */
static void store_min_cost_to_sinks(std::unordered_map<int, std::unordered_map<int, util::Cost_Entry>>& tile_min_cost,
                                    t_physical_tile_type_ptr physical_tile,
                                    const std::unordered_map<int, util::t_ipin_primitive_sink_delays>& inter_tile_pin_primitive_pin_delay);

<<<<<<< HEAD
/***
 * @brief Iterate over the first and second dimension of f_wire_cost_map to get the minimum cost for each dx and dy_
 * @param internal_opin_global_cost_map This map is populated in this function. [dx][dy] -> cost
 * @param max_dx
 * @param max_dy
 */
static void min_global_cost_map(vtr::NdMatrix<util::Cost_Entry, 2>& internal_opin_global_cost_map,
                                size_t max_dx,
                                size_t max_dy);
=======
static void min_global_cost_map(vtr::NdMatrix<util::Cost_Entry, 3>& internal_opin_global_cost_map);
>>>>>>> e1a876db

// Read the file and fill inter_tile_pin_primitive_pin_delay and tile_min_cost
static void read_intra_cluster_router_lookahead(std::unordered_map<int, util::t_ipin_primitive_sink_delays>& inter_tile_pin_primitive_pin_delay,
                                                const std::string& file);

// Write the file with inter_tile_pin_primitive_pin_delay and tile_min_cost
static void write_intra_cluster_router_lookahead(const std::string& file,
                                                 const std::unordered_map<int, util::t_ipin_primitive_sink_delays>& inter_tile_pin_primitive_pin_delay);

/* returns index of a node from which to start routing */
static RRNodeId get_start_node(int layer, int start_x, int start_y, int target_x, int target_y, t_rr_type rr_type, int seg_index, int track_offset);
/* runs Dijkstra's algorithm from specified node until all nodes have been visited. Each time a pin is visited, the delay/congestion information
 * to that pin is stored is added to an entry in the routing_cost_map */
static void run_dijkstra(RRNodeId start_node,
                         int sample_layer_num,
                         int start_x,
                         int start_y,
                         t_routing_cost_map& routing_cost_map,
                         t_dijkstra_data* data);
/* iterates over the children of the specified node and selectively pushes them onto the priority queue */
static void expand_dijkstra_neighbours(PQ_Entry parent_entry,
                                       vtr::vector<RRNodeId, float>& node_visited_costs,
                                       vtr::vector<RRNodeId, bool>& node_expanded,
                                       std::priority_queue<PQ_Entry>& pq);
/* sets the lookahead cost map entries based on representative cost entries from routing_cost_map */
static void set_lookahead_map_costs(int layer_num, int segment_index, e_rr_type chan_type, t_routing_cost_map& routing_cost_map);
/* fills in missing lookahead map entries by copying the cost of the closest valid entry */
static void fill_in_missing_lookahead_entries(int segment_index, e_rr_type chan_type);
/* returns a cost entry in the f_wire_cost_map that is near the specified coordinates (and preferably towards (0,0)) */
static Cost_Entry get_nearby_cost_entry(int layer_num, int x, int y, int segment_index, int chan_index);
/* returns the absolute delta_x and delta_y offset required to reach to_node from from_node */
static void get_xy_deltas(const RRNodeId from_node, const RRNodeId to_node, int* delta_x, int* delta_y);
static void adjust_rr_position(const RRNodeId rr, int& x, int& y);
static void adjust_rr_pin_position(const RRNodeId rr, int& x, int& y);
static void adjust_rr_wire_position(const RRNodeId rr, int& x, int& y);
static void adjust_rr_src_sink_position(const RRNodeId rr, int& x, int& y);

static void print_wire_cost_map(int layer_num, const std::vector<t_segment_inf>& segment_inf);
static void print_router_cost_map(const t_routing_cost_map& router_cost_map);

/******** Interface class member function definitions ********/
float MapLookahead::get_expected_cost(RRNodeId current_node, RRNodeId target_node, const t_conn_cost_params& params, float R_upstream) const {
    auto& device_ctx = g_vpr_ctx.device();
    const auto& rr_graph = device_ctx.rr_graph;

    t_physical_tile_type_ptr from_physical_type = device_ctx.grid.get_physical_type({rr_graph.node_xlow(current_node),
                                                                                     rr_graph.node_ylow(current_node),
                                                                                     rr_graph.node_layer(current_node)});
    t_rr_type from_rr_type = rr_graph.node_type(current_node);
    int from_node_ptc_num = rr_graph.node_ptc_num(current_node);

    t_physical_tile_type_ptr to_physical_type = device_ctx.grid.get_physical_type({rr_graph.node_xlow(target_node),
                                                                                   rr_graph.node_ylow(target_node),
                                                                                   rr_graph.node_layer(target_node)});
    t_rr_type to_rr_type = rr_graph.node_type(target_node);
    int to_node_ptc_num = rr_graph.node_ptc_num(target_node);
    int to_layer_num = rr_graph.node_layer(target_node);
    VTR_ASSERT(to_rr_type == t_rr_type::SINK);

    float delay_cost = 0.;
    float cong_cost = 0.;
    float delay_offset_cost = 0.;
    float cong_offset_cost = 0.;

    if (is_flat_) {
        // We have not checked the multi-layer FPGA for flat routing
        VTR_ASSERT(rr_graph.node_layer(current_node) == rr_graph.node_layer(target_node));
        if (from_rr_type == CHANX || from_rr_type == CHANY) {
            std::tie(delay_cost, cong_cost) = get_expected_delay_and_cong(current_node, target_node, params, R_upstream);

            // delay_cost and cong_cost only represent the cost to get to the root-level pins. The below offsets are used to represent the intra-cluster cost
            // of getting to a sink
            delay_offset_cost = params.criticality * tile_min_cost.at(to_physical_type->index).at(to_node_ptc_num).delay;
            cong_offset_cost = (1. - params.criticality) * tile_min_cost.at(to_physical_type->index).at(to_node_ptc_num).congestion;

            return delay_cost + cong_cost + delay_offset_cost + cong_offset_cost;
        } else if (from_rr_type == OPIN) {
            if (is_inter_cluster_node(from_physical_type,
                                      from_rr_type,
                                      from_node_ptc_num)) {
                // Similar to CHANX and CHANY
                std::tie(delay_cost, cong_cost) = get_expected_delay_and_cong(current_node, target_node, params, R_upstream);

                delay_offset_cost = params.criticality * tile_min_cost.at(to_physical_type->index).at(to_node_ptc_num).delay;
                cong_offset_cost = (1. - params.criticality) * tile_min_cost.at(to_physical_type->index).at(to_node_ptc_num).congestion;
                return delay_cost + cong_cost + delay_offset_cost + cong_offset_cost;
            } else {
                if (node_in_same_physical_tile(current_node, target_node)) {
                    delay_offset_cost = 0.;
                    cong_offset_cost = 0.;
                    const auto& pin_delays = inter_tile_pin_primitive_pin_delay.at(from_physical_type->index)[from_node_ptc_num];
                    auto pin_delay_itr = pin_delays.find(rr_graph.node_ptc_num(target_node));
                    if (pin_delay_itr == pin_delays.end()) {
                        // There isn't any intra-cluster path to connect the current OPIN to the SINK, thus it has to outside.
                        // The best estimation we have now, it the minimum intra-cluster delay to the sink. However, this cost is incomplete,
                        // since it does not consider the cost of going outside of the cluster and, then, returning to it.
                        delay_cost = params.criticality * tile_min_cost.at(to_physical_type->index).at(to_node_ptc_num).delay;
                        cong_cost = (1. - params.criticality) * tile_min_cost.at(to_physical_type->index).at(to_node_ptc_num).congestion;
                        return delay_cost + cong_cost;
                    } else {
                        delay_cost = params.criticality * pin_delay_itr->second.delay;
                        cong_cost = (1. - params.criticality) * pin_delay_itr->second.congestion;
                    }
                } else {
                    // Since we don't know which type of wires are accessible from an OPIN inside the cluster, we use
                    // distance_based_min_cost to get an estimation of the global cost, and then, add this cost to the tile_min_cost
                    // to have an estimation of the cost of getting into a cluster - We don't have any estimation of the cost to get out of the cluster
                    int delta_x, delta_y;
                    get_xy_deltas(current_node, target_node, &delta_x, &delta_y);
                    delta_x = abs(delta_x);
                    delta_y = abs(delta_y);
                    delay_cost = params.criticality * distance_based_min_cost[to_layer_num][delta_x][delta_y].delay;
                    cong_cost = (1. - params.criticality) * distance_based_min_cost[to_layer_num][delta_x][delta_y].congestion;

                    delay_offset_cost = params.criticality * tile_min_cost.at(to_physical_type->index).at(to_node_ptc_num).delay;
                    cong_offset_cost = (1. - params.criticality) * tile_min_cost.at(to_physical_type->index).at(to_node_ptc_num).congestion;
                }
                return delay_cost + cong_cost + delay_offset_cost + cong_offset_cost;
            }
        } else if (from_rr_type == IPIN) {
            // we assume that route-through is not enabled.
            VTR_ASSERT(node_in_same_physical_tile(current_node, target_node));
            const auto& pin_delays = inter_tile_pin_primitive_pin_delay.at(from_physical_type->index)[from_node_ptc_num];
            auto pin_delay_itr = pin_delays.find(rr_graph.node_ptc_num(target_node));
            if (pin_delay_itr == pin_delays.end()) {
                delay_cost = std::numeric_limits<float>::max() / 1e12;
                cong_cost = std::numeric_limits<float>::max() / 1e12;
            } else {
                delay_cost = params.criticality * pin_delay_itr->second.delay;
                cong_cost = (1. - params.criticality) * pin_delay_itr->second.congestion;
            }
            return delay_cost + cong_cost;
        } else if (from_rr_type == SOURCE) {
            if (node_in_same_physical_tile(current_node, target_node)) {
                delay_cost = 0.;
                cong_cost = 0.;
                delay_offset_cost = 0.;
                cong_offset_cost = 0.;
            } else {
                int delta_x, delta_y;
                get_xy_deltas(current_node, target_node, &delta_x, &delta_y);
                delta_x = abs(delta_x);
                delta_y = abs(delta_y);
                delay_cost = params.criticality * distance_based_min_cost[to_layer_num][delta_x][delta_y].delay;
                cong_cost = (1. - params.criticality) * distance_based_min_cost[to_layer_num][delta_x][delta_y].congestion;

                delay_offset_cost = params.criticality * tile_min_cost.at(to_physical_type->index).at(to_node_ptc_num).delay;
                cong_offset_cost = (1. - params.criticality) * tile_min_cost.at(to_physical_type->index).at(to_node_ptc_num).congestion;
            }
            return delay_cost + cong_cost + delay_offset_cost + cong_offset_cost;
        } else {
            VTR_ASSERT(from_rr_type == SINK);
            return (0.);
        }
    } else {
        if (from_rr_type == CHANX || from_rr_type == CHANY || from_rr_type == SOURCE || from_rr_type == OPIN) {
            // Get the total cost using the combined delay and congestion costs
            std::tie(delay_cost, cong_cost) = get_expected_delay_and_cong(current_node, target_node, params, R_upstream);
            return delay_cost + cong_cost;
        } else if (from_rr_type == IPIN) { /* Change if you're allowing route-throughs */
            return (device_ctx.rr_indexed_data[RRIndexedDataId(SINK_COST_INDEX)].base_cost);
        } else { /* Change this if you want to investigate route-throughs */
            return (0.);
        }
    }
}

/******** Function Definitions ********/
/* queries the lookahead_map (should have been computed prior to routing) to get the expected cost
 * from the specified source to the specified target */
std::pair<float, float> MapLookahead::get_expected_delay_and_cong(RRNodeId from_node, RRNodeId to_node, const t_conn_cost_params& params, float /*R_upstream*/) const {
    auto& device_ctx = g_vpr_ctx.device();
    auto& rr_graph = device_ctx.rr_graph;

    int delta_x, delta_y;
    int from_layer_num = rr_graph.node_layer(from_node);
    get_xy_deltas(from_node, to_node, &delta_x, &delta_y);
    delta_x = abs(delta_x);
    delta_y = abs(delta_y);

    float expected_delay_cost = std::numeric_limits<float>::infinity();
    float expected_cong_cost = std::numeric_limits<float>::infinity();

    e_rr_type from_type = rr_graph.node_type(from_node);
    if (from_type == SOURCE || from_type == OPIN) {
        //When estimating costs from a SOURCE/OPIN we look-up to find which wire types (and the
        //cost to reach them) in src_opin_delays. Once we know what wire types are
        //reachable, we query the f_wire_cost_map (i.e. the wire lookahead) to get the final
        //delay to reach the sink.

        t_physical_tile_type_ptr tile_type = device_ctx.grid.get_physical_type({rr_graph.node_xlow(from_node),
                                                                                rr_graph.node_ylow(from_node),
                                                                                from_layer_num});

        auto tile_index = std::distance(&device_ctx.physical_tile_types[0], tile_type);

        auto from_ptc = rr_graph.node_ptc_num(from_node);

        if (this->src_opin_delays[from_layer_num][tile_index][from_ptc].empty()) {
            //During lookahead profiling we were unable to find any wires which connected
            //to this PTC.
            //
            //This can sometimes occur at very low channel widths (e.g. during min W search on
            //small designs) where W discretization combined with fraction Fc may cause some
            //pins/sources to be left disconnected.
            //
            //Such RR graphs are of course unroutable, but that should be determined by the
            //router. So just return an arbitrary value here rather than error.

            //We choose to return the largest (non-infinite) value possible, but scaled
            //down by a large factor to maintain some dynaimc range in case this value ends
            //up being processed (e.g. by the timing analyzer).
            //
            //The cost estimate should still be *extremely* large compared to a typical delay, and
            //so should ensure that the router de-prioritizes exploring this path, but does not
            //forbid the router from trying.
            expected_delay_cost = std::numeric_limits<float>::max() / 1e12;
            expected_cong_cost = std::numeric_limits<float>::max() / 1e12;
        } else {
            //From the current SOURCE/OPIN we look-up the wiretypes which are reachable
            //and then add the estimates from those wire types for the distance of interest.
            //If there are multiple options we use the minimum value.
            for (const auto& kv : this->src_opin_delays[from_layer_num][tile_index][from_ptc]) {
                const util::t_reachable_wire_inf& reachable_wire_inf = kv.second;

                Cost_Entry wire_cost_entry;
                if (reachable_wire_inf.wire_rr_type == SINK) {
                    //Some pins maybe reachable via a direct (OPIN -> IPIN) connection.
                    //In the lookahead, we treat such connections as 'special' wire types
                    //with no delay/congestion cost
                    wire_cost_entry.delay = 0;
                    wire_cost_entry.congestion = 0;
                } else {
                    //For an actual accessible wire, we query the wire look-up to get it's
                    //delay and congestion cost estimates
                    wire_cost_entry = get_wire_cost_entry(reachable_wire_inf.wire_rr_type,
                                                          reachable_wire_inf.wire_seg_index,
                                                          from_layer_num,
                                                          delta_x,
                                                          delta_y);
                }

                float this_delay_cost = (params.criticality) * (reachable_wire_inf.delay + wire_cost_entry.delay);
                float this_cong_cost = (1. - params.criticality) * (reachable_wire_inf.congestion + wire_cost_entry.congestion);

                expected_delay_cost = std::min(expected_delay_cost, this_delay_cost);
                expected_cong_cost = std::min(expected_cong_cost, this_cong_cost);
            }
        }

        VTR_ASSERT_SAFE_MSG(std::isfinite(expected_delay_cost),
                            vtr::string_fmt("Lookahead failed to estimate cost from %s: %s",
                                            rr_node_arch_name(size_t(from_node), is_flat_).c_str(),
                                            describe_rr_node(rr_graph,
                                                             device_ctx.grid,
                                                             device_ctx.rr_indexed_data,
                                                             size_t(from_node),
                                                             is_flat_)
                                                .c_str())
                                .c_str());

    } else if (from_type == CHANX || from_type == CHANY) {
        VTR_ASSERT_SAFE(from_type == CHANX || from_type == CHANY);
        //When estimating costs from a wire, we directly look-up the result in the wire lookahead (f_wire_cost_map)

        auto from_cost_index = rr_graph.node_cost_index(from_node);
        int from_seg_index = device_ctx.rr_indexed_data[from_cost_index].seg_index;

        VTR_ASSERT(from_seg_index >= 0);

        /* now get the expected cost from our lookahead map */
        Cost_Entry cost_entry = get_wire_cost_entry(from_type,
                                                    from_seg_index,
                                                    from_layer_num,
                                                    delta_x,
                                                    delta_y);

        float expected_delay = cost_entry.delay;
        float expected_cong = cost_entry.congestion;

        expected_delay_cost = params.criticality * expected_delay;
        expected_cong_cost = (1.0 - params.criticality) * expected_cong;

        VTR_ASSERT_SAFE_MSG(std::isfinite(expected_delay_cost),
                            vtr::string_fmt("Lookahead failed to estimate cost from %s: %s",
                                            rr_node_arch_name(size_t(from_node), is_flat_).c_str(),
                                            describe_rr_node(rr_graph,
                                                             device_ctx.grid,
                                                             device_ctx.rr_indexed_data,
                                                             size_t(from_node),
                                                             is_flat_)
                                                .c_str())
                                .c_str());
    } else if (from_type == IPIN) { /* Change if you're allowing route-throughs */
        return std::make_pair(0., device_ctx.rr_indexed_data[RRIndexedDataId(SINK_COST_INDEX)].base_cost);
    } else { /* Change this if you want to investigate route-throughs */
        return std::make_pair(0., 0.);
    }

    return std::make_pair(expected_delay_cost, expected_cong_cost);
}

void MapLookahead::compute(const std::vector<t_segment_inf>& segment_inf) {
    vtr::ScopedStartFinishTimer timer("Computing router lookahead map");

    //First compute the delay map when starting from the various wire types
    //(CHANX/CHANY)in the routing architecture
    compute_router_wire_lookahead(segment_inf);

    //Next, compute which wire types are accessible (and the cost to reach them)
    //from the different physical tile type's SOURCEs & OPINs
    this->src_opin_delays = util::compute_router_src_opin_lookahead(is_flat_);
}

void MapLookahead::compute_intra_tile() {
    is_flat_ = true;
    vtr::ScopedStartFinishTimer timer("Computing tile lookahead");
    VTR_ASSERT(inter_tile_pin_primitive_pin_delay.empty());
    VTR_ASSERT(tile_min_cost.empty());
    VTR_ASSERT(distance_based_min_cost.empty());

    compute_tiles_lookahead(inter_tile_pin_primitive_pin_delay,
                            tile_min_cost,
                            det_routing_arch_,
                            g_vpr_ctx.device());

    min_global_cost_map(distance_based_min_cost);
}

void MapLookahead::read(const std::string& file) {
    read_router_lookahead(file);

    //Next, compute which wire types are accessible (and the cost to reach them)
    //from the different physical tile type's SOURCEs & OPINs
    this->src_opin_delays = util::compute_router_src_opin_lookahead(is_flat_);
}

void MapLookahead::read_intra_cluster(const std::string& file) {
    vtr::ScopedStartFinishTimer timer("Loading router intra cluster lookahead map");
    is_flat_ = true;
    // Maps related to global resources should not be empty
    VTR_ASSERT(!f_wire_cost_map.empty());
    read_intra_cluster_router_lookahead(inter_tile_pin_primitive_pin_delay,
                                        file);

    const auto& tiles = g_vpr_ctx.device().physical_tile_types;
    for (const auto& tile : tiles) {
        if (is_empty_type(&tile)) {
            continue;
        }
        store_min_cost_to_sinks(tile_min_cost,
                                &tile,
                                inter_tile_pin_primitive_pin_delay);
    }

    // The information about distance_based_min_cost is not stored in the file, thus it needs to be computed
    min_global_cost_map(distance_based_min_cost);
}

void MapLookahead::write(const std::string& file) const {
    write_router_lookahead(file);
}

void MapLookahead::write_intra_cluster(const std::string& file) const {
    write_intra_cluster_router_lookahead(file,
                                         inter_tile_pin_primitive_pin_delay);
}

/******** Function Definitions ********/

Cost_Entry get_wire_cost_entry(e_rr_type rr_type, int seg_index, int layer_num, int delta_x, int delta_y) {
    VTR_ASSERT_SAFE(rr_type == CHANX || rr_type == CHANY);

    int chan_index = 0;
    if (rr_type == CHANY) {
        chan_index = 1;
    }

    VTR_ASSERT_SAFE(layer_num < (int)f_wire_cost_map.dim_size(0));
    VTR_ASSERT_SAFE(delta_x < (int)f_wire_cost_map.dim_size(3));
    VTR_ASSERT_SAFE(delta_y < (int)f_wire_cost_map.dim_size(4));

    return f_wire_cost_map[layer_num][chan_index][seg_index][delta_x][delta_y];
}

static void compute_router_wire_lookahead(const std::vector<t_segment_inf>& segment_inf) {
    vtr::ScopedStartFinishTimer timer("Computing wire lookahead");

    auto& device_ctx = g_vpr_ctx.device();
    const auto& rr_graph = device_ctx.rr_graph;
    auto& grid = device_ctx.grid;

    //Re-allocate
    f_wire_cost_map = t_wire_cost_map({static_cast<unsigned long>(grid.get_num_layers()),
                                       2,
                                       segment_inf.size(),
                                       device_ctx.grid.width(),
                                       device_ctx.grid.height()});

    int longest_length = 0;
    for (const auto& seg_inf : segment_inf) {
        longest_length = std::max(longest_length, seg_inf.length);
    }

    //Start sampling at the lower left non-corner
    int ref_x = 1;
    int ref_y = 1;

    //Sample from locations near the reference location (to capture maximum distance paths)
    //Also sample from locations at least the longest wire length away from the edge (to avoid
    //edge effects for shorter distances)
    std::vector<int> ref_increments = {0, 1,
                                       longest_length, longest_length + 1};

    //Uniquify the increments (avoid sampling the same locations repeatedly if they happen to
    //overlap)
    std::sort(ref_increments.begin(), ref_increments.end());
    ref_increments.erase(std::unique(ref_increments.begin(), ref_increments.end()), ref_increments.end());

    //Upper right non-corner
    int target_x = device_ctx.grid.width() - 2;
    int target_y = device_ctx.grid.height() - 2;

    //Profile each wire segment type
    for (int layer_num = 0; layer_num < grid.get_num_layers(); layer_num++) {
        for (int iseg = 0; iseg < int(segment_inf.size()); iseg++) {
            //First try to pick good representative sample locations for each type
            std::map<t_rr_type, std::vector<RRNodeId>> sample_nodes;
            std::vector<e_rr_type> chan_types;
            if (segment_inf[iseg].parallel_axis == X_AXIS)
                chan_types.push_back(CHANX);
            else if (segment_inf[iseg].parallel_axis == Y_AXIS)
                chan_types.push_back(CHANY);
            else //Both for BOTH_AXIS segments and special segments such as clock_networks we want to search in both directions.
                chan_types.insert(chan_types.end(), {CHANX, CHANY});

            for (e_rr_type chan_type : chan_types) {
                for (int ref_inc : ref_increments) {
                    int sample_x = ref_x + ref_inc;
                    int sample_y = ref_y + ref_inc;

                    if (sample_x >= int(grid.width())) continue;
                    if (sample_y >= int(grid.height())) continue;

                    for (int track_offset = 0; track_offset < MAX_TRACK_OFFSET; track_offset += 2) {
                        /* get the rr node index from which to start routing */
                        RRNodeId start_node = get_start_node(layer_num, sample_x, sample_y,
                                                             target_x, target_y, //non-corner upper right
                                                             chan_type, iseg, track_offset);

                        if (!start_node) {
                            continue;
                        }
                        // TODO: Temporary - After testing benchmarks this can be deleted
                        VTR_ASSERT(rr_graph.node_layer(start_node) == layer_num);

                        sample_nodes[chan_type].push_back(RRNodeId(start_node));
                    }
                }
            }

            //If we failed to find any representative sample locations, search exhaustively
            //
            //This is to ensure we sample 'unusual' wire types which may not exist in all channels
            //(e.g. clock routing)
            for (e_rr_type chan_type : chan_types) {
                if (!sample_nodes[chan_type].empty()) continue;

                //Try an exhaustive search to find a suitable sample point
                for (RRNodeId rr_node : rr_graph.nodes()) {
                    auto rr_type = rr_graph.node_type(rr_node);
                    if (rr_type != chan_type) continue;
                    if (rr_graph.node_layer(rr_node) != layer_num) continue;

                    auto cost_index = rr_graph.node_cost_index(rr_node);
                    VTR_ASSERT(cost_index != RRIndexedDataId(OPEN));

                    int seg_index = device_ctx.rr_indexed_data[cost_index].seg_index;

                    if (seg_index == iseg) {
                        sample_nodes[chan_type].push_back(rr_node);
                    }

                    if (sample_nodes[chan_type].size() >= ref_increments.size()) {
                        break;
                    }
                }
            }

            //Finally, now that we have a list of sample locations, run a Djikstra flood from
            //each sample location to profile the routing network from this type

            t_dijkstra_data dijkstra_data;
            t_routing_cost_map routing_cost_map({device_ctx.grid.width(), device_ctx.grid.height()});

            for (e_rr_type chan_type : chan_types) {
                if (sample_nodes[chan_type].empty()) {
                    VTR_LOG_WARN("Unable to find any sample location for segment %s type '%s' (length %d)\n",
                                 rr_node_typename[chan_type],
                                 segment_inf[iseg].name.c_str(),
                                 segment_inf[iseg].length);
                } else {
                    //reset cost for this segment
                    routing_cost_map.fill(Expansion_Cost_Entry());

                    for (RRNodeId sample_node : sample_nodes[chan_type]) {
                        int sample_x = rr_graph.node_xlow(sample_node);
                        int sample_y = rr_graph.node_ylow(sample_node);

                        if (rr_graph.node_direction(sample_node) == Direction::DEC) {
                            sample_x = rr_graph.node_xhigh(sample_node);
                            sample_y = rr_graph.node_yhigh(sample_node);
                        }

                        run_dijkstra(sample_node,
                                     layer_num,
                                     sample_x,
                                     sample_y,
                                     routing_cost_map,
                                     &dijkstra_data);
                    }

                    if (false) print_router_cost_map(routing_cost_map);

                    /* boil down the cost list in routing_cost_map at each coordinate to a representative cost entry and store it in the lookahead
                     * cost map */
                    set_lookahead_map_costs(layer_num, iseg, chan_type, routing_cost_map);

                    /* fill in missing entries in the lookahead cost map by copying the closest cost entries (cost map was computed based on
                     * a reference coordinate > (0,0) so some entries that represent a cross-chip distance have not been computed) */
                    fill_in_missing_lookahead_entries(iseg, chan_type);
                }
            }
        }
        if (false) print_wire_cost_map(layer_num, segment_inf);
    }
}

/* returns index of a node from which to start routing */
static RRNodeId get_start_node(int layer, int start_x, int start_y, int target_x, int target_y, t_rr_type rr_type, int seg_index, int track_offset) {
    auto& device_ctx = g_vpr_ctx.device();
    const auto& rr_graph = device_ctx.rr_graph;
    const auto& node_lookup = rr_graph.node_lookup();

    RRNodeId result = RRNodeId::INVALID();

    if (rr_type != CHANX && rr_type != CHANY) {
        VPR_FATAL_ERROR(VPR_ERROR_ROUTE, "Must start lookahead routing from CHANX or CHANY node\n");
    }

    /* determine which direction the wire should go in based on the start & target coordinates */
    Direction direction = Direction::INC;
    if ((rr_type == CHANX && target_x < start_x) || (rr_type == CHANY && target_y < start_y)) {
        direction = Direction::DEC;
    }

    int start_lookup_x = start_x;
    int start_lookup_y = start_y;

    /* find first node in channel that has specified segment index and goes in the desired direction */
    for (const RRNodeId& node_id : node_lookup.find_channel_nodes(layer, start_lookup_x, start_lookup_y, rr_type)) {
        VTR_ASSERT(rr_graph.node_type(node_id) == rr_type);

        Direction node_direction = rr_graph.node_direction(node_id);
        auto node_cost_ind = rr_graph.node_cost_index(node_id);
        int node_seg_ind = device_ctx.rr_indexed_data[node_cost_ind].seg_index;

        if ((node_direction == direction || node_direction == Direction::BIDIR) && node_seg_ind == seg_index) {
            /* found first track that has the specified segment index and goes in the desired direction */
            result = node_id;
            if (track_offset == 0) {
                break;
            }
            track_offset -= 2;
        }
    }

    return result;
}

/* runs Dijkstra's algorithm from specified node until all nodes have been visited. Each time a pin is visited, the delay/congestion information
 * to that pin is stored is added to an entry in the routing_cost_map */
static void run_dijkstra(RRNodeId start_node,
                         int sample_layer_num,
                         int start_x,
                         int start_y,
                         t_routing_cost_map& routing_cost_map,
                         t_dijkstra_data* data) {
    auto& device_ctx = g_vpr_ctx.device();
    const auto& rr_graph = device_ctx.rr_graph;

    auto& node_expanded = data->node_expanded;
    node_expanded.resize(rr_graph.num_nodes());
    std::fill(node_expanded.begin(), node_expanded.end(), false);

    auto& node_visited_costs = data->node_visited_costs;
    node_visited_costs.resize(rr_graph.num_nodes());
    std::fill(node_visited_costs.begin(), node_visited_costs.end(), -1.0);

    /* a priority queue for expansion */
    std::priority_queue<PQ_Entry>& pq = data->pq;

    //Clear priority queue if non-empty
    while (!pq.empty()) {
        pq.pop();
    }

    /* first entry has no upstream delay or congestion */
    PQ_Entry first_entry(start_node, UNDEFINED, 0, 0, 0, true);

    pq.push(first_entry);

    /* now do routing */
    while (!pq.empty()) {
        PQ_Entry current = pq.top();
        pq.pop();

        RRNodeId curr_node = current.rr_node;

        /* check that we haven't already expanded from this node */
        if (node_expanded[curr_node]) {
            continue;
        }

        if (rr_graph.node_layer(curr_node) != sample_layer_num) {
            continue;
        }

        //VTR_LOG("Expanding with delay=%10.3g cong=%10.3g (%s)\n", current.delay, current.congestion_upstream, describe_rr_node(rr_graph, device_ctx.grid, device_ctx.rr_indexed_data, curr_node).c_str());

        /* if this node is an ipin record its congestion/delay in the routing_cost_map */
        if (rr_graph.node_type(curr_node) == IPIN) {
            int ipin_x = rr_graph.node_xlow(curr_node);
            int ipin_y = rr_graph.node_ylow(curr_node);

            if (ipin_x >= start_x && ipin_y >= start_y) {
                int delta_x, delta_y;
                get_xy_deltas(start_node, curr_node, &delta_x, &delta_y);
                delta_x = std::abs(delta_x);
                delta_y = std::abs(delta_y);

                routing_cost_map[delta_x][delta_y].add_cost_entry(current.delay, current.congestion_upstream);
            }
        }

        expand_dijkstra_neighbours(current, node_visited_costs, node_expanded, pq);
        node_expanded[curr_node] = true;
    }
}

/* iterates over the children of the specified node and selectively pushes them onto the priority queue */
static void expand_dijkstra_neighbours(PQ_Entry parent_entry,
                                       vtr::vector<RRNodeId, float>& node_visited_costs,
                                       vtr::vector<RRNodeId, bool>& node_expanded,
                                       std::priority_queue<PQ_Entry>& pq) {
    auto& device_ctx = g_vpr_ctx.device();
    const auto& rr_graph = device_ctx.rr_graph;

    RRNodeId parent = parent_entry.rr_node;

    for (t_edge_size edge : rr_graph.edges(parent)) {
        RRNodeId child_node = rr_graph.edge_sink_node(parent, edge);
        // For the time being, we decide to not let the lookahead explore the node inside the clusters
        t_physical_tile_type_ptr physical_type = device_ctx.grid.get_physical_type({rr_graph.node_xlow(child_node),
                                                                                    rr_graph.node_ylow(child_node),
                                                                                    rr_graph.node_layer(child_node)});

        if (!is_inter_cluster_node(physical_type,
                                   rr_graph.node_type(child_node),
                                   rr_graph.node_ptc_num(child_node))) {
            continue;
        }
        int switch_ind = size_t(rr_graph.edge_switch(parent, edge));

        if (rr_graph.node_type(child_node) == SINK) return;

        /* skip this child if it has already been expanded from */
        if (node_expanded[child_node]) {
            continue;
        }

        PQ_Entry child_entry(child_node, switch_ind, parent_entry.delay,
                             parent_entry.R_upstream, parent_entry.congestion_upstream, false);

        //VTR_ASSERT(child_entry.cost >= 0); //Asertion fails in practise. TODO: debug

        /* skip this child if it has been visited with smaller cost */
        if (node_visited_costs[child_node] >= 0 && node_visited_costs[child_node] < child_entry.cost) {
            continue;
        }

        /* finally, record the cost with which the child was visited and put the child entry on the queue */
        node_visited_costs[child_node] = child_entry.cost;
        pq.push(child_entry);
    }
}

/* sets the lookahead cost map entries based on representative cost entries from routing_cost_map */
static void set_lookahead_map_costs(int layer_num, int segment_index, e_rr_type chan_type, t_routing_cost_map& routing_cost_map) {
    int chan_index = 0;
    if (chan_type == CHANY) {
        chan_index = 1;
    }

    /* set the lookahead cost map entries with a representative cost entry from routing_cost_map */
    for (unsigned ix = 0; ix < routing_cost_map.dim_size(0); ix++) {
        for (unsigned iy = 0; iy < routing_cost_map.dim_size(1); iy++) {
            Expansion_Cost_Entry& expansion_cost_entry = routing_cost_map[ix][iy];

            f_wire_cost_map[layer_num][chan_index][segment_index][ix][iy] = expansion_cost_entry.get_representative_cost_entry(REPRESENTATIVE_ENTRY_METHOD);
        }
    }
}

/* fills in missing lookahead map entries by copying the cost of the closest valid entry */
static void fill_in_missing_lookahead_entries(int segment_index, e_rr_type chan_type) {
    int chan_index = 0;
    if (chan_type == CHANY) {
        chan_index = 1;
    }

    auto& device_ctx = g_vpr_ctx.device();

    /* find missing cost entries and fill them in by copying a nearby cost entry */
    for (int layer_num = 0; layer_num < device_ctx.grid.get_num_layers(); ++layer_num) {
        for (unsigned ix = 0; ix < device_ctx.grid.width(); ix++) {
            for (unsigned iy = 0; iy < device_ctx.grid.height(); iy++) {
                Cost_Entry cost_entry = f_wire_cost_map[layer_num][chan_index][segment_index][ix][iy];

                if (std::isnan(cost_entry.delay) && std::isnan(cost_entry.congestion)) {
                    Cost_Entry copied_entry = get_nearby_cost_entry(layer_num, ix, iy, segment_index, chan_index);
                    f_wire_cost_map[layer_num][chan_index][segment_index][ix][iy] = copied_entry;
                }
            }
        }
    }
}

/* returns a cost entry in the f_wire_cost_map that is near the specified coordinates (and preferably towards (0,0)) */
static Cost_Entry get_nearby_cost_entry(int layer_num, int x, int y, int segment_index, int chan_index) {
    /* compute the slope from x,y to 0,0 and then move towards 0,0 by one unit to get the coordinates
     * of the cost entry to be copied */

    //VTR_ASSERT(x > 0 || y > 0); //Asertion fails in practise. TODO: debug

    float slope;
    if (x == 0) {
        slope = 1e12; //just a really large number
    } else if (y == 0) {
        slope = 1e-12; //just a really small number
    } else {
        slope = (float)y / (float)x;
    }

    int copy_x, copy_y;
    if (slope >= 1.0) {
        copy_y = y - 1;
        copy_x = vtr::nint((float)y / slope);
    } else {
        copy_x = x - 1;
        copy_y = vtr::nint((float)x * slope);
    }

    copy_y = std::max(copy_y, 0); //Clip to zero
    copy_x = std::max(copy_x, 0); //Clip to zero

    Cost_Entry copy_entry = f_wire_cost_map[layer_num][chan_index][segment_index][copy_x][copy_y];

    /* if the entry to be copied is also empty, recurse */
    if (std::isnan(copy_entry.delay) && std::isnan(copy_entry.congestion)) {
        if (copy_x == 0 && copy_y == 0) {
            copy_entry = Cost_Entry(0., 0.); //(0, 0) entry is invalid so set zero to terminate recursion
        } else {
            copy_entry = get_nearby_cost_entry(layer_num, copy_x, copy_y, segment_index, chan_index);
        }
    }

    return copy_entry;
}

/* returns cost entry with the smallest delay */
Cost_Entry Expansion_Cost_Entry::get_smallest_entry() {
    Cost_Entry smallest_entry;

    for (auto entry : this->cost_vector) {
        if (std::isnan(smallest_entry.delay) || entry.delay < smallest_entry.delay) {
            smallest_entry = entry;
        }
    }

    return smallest_entry;
}

/* returns a cost entry that represents the average of all the recorded entries */
Cost_Entry Expansion_Cost_Entry::get_average_entry() {
    float avg_delay = 0;
    float avg_congestion = 0;

    for (auto cost_entry : this->cost_vector) {
        avg_delay += cost_entry.delay;
        avg_congestion += cost_entry.congestion;
    }

    avg_delay /= (float)this->cost_vector.size();
    avg_congestion /= (float)this->cost_vector.size();

    return Cost_Entry(avg_delay, avg_congestion);
}

/* returns a cost entry that represents the geomean of all the recorded entries */
Cost_Entry Expansion_Cost_Entry::get_geomean_entry() {
    float geomean_delay = 0;
    float geomean_cong = 0;
    for (auto cost_entry : this->cost_vector) {
        geomean_delay += log(cost_entry.delay);
        geomean_cong += log(cost_entry.congestion);
    }

    geomean_delay = exp(geomean_delay / (float)this->cost_vector.size());
    geomean_cong = exp(geomean_cong / (float)this->cost_vector.size());

    return Cost_Entry(geomean_delay, geomean_cong);
}

/* returns a cost entry that represents the medial of all recorded entries */
Cost_Entry Expansion_Cost_Entry::get_median_entry() {
    /* find median by binning the delays of all entries and then chosing the bin
     * with the largest number of entries */

    int num_bins = 10;

    /* find entries with smallest and largest delays */
    Cost_Entry min_del_entry;
    Cost_Entry max_del_entry;
    for (auto entry : this->cost_vector) {
        if (std::isnan(min_del_entry.delay) || entry.delay < min_del_entry.delay) {
            min_del_entry = entry;
        }
        if (std::isnan(max_del_entry.delay) || entry.delay > max_del_entry.delay) {
            max_del_entry = entry;
        }
    }

    /* get the bin size */
    float delay_diff = max_del_entry.delay - min_del_entry.delay;
    float bin_size = delay_diff / (float)num_bins;

    /* sort the cost entries into bins */
    std::vector<std::vector<Cost_Entry>> entry_bins(num_bins, std::vector<Cost_Entry>());
    for (auto entry : this->cost_vector) {
        float bin_num = floor((entry.delay - min_del_entry.delay) / bin_size);

        VTR_ASSERT(vtr::nint(bin_num) >= 0 && vtr::nint(bin_num) <= num_bins);
        if (vtr::nint(bin_num) == num_bins) {
            /* largest entry will otherwise have an out-of-bounds bin number */
            bin_num -= 1;
        }
        entry_bins[vtr::nint(bin_num)].push_back(entry);
    }

    /* find the bin with the largest number of elements */
    int largest_bin = 0;
    int largest_size = 0;
    for (int ibin = 0; ibin < num_bins; ibin++) {
        if (entry_bins[ibin].size() > (unsigned)largest_size) {
            largest_bin = ibin;
            largest_size = (unsigned)entry_bins[ibin].size();
        }
    }

    /* get the representative delay of the largest bin */
    Cost_Entry representative_entry = entry_bins[largest_bin][0];

    return representative_entry;
}

/* returns the absolute delta_x and delta_y offset required to reach to_node from from_node */
static void get_xy_deltas(const RRNodeId from_node, const RRNodeId to_node, int* delta_x, int* delta_y) {
    auto& device_ctx = g_vpr_ctx.device();
    const auto& rr_graph = device_ctx.rr_graph;

    e_rr_type from_type = rr_graph.node_type(from_node);
    e_rr_type to_type = rr_graph.node_type(to_node);

    if (!is_chan(from_type) && !is_chan(to_type)) {
        //Alternate formulation for non-channel types
        int from_x = 0;
        int from_y = 0;
        adjust_rr_position(from_node, from_x, from_y);

        int to_x = 0;
        int to_y = 0;
        adjust_rr_position(to_node, to_x, to_y);

        *delta_x = to_x - from_x;
        *delta_y = to_y - from_y;
    } else {
        //Traditional formulation

        /* get chan/seg coordinates of the from/to nodes. seg coordinate is along the wire,
         * chan coordinate is orthogonal to the wire */
        int from_seg_low;
        int from_seg_high;
        int from_chan;
        int to_seg;
        int to_chan;
        if (from_type == CHANY) {
            from_seg_low = rr_graph.node_ylow(from_node);
            from_seg_high = rr_graph.node_yhigh(from_node);
            from_chan = rr_graph.node_xlow(from_node);
            to_seg = rr_graph.node_ylow(to_node);
            to_chan = rr_graph.node_xlow(to_node);
        } else {
            from_seg_low = rr_graph.node_xlow(from_node);
            from_seg_high = rr_graph.node_xhigh(from_node);
            from_chan = rr_graph.node_ylow(from_node);
            to_seg = rr_graph.node_xlow(to_node);
            to_chan = rr_graph.node_ylow(to_node);
        }

        /* now we want to count the minimum number of *channel segments* between the from and to nodes */
        int delta_seg, delta_chan;

        /* orthogonal to wire */
        int no_need_to_pass_by_clb = 0; //if we need orthogonal wires then we don't need to pass by the target CLB along the current wire direction
        if (to_chan > from_chan + 1) {
            /* above */
            delta_chan = to_chan - from_chan;
            no_need_to_pass_by_clb = 1;
        } else if (to_chan < from_chan) {
            /* below */
            delta_chan = from_chan - to_chan + 1;
            no_need_to_pass_by_clb = 1;
        } else {
            /* adjacent to current channel */
            delta_chan = 0;
            no_need_to_pass_by_clb = 0;
        }

        /* along same direction as wire. */
        if (to_seg > from_seg_high) {
            /* ahead */
            delta_seg = to_seg - from_seg_high - no_need_to_pass_by_clb;
        } else if (to_seg < from_seg_low) {
            /* behind */
            delta_seg = from_seg_low - to_seg - no_need_to_pass_by_clb;
        } else {
            /* along the span of the wire */
            delta_seg = 0;
        }

        /* account for wire direction. lookahead map was computed by looking up and to the right starting at INC wires. for targets
         * that are opposite of the wire direction, let's add 1 to delta_seg */
        Direction from_dir = rr_graph.node_direction(from_node);
        if (is_chan(from_type)
            && ((to_seg < from_seg_low && from_dir == Direction::INC) || (to_seg > from_seg_high && from_dir == Direction::DEC))) {
            delta_seg++;
        }

        if (from_type == CHANY) {
            *delta_x = delta_chan;
            *delta_y = delta_seg;
        } else {
            *delta_x = delta_seg;
            *delta_y = delta_chan;
        }
    }

    VTR_ASSERT_SAFE(std::abs(*delta_x) < (int)device_ctx.grid.width());
    VTR_ASSERT_SAFE(std::abs(*delta_y) < (int)device_ctx.grid.height());
}

static void adjust_rr_position(const RRNodeId rr, int& x, int& y) {
    auto& device_ctx = g_vpr_ctx.device();
    const auto& rr_graph = device_ctx.rr_graph;

    e_rr_type rr_type = rr_graph.node_type(rr);

    if (is_chan(rr_type)) {
        adjust_rr_wire_position(rr, x, y);
    } else if (is_pin(rr_type)) {
        adjust_rr_pin_position(rr, x, y);
    } else {
        VTR_ASSERT_SAFE(is_src_sink(rr_type));
        adjust_rr_src_sink_position(rr, x, y);
    }
}

static void adjust_rr_pin_position(const RRNodeId rr, int& x, int& y) {
    /*
     * VPR uses a co-ordinate system where wires above and to the right of a block
     * are at the same location as the block:
     *
     *
     *       <-----------C
     *    D
     *    |  +---------+  ^
     *    |  |         |  |
     *    |  |  (1,1)  |  |
     *    |  |         |  |
     *    V  +---------+  |
     *                    A
     *     B----------->
     *
     * So wires are located as follows:
     *
     *      A: (1, 1) CHANY
     *      B: (1, 0) CHANX
     *      C: (1, 1) CHANX
     *      D: (0, 1) CHANY
     *
     * But all pins incident on the surrounding channels
     * would be at (1,1) along with a relevant side.
     *
     * In the following, we adjust the positions of pins to
     * account for the channel they are incident too.
     *
     * Note that blocks at (0,*) such as IOs, may have (unconnected)
     * pins on the left side, so we also clip the minimum x to zero.
     * Similarly for blocks at (*,0) we clip the minimum y to zero.
     */
    auto& device_ctx = g_vpr_ctx.device();
    auto& rr_graph = device_ctx.rr_graph;

    VTR_ASSERT_SAFE(is_pin(rr_graph.node_type(rr)));
    VTR_ASSERT_SAFE(rr_graph.node_xlow(rr) == rr_graph.node_xhigh(rr));
    VTR_ASSERT_SAFE(rr_graph.node_ylow(rr) == rr_graph.node_yhigh(rr));

    x = rr_graph.node_xlow(rr);
    y = rr_graph.node_ylow(rr);

    /* Use the first side we can find
     * Note that this may NOT return an accurate coordinate
     * when a rr node appears on different sides
     * However, current test show that the simple strategy provides
     * a good trade-off between runtime and quality of results
     */
    e_side rr_side = NUM_SIDES;
    for (const e_side& candidate_side : SIDES) {
        if (rr_graph.is_node_on_specific_side(rr, candidate_side)) {
            rr_side = candidate_side;
            break;
        }
    }
    VTR_ASSERT_SAFE(NUM_SIDES != rr_side);

    if (rr_side == LEFT) {
        x -= 1;
        x = std::max(x, 0);
    } else if (rr_side == BOTTOM && y > 0) {
        y -= 1;
        y = std::max(y, 0);
    }
}

static void adjust_rr_wire_position(const RRNodeId rr, int& x, int& y) {
    auto& device_ctx = g_vpr_ctx.device();
    const auto& rr_graph = device_ctx.rr_graph;

    VTR_ASSERT_SAFE(is_chan(rr_graph.node_type(rr)));

    Direction rr_dir = rr_graph.node_direction(rr);

    if (rr_dir == Direction::DEC) {
        x = rr_graph.node_xhigh(rr);
        y = rr_graph.node_yhigh(rr);
    } else if (rr_dir == Direction::INC) {
        x = rr_graph.node_xlow(rr);
        y = rr_graph.node_ylow(rr);
    } else {
        VTR_ASSERT_SAFE(rr_dir == Direction::BIDIR);
        //Not sure what to do here...
        //Try average for now.
        x = vtr::nint((rr_graph.node_xlow(rr) + rr_graph.node_xhigh(rr)) / 2.);
        y = vtr::nint((rr_graph.node_ylow(rr) + rr_graph.node_yhigh(rr)) / 2.);
    }
}

static void adjust_rr_src_sink_position(const RRNodeId rr, int& x, int& y) {
    //SOURCE/SINK nodes assume the full dimensions of their
    //associated block
    //
    //Use the average position.
    auto& device_ctx = g_vpr_ctx.device();
    const auto& rr_graph = device_ctx.rr_graph;

    VTR_ASSERT_SAFE(is_src_sink(rr_graph.node_type(rr)));

    x = vtr::nint((rr_graph.node_xlow(rr) + rr_graph.node_xhigh(rr)) / 2.);
    y = vtr::nint((rr_graph.node_ylow(rr) + rr_graph.node_yhigh(rr)) / 2.);
}

static void print_wire_cost_map(int layer_num, const std::vector<t_segment_inf>& segment_inf) {
    auto& device_ctx = g_vpr_ctx.device();

    for (size_t chan_index = 0; chan_index < f_wire_cost_map.dim_size(1); chan_index++) {
        for (size_t iseg = 0; iseg < f_wire_cost_map.dim_size(2); iseg++) {
            vtr::printf("Seg %d (%s, length %d) %d\n",
                        iseg,
                        segment_inf[iseg].name.c_str(),
                        segment_inf[iseg].length,
                        chan_index);
            for (size_t iy = 0; iy < device_ctx.grid.height(); iy++) {
                for (size_t ix = 0; ix < device_ctx.grid.width(); ix++) {
                    vtr::printf("%2d,%2d: %10.3g\t", ix, iy, f_wire_cost_map[layer_num][chan_index][iseg][ix][iy].delay);
                }
                vtr::printf("\n");
            }
            vtr::printf("\n\n");
        }
    }
}

static void print_router_cost_map(const t_routing_cost_map& router_cost_map) {
    VTR_LOG("Djikstra Flood Costs:\n");
    for (size_t x = 0; x < router_cost_map.dim_size(0); x++) {
        for (size_t y = 0; y < router_cost_map.dim_size(1); y++) {
            VTR_LOG("(%zu,%zu):\n", x, y);

            for (size_t i = 0; i < router_cost_map[x][y].cost_vector.size(); ++i) {
                Cost_Entry entry = router_cost_map[x][y].cost_vector[i];
                VTR_LOG("  %d: delay=%10.3g cong=%10.3g\n", i, entry.delay, entry.congestion);
            }
        }
    }
}

static void compute_tiles_lookahead(std::unordered_map<int, util::t_ipin_primitive_sink_delays>& inter_tile_pin_primitive_pin_delay,
                                    std::unordered_map<int, std::unordered_map<int, util::Cost_Entry>>& tile_min_cost,
                                    const t_det_routing_arch& det_routing_arch,
                                    const DeviceContext& device_ctx) {
    const auto& tiles = device_ctx.physical_tile_types;

    for (const auto& tile : tiles) {
        if (is_empty_type(&tile)) {
            continue;
        }

        compute_tile_lookahead(inter_tile_pin_primitive_pin_delay,
                               &tile,
                               det_routing_arch,
                               device_ctx.delayless_switch_idx);
        store_min_cost_to_sinks(tile_min_cost,
                                &tile,
                                inter_tile_pin_primitive_pin_delay);
    }
}

static void compute_tile_lookahead(std::unordered_map<int, util::t_ipin_primitive_sink_delays>& inter_tile_pin_primitive_pin_delay,
                                   t_physical_tile_type_ptr physical_tile,
                                   const t_det_routing_arch& det_routing_arch,
                                   const int delayless_switch) {
    RRGraphBuilder rr_graph_builder;
    int layer = 0;
    int x = 1;
    int y = 1;
    build_tile_rr_graph(rr_graph_builder,
                        det_routing_arch,
                        physical_tile,
                        layer,
                        x,
                        y,
                        delayless_switch);

    RRGraphView rr_graph{rr_graph_builder.rr_nodes(),
                         rr_graph_builder.node_lookup(),
                         rr_graph_builder.rr_node_metadata(),
                         rr_graph_builder.rr_edge_metadata(),
                         g_vpr_ctx.device().rr_indexed_data,
                         g_vpr_ctx.device().rr_rc_data,
                         rr_graph_builder.rr_segments(),
                         rr_graph_builder.rr_switch()};

    util::t_ipin_primitive_sink_delays pin_delays = util::compute_intra_tile_dijkstra(rr_graph,
                                                                                      physical_tile,
                                                                                      layer,
                                                                                      x,
                                                                                      y);

    auto insert_res = inter_tile_pin_primitive_pin_delay.insert(std::make_pair(physical_tile->index, pin_delays));
    VTR_ASSERT(insert_res.second);

    rr_graph_builder.clear();
}

static void store_min_cost_to_sinks(std::unordered_map<int, std::unordered_map<int, util::Cost_Entry>>& tile_min_cost,
                                    t_physical_tile_type_ptr physical_tile,
                                    const std::unordered_map<int, util::t_ipin_primitive_sink_delays>& inter_tile_pin_primitive_pin_delay) {
    const auto& tile_pin_delays = inter_tile_pin_primitive_pin_delay.at(physical_tile->index);
    std::unordered_map<int, util::Cost_Entry> min_cost_map;
    for (auto& primitive_sink_pair : physical_tile->primitive_class_inf) {
        int primitive_sink = primitive_sink_pair.first;
        auto min_cost = util::Cost_Entry(std::numeric_limits<float>::max() / 1e12,
                                         std::numeric_limits<float>::max() / 1e12);

        for (int pin_physical_num = 0; pin_physical_num < physical_tile->num_pins; pin_physical_num++) {
            if (get_pin_type_from_pin_physical_num(physical_tile, pin_physical_num) != e_pin_type::RECEIVER) {
                continue;
            }
            const auto& pin_delays = tile_pin_delays[pin_physical_num];
            if (pin_delays.find(primitive_sink) != pin_delays.end()) {
                auto pin_cost = pin_delays.at(primitive_sink);
                if (pin_cost.delay < min_cost.delay) {
                    min_cost = pin_cost;
                }
            }
        }
        auto insert_res = min_cost_map.insert(std::make_pair(primitive_sink, min_cost));
        VTR_ASSERT(insert_res.second);
    }

    auto insert_res = tile_min_cost.insert(std::make_pair(physical_tile->index, min_cost_map));
    VTR_ASSERT(insert_res.second);
}

static void min_global_cost_map(vtr::NdMatrix<util::Cost_Entry, 3>& internal_opin_global_cost_map) {
    int num_layers = g_vpr_ctx.device().grid.get_num_layers();
    int width = (int)g_vpr_ctx.device().grid.width();
    int height = (int)g_vpr_ctx.device().grid.height();
    internal_opin_global_cost_map.resize({static_cast<unsigned long>(num_layers),
                                          static_cast<unsigned long>(width),
                                          static_cast<unsigned long>(height)});

    for (int layer_num = 0; layer_num < num_layers; layer_num++) {
        for (int dx = 0; dx < width; dx++) {
            for (int dy = 0; dy < height; dy++) {
                util::Cost_Entry min_cost(std::numeric_limits<float>::max(), std::numeric_limits<float>::max());
                for (int chan_idx = 0; chan_idx < (int)f_wire_cost_map.dim_size(1); chan_idx++) {
                    for (int seg_idx = 0; seg_idx < (int)f_wire_cost_map.dim_size(2); seg_idx++) {
                        auto cost = util::Cost_Entry(f_wire_cost_map[layer_num][chan_idx][seg_idx][dx][dy].delay,
                                                     f_wire_cost_map[layer_num][chan_idx][seg_idx][dx][dy].congestion);
                        if (cost.delay < min_cost.delay) {
                            min_cost.delay = cost.delay;
                            min_cost.congestion = cost.congestion;
                        }
                    }
                }
                internal_opin_global_cost_map[layer_num][dx][dy] = min_cost;
            }
        }
    }
}

//
// When writing capnp targetted serialization, always allow compilation when
// VTR_ENABLE_CAPNPROTO=OFF.  Generally this means throwing an exception
// instead.
//
#ifndef VTR_ENABLE_CAPNPROTO

#    define DISABLE_ERROR                               \
        "is disabled because VTR_ENABLE_CAPNPROTO=OFF." \
        "Re-compile with CMake option VTR_ENABLE_CAPNPROTO=ON to enable."

void read_router_lookahead(const std::string& /*file*/) {
    VPR_THROW(VPR_ERROR_PLACE, "MapLookahead::read " DISABLE_ERROR);
}

void DeltaDelayModel::write(const std::string& /*file*/) const {
    VPR_THROW(VPR_ERROR_PLACE, "MapLookahead::write " DISABLE_ERROR);
}

static void read_intra_cluster_router_lookahead(std::unordered_map<t_physical_tile_type_ptr, util::t_ipin_primitive_sink_delays>& /*inter_tile_pin_primitive_pin_delay*/,
                                                const std::string& /*file*/) {
    VPR_THROW(VPR_ERROR_PLACE, "MapLookahead::read_intra_cluster_router_lookahead " DISABLE_ERROR);
}

static void write_intra_cluster_router_lookahead(const std::string& /*file*/,
                                                 const std::unordered_map<t_physical_tile_type_ptr, util::t_ipin_primitive_sink_delays>& /*inter_tile_pin_primitive_pin_delay*/) {
    VPR_THROW(VPR_ERROR_PLACE, "MapLookahead::write_intra_cluster_router_lookahead " DISABLE_ERROR);
}

#else /* VTR_ENABLE_CAPNPROTO */

static void ToCostEntry(Cost_Entry* out, const VprMapCostEntry::Reader& in) {
    out->delay = in.getDelay();
    out->congestion = in.getCongestion();
}

static void FromCostEntry(VprMapCostEntry::Builder* out, const Cost_Entry& in) {
    out->setDelay(in.delay);
    out->setCongestion(in.congestion);
}

static void toIntEntry(std::vector<int>& out,
                       int idx,
                       const int& cost) {
    out[idx] = cost;
}

static void fromIntEntry(::capnp::List<int64_t, ::capnp::Kind::PRIMITIVE>::Builder& out,
                         int idx,
                         const int& cost) {
    out.set(idx, cost);
}

static void toPairEntry(std::unordered_map<int, util::Cost_Entry>& map_out,
                        const int& key,
                        const VprMapCostEntry::Reader& cap_cost) {
    VTR_ASSERT(map_out.find(key) == map_out.end());
    util::Cost_Entry cost(cap_cost.getDelay(), cap_cost.getCongestion());
    map_out[key] = cost;
}

static void fromPairEntry(::capnp::List<int64_t, ::capnp::Kind::PRIMITIVE>::Builder& out_key,
                          ::capnp::List<::VprMapCostEntry, ::capnp::Kind::STRUCT>::Builder& out_val,
                          int flat_idx,
                          const int& key,
                          const util::Cost_Entry& cost) {
    out_key.set(flat_idx, key);
    out_val[flat_idx].setDelay(cost.delay);
    out_val[flat_idx].setCongestion(cost.congestion);
}

static void getIntraClusterArrayFlatSize(int& num_tile_types,
                                         int& num_pins,
                                         int& num_sinks,
                                         const std::unordered_map<int, util::t_ipin_primitive_sink_delays>& inter_tile_pin_primitive_pin_delay) {
    const auto& physical_tile_types = g_vpr_ctx.device().physical_tile_types;
    num_tile_types = (int)physical_tile_types.size();

    num_pins = 0;
    for (const auto& tile_type : inter_tile_pin_primitive_pin_delay) {
        num_pins += (int)tile_type.second.size();
    }

    num_sinks = 0;
    for (const auto& tile_type : inter_tile_pin_primitive_pin_delay) {
        for (const auto& pin_sink : tile_type.second) {
            num_sinks += (int)pin_sink.size();
        }
    }
}

static void read_intra_cluster_router_lookahead(std::unordered_map<int, util::t_ipin_primitive_sink_delays>& inter_tile_pin_primitive_pin_delay,
                                                const std::string& file) {
    MmapFile f(file);

    /* Increase reader limit to 1G words to allow for large files. */
    ::capnp::ReaderOptions opts = default_large_capnp_opts();
    ::capnp::FlatArrayMessageReader reader(f.getData(), opts);

    auto map = reader.getRoot<VprIntraClusterLookahead>();

    std::vector<int> physical_tile_num_pin_arr;
    toVector<int64_t, int>(physical_tile_num_pin_arr,
                           map.getPhysicalTileNumPins(),
                           toIntEntry);

    std::vector<int> pin_num_sink_arr;
    toVector<int64_t, int>(pin_num_sink_arr,
                           map.getPinNumSinks(),
                           toIntEntry);

    int num_seen_pair = 0;
    int num_seen_pin = 0;
    for (int physical_tile_idx = 0; physical_tile_idx < (int)physical_tile_num_pin_arr.size(); physical_tile_idx++) {
        int num_pins = physical_tile_num_pin_arr[physical_tile_idx];
        util::t_ipin_primitive_sink_delays tile_pin_sink_cost_map(num_pins);

        for (int pin_num = 0; pin_num < num_pins; pin_num++) {
            std::unordered_map<int, util::Cost_Entry> pin_sink_cost_map;
            toUnorderedMap<int64_t, VprMapCostEntry, int, util::Cost_Entry>(pin_sink_cost_map,
                                                                            num_seen_pair,
                                                                            num_seen_pair + pin_num_sink_arr[num_seen_pin],
                                                                            map.getPinSinks(),
                                                                            map.getPinSinkCosts(),
                                                                            toPairEntry);
            tile_pin_sink_cost_map[pin_num] = pin_sink_cost_map;
            num_seen_pair += (int)pin_sink_cost_map.size();
            VTR_ASSERT((int)pin_sink_cost_map.size() == pin_num_sink_arr[num_seen_pin]);
            ++num_seen_pin;
        }
        inter_tile_pin_primitive_pin_delay[physical_tile_idx] = tile_pin_sink_cost_map;
    }
}

static void write_intra_cluster_router_lookahead(const std::string& file,
                                                 const std::unordered_map<int, util::t_ipin_primitive_sink_delays>& inter_tile_pin_primitive_pin_delay) {
    ::capnp::MallocMessageBuilder builder;

    auto vpr_intra_cluster_lookahead_builder = builder.initRoot<VprIntraClusterLookahead>();

    int num_tile_types, num_pins, num_sinks;
    getIntraClusterArrayFlatSize(num_tile_types,
                                 num_pins,
                                 num_sinks,
                                 inter_tile_pin_primitive_pin_delay);

    std::vector<int> physical_tile_num_pin_arr(num_tile_types, 0);
    {
        for (const auto& physical_type : inter_tile_pin_primitive_pin_delay) {
            int physical_type_idx = physical_type.first;
            physical_tile_num_pin_arr[physical_type_idx] = (int)physical_type.second.size();
        }

        ::capnp::List<int64_t>::Builder physical_tile_num_pin_arr_builder = vpr_intra_cluster_lookahead_builder.initPhysicalTileNumPins(num_tile_types);
        fromVector<int64_t, int>(physical_tile_num_pin_arr_builder,
                                 physical_tile_num_pin_arr,
                                 fromIntEntry);
    }

    std::vector<int> pin_num_sink_arr(num_pins, 0);
    {
        int num_seen_pin = 0;
        for (int physical_tile_idx = 0; physical_tile_idx < num_tile_types; ++physical_tile_idx) {
            if (inter_tile_pin_primitive_pin_delay.find(physical_tile_idx) == inter_tile_pin_primitive_pin_delay.end()) {
                continue;
            }
            for (const auto& pin_sinks : inter_tile_pin_primitive_pin_delay.at(physical_tile_idx)) {
                pin_num_sink_arr[num_seen_pin] = (int)pin_sinks.size();
                ++num_seen_pin;
            }
        }
        ::capnp::List<int64_t>::Builder pin_num_sink_arr_builder = vpr_intra_cluster_lookahead_builder.initPinNumSinks(num_pins);
        fromVector<int64_t, int>(pin_num_sink_arr_builder,
                                 pin_num_sink_arr,
                                 fromIntEntry);
    }

    {
        ::capnp::List<int64_t>::Builder pin_sink_arr_builder = vpr_intra_cluster_lookahead_builder.initPinSinks(num_sinks);
        ::capnp::List<VprMapCostEntry>::Builder pin_sink_cost_builder = vpr_intra_cluster_lookahead_builder.initPinSinkCosts(num_sinks);

        int num_seen_pin = 0;
        for (int physical_tile_idx = 0; physical_tile_idx < num_tile_types; ++physical_tile_idx) {
            for (int pin_num = 0; pin_num < physical_tile_num_pin_arr[physical_tile_idx]; ++pin_num) {
                const std::unordered_map<int, util::Cost_Entry>& pin_sinks = inter_tile_pin_primitive_pin_delay.at(physical_tile_idx).at(pin_num);
                FromUnorderedMap<int64_t, VprMapCostEntry, int, util::Cost_Entry>(
                    pin_sink_arr_builder,
                    pin_sink_cost_builder,
                    num_seen_pin,
                    pin_sinks,
                    fromPairEntry);
                num_seen_pin += (int)pin_sinks.size();
            }
        }
    }

    writeMessageToFile(file, &builder);
}

void read_router_lookahead(const std::string& file) {
    vtr::ScopedStartFinishTimer timer("Loading router wire lookahead map");
    MmapFile f(file);

    /* Increase reader limit to 1G words to allow for large files. */
    ::capnp::ReaderOptions opts = default_large_capnp_opts();
    ::capnp::FlatArrayMessageReader reader(f.getData(), opts);

    auto map = reader.getRoot<VprMapLookahead>();

    ToNdMatrix<5, VprMapCostEntry, Cost_Entry>(&f_wire_cost_map, map.getCostMap(), ToCostEntry);
}

void write_router_lookahead(const std::string& file) {
    ::capnp::MallocMessageBuilder builder;

    auto map = builder.initRoot<VprMapLookahead>();

    auto cost_map = map.initCostMap();
    FromNdMatrix<5, VprMapCostEntry, Cost_Entry>(&cost_map, f_wire_cost_map, FromCostEntry);

    writeMessageToFile(file, &builder);
}

#endif<|MERGE_RESOLUTION|>--- conflicted
+++ resolved
@@ -205,20 +205,16 @@
 t_wire_cost_map f_wire_cost_map;
 
 /******** File-Scope Functions ********/
-<<<<<<< HEAD
-Cost_Entry get_wire_cost_entry(e_rr_type rr_type, int seg_index, int delta_x, int delta_y);
 
 /***
  * @brief Fill f_wire_cost_map. It is a look-up table from CHANX/CHANY (to SINKs) for various distances
  * @param segment_inf
  */
-=======
 Cost_Entry get_wire_cost_entry(e_rr_type rr_type,
                                int seg_index,
                                int layer_num,
                                int delta_x,
                                int delta_y);
->>>>>>> e1a876db
 static void compute_router_wire_lookahead(const std::vector<t_segment_inf>& segment_inf);
 /***
  * @brief Compute the cost from pin to sinks of tiles - Compute the minimum cost to get to each tile sink from pins on the cluster
@@ -253,19 +249,11 @@
                                     t_physical_tile_type_ptr physical_tile,
                                     const std::unordered_map<int, util::t_ipin_primitive_sink_delays>& inter_tile_pin_primitive_pin_delay);
 
-<<<<<<< HEAD
 /***
  * @brief Iterate over the first and second dimension of f_wire_cost_map to get the minimum cost for each dx and dy_
  * @param internal_opin_global_cost_map This map is populated in this function. [dx][dy] -> cost
- * @param max_dx
- * @param max_dy
  */
-static void min_global_cost_map(vtr::NdMatrix<util::Cost_Entry, 2>& internal_opin_global_cost_map,
-                                size_t max_dx,
-                                size_t max_dy);
-=======
 static void min_global_cost_map(vtr::NdMatrix<util::Cost_Entry, 3>& internal_opin_global_cost_map);
->>>>>>> e1a876db
 
 // Read the file and fill inter_tile_pin_primitive_pin_delay and tile_min_cost
 static void read_intra_cluster_router_lookahead(std::unordered_map<int, util::t_ipin_primitive_sink_delays>& inter_tile_pin_primitive_pin_delay,
