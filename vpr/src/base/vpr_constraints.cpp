#include "vpr_constraints.h"
#include "partition.h"
#include "route_constraint.h"
#include <regex>

void VprConstraints::add_constrained_atom(AtomBlockId blk_id, PartitionId part_id) {
    auto got = constrained_atoms.find(blk_id);

    /**
     * Each atom can only be in one partition. If the atom is not found in constrained_atoms, it
     * will be added with its partition id.
     * If the atom is already in constrained_atoms, the partition id will be updated.
     */
    if (got == constrained_atoms.end()) {
        constrained_atoms.insert({blk_id, part_id});
    } else {
        got->second = part_id;
    }
}

PartitionId VprConstraints::get_atom_partition(AtomBlockId blk_id) const {
    auto got = constrained_atoms.find(blk_id);

    if (got == constrained_atoms.end()) {
        return PartitionId::INVALID(); ///< atom is not in a partition, i.e. unconstrained
    } else {
        return got->second;
    }
}

void VprConstraints::add_partition(const Partition& part) {
    partitions.push_back(part);
}

const Partition& VprConstraints::get_partition(PartitionId part_id) const {
    return partitions[part_id];
}

Partition& VprConstraints::get_mutable_partition(PartitionId part_id) {
    return partitions[part_id];
}

std::vector<AtomBlockId> VprConstraints::get_part_atoms(PartitionId part_id) const {
    std::vector<AtomBlockId> part_atoms;

    for (const auto& it : constrained_atoms) {
        if (it.second == part_id) {
            part_atoms.push_back(it.first);
        }
    }

    return part_atoms;
}

int VprConstraints::get_num_partitions() const {
    return partitions.size();
}

const PartitionRegion& VprConstraints::get_partition_pr(PartitionId part_id) const {
    return partitions[part_id].get_part_region();
}

PartitionRegion& VprConstraints::get_mutable_partition_pr(PartitionId part_id) {
    return partitions[part_id].get_mutable_part_region();
}

<<<<<<< HEAD
void VprConstraints::add_route_constraint(RouteConstraint rc) {
    route_constraints_.insert({rc.net_name(), rc});
    return;
}

const RouteConstraint VprConstraints::get_route_constraint_by_net_name(std::string net_name) {
    RouteConstraint rc;
    auto const& rc_itr = route_constraints_.find(net_name);
    if (rc_itr == route_constraints_.end()) {
        // try regexp
        bool found_thru_regex = false;
        for (auto constraint : route_constraints_) {
            if (std::regex_match(net_name, std::regex(constraint.first))) {
                rc = constraint.second;

                // mark as invalid so write constraint function will not write constraint
                // of regexpr name
                // instead a matched constraint is inserted in
                constraint.second.set_is_valid(false);
                rc.set_net_name(net_name);
                rc.set_is_valid(true);
                route_constraints_.insert({net_name, rc});

                found_thru_regex = true;
                break;
            }
        }
        if (!found_thru_regex) {
            rc.set_net_name("INVALID");
            rc.set_net_type("INVALID");
            rc.set_route_model("INVALID");
            rc.set_is_valid(false);
        }
    } else {
        rc = rc_itr->second;
    }
    return rc;
}

const RouteConstraint VprConstraints::get_route_constraint_by_idx(std::size_t idx) const {
    RouteConstraint rc;
    if ((route_constraints_.size() == 0) || (idx > route_constraints_.size() - 1)) {
        rc.set_net_name("INVALID");
        rc.set_net_type("INVALID");
        rc.set_route_model("INVALID");
        rc.set_is_valid(false);
    } else {
        std::size_t i = 0;
        for (auto const& rc_itr : route_constraints_) {
            if (i == idx) {
                rc = rc_itr.second;
                break;
            }
        }
    }
    return rc;
}

int VprConstraints::get_route_constraint_num(void) const {
    return route_constraints_.size();
}

void print_constraints(FILE* fp, VprConstraints constraints) {
    Partition temp_part;
=======
void print_constraints(FILE* fp, const VprConstraints& constraints) {
>>>>>>> efe7cc0e
    std::vector<AtomBlockId> atoms;

    int num_parts = constraints.get_num_partitions();

    fprintf(fp, "\n Number of partitions is %d \n", num_parts);

    for (int i = 0; i < num_parts; i++) {
        PartitionId part_id(i);

        const Partition& temp_part = constraints.get_partition(part_id);

        fprintf(fp, "\npartition_id: %zu\n", size_t(part_id));
        print_partition(fp, temp_part);

        atoms = constraints.get_part_atoms(part_id);

        int atoms_size = atoms.size();

        fprintf(fp, "\tAtom vector size is %d\n", atoms_size);
        fprintf(fp, "\tIds of atoms in partition: \n");
        for (auto atom_id : atoms) {
            fprintf(fp, "\t#%zu\n", size_t(atom_id));
        }
    }
}<|MERGE_RESOLUTION|>--- conflicted
+++ resolved
@@ -60,11 +60,6 @@
     return partitions[part_id].get_part_region();
 }
 
-PartitionRegion& VprConstraints::get_mutable_partition_pr(PartitionId part_id) {
-    return partitions[part_id].get_mutable_part_region();
-}
-
-<<<<<<< HEAD
 void VprConstraints::add_route_constraint(RouteConstraint rc) {
     route_constraints_.insert({rc.net_name(), rc});
     return;
@@ -127,11 +122,11 @@
     return route_constraints_.size();
 }
 
-void print_constraints(FILE* fp, VprConstraints constraints) {
-    Partition temp_part;
-=======
+PartitionRegion& VprConstraints::get_mutable_partition_pr(PartitionId part_id) {
+    return partitions[part_id].get_mutable_part_region();
+}
+
 void print_constraints(FILE* fp, const VprConstraints& constraints) {
->>>>>>> efe7cc0e
     std::vector<AtomBlockId> atoms;
 
     int num_parts = constraints.get_num_partitions();
