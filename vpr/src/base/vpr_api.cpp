--- conflicted
+++ resolved
@@ -835,11 +835,7 @@
               arch.Chans,
               &vpr_setup.RoutingArch,
               vpr_setup.Segments,
-<<<<<<< HEAD
-              arch.Directs,
-=======
               arch.directs,
->>>>>>> f3326338
               is_flat);
 
     auto& filename_opts = vpr_setup.FileNameOpts;
@@ -862,11 +858,7 @@
     const auto& filename_opts = vpr_setup.FileNameOpts;
 
     //Initialize placement data structures, which will be filled when loading placement
-<<<<<<< HEAD
-    init_placement_context(blk_loc_registry, arch.Directs);
-=======
     init_placement_context(blk_loc_registry, arch.directs);
->>>>>>> f3326338
 
     //Load an existing placement from a file
     place_ctx.placement_id = read_place(filename_opts.NetFile.c_str(), filename_opts.PlaceFile.c_str(),
@@ -1040,11 +1032,7 @@
                    timing_info,
                    delay_calc,
                    arch.Chans,
-<<<<<<< HEAD
-                   arch.Directs,
-=======
                    arch.directs,
->>>>>>> f3326338
                    ScreenUpdatePriority::MAJOR,
                    is_flat);
 
@@ -1143,11 +1131,7 @@
                     det_routing_arch,
                     vpr_setup.Segments,
                     router_opts,
-<<<<<<< HEAD
-                    arch.Directs,
-=======
                     arch.directs,
->>>>>>> f3326338
                     &warnings,
                     is_flat);
     //Initialize drawing, now that we have an RR graph
