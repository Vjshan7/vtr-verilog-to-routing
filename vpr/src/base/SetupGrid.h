--- conflicted
+++ resolved
@@ -20,15 +20,9 @@
                               float target_device_utilization = 0.0);
 
 ///@brief Find the device close in size to the specified dimensions
-<<<<<<< HEAD
+
 DeviceGrid create_device_grid(std::string layout_name, const std::vector<t_grid_def>& grid_layouts, size_t min_width, size_t min_height);
 vtr::NdMatrix<const t_vib_inf*, 3> create_vib_device_grid(std::string layout_name, const std::vector<t_vib_grid_def>& vib_grid_layouts);
-=======
-DeviceGrid create_device_grid(const std::string& layout_name,
-                              const std::vector<t_grid_def>& grid_layouts,
-                              size_t min_width,
-                              size_t min_height);
->>>>>>> 6a4f0cac
 
 /**
  * @brief Calculate the device utilization
