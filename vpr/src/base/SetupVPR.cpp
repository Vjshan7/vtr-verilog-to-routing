--- conflicted
+++ resolved
@@ -48,7 +48,6 @@
 static void SetupPowerOpts(const t_options& Options, t_power_opts* power_opts, t_arch* Arch);
 static int find_ipin_cblock_switch_index(const t_arch& Arch);
 static void alloc_and_load_intra_cluster_resources();
-<<<<<<< HEAD
 static std::set<t_pb_graph_node*> get_relevant_pb_nodes(t_physical_tile_type* physical_tile,
                                                         t_logical_block_type* logical_block,
                                                         t_class* class_inf);
@@ -56,8 +55,6 @@
                                       t_logical_block_type* logical_block,
                                       t_class* class_inf,
                                       int physical_class_num);
-=======
->>>>>>> c1b695af
 
 /**
  * @brief Sets VPR parameters and defaults.
@@ -264,11 +261,7 @@
         *PackerRRGraphs = alloc_and_load_all_lb_type_rr_graph();
     }
 
-<<<<<<< HEAD
-    if(RouterOpts->flat_routing) {
-=======
     if (RouterOpts->flat_routing) {
->>>>>>> c1b695af
         alloc_and_load_intra_cluster_resources();
     }
 
@@ -714,11 +707,10 @@
 static void alloc_and_load_intra_cluster_resources() {
     auto& device_ctx = g_vpr_ctx.mutable_device();
 
-<<<<<<< HEAD
-    for(auto& physical_type : device_ctx.physical_tile_types) {
+    for (auto& physical_type : device_ctx.physical_tile_types) {
         int physical_pin_offset = physical_type.num_pins;
         int physical_class_offset = (int)physical_type.class_inf.size();
-        for(auto& sub_tile : physical_type.sub_tiles) {
+        for (auto& sub_tile : physical_type.sub_tiles) {
             sub_tile.starting_internal_class_idx.resize(sub_tile.capacity.total());
             sub_tile.starting_internal_pin_idx.resize(sub_tile.capacity.total());
             for(int sub_tile_inst = 0; sub_tile_inst < sub_tile.capacity.total(); sub_tile_inst++) {
@@ -726,16 +718,6 @@
                     int logical_block_idx = logic_block_ptr->index;
                     t_logical_block_type* mutable_logical_block = &device_ctx.logical_block_types[logical_block_idx];
                     VTR_ASSERT(mutable_logical_block == logic_block_ptr);
-=======
-    for (auto& physical_type : device_ctx.physical_tile_types) {
-        int physical_pin_offset = physical_type.num_pins;
-        int physical_class_offset = (int)physical_type.class_inf.size();
-        for (auto& sub_tile : physical_type.sub_tiles) {
-            sub_tile.starting_internal_class_idx.resize(sub_tile.capacity.total());
-            sub_tile.starting_internal_pin_idx.resize(sub_tile.capacity.total());
-            for (int sub_tile_inst = 0; sub_tile_inst < sub_tile.capacity.total(); sub_tile_inst++) {
-                for (auto logic_block_ptr : sub_tile.equivalent_sites) {
->>>>>>> c1b695af
                     sub_tile.starting_internal_class_idx[sub_tile_inst].insert(
                         std::make_pair(logic_block_ptr, physical_class_offset));
                     sub_tile.starting_internal_pin_idx[sub_tile_inst].insert(
@@ -743,12 +725,11 @@
 
                     auto logical_classes = logic_block_ptr->logical_class_inf;
                     std::for_each(logical_classes.begin(), logical_classes.end(),
-<<<<<<< HEAD
-                                  [&physical_pin_offset](t_class &l_class){ for(auto &pin : l_class.pinlist) {
+                                  [&physical_pin_offset](t_class& l_class) { for(auto &pin : l_class.pinlist) {
                         pin += physical_pin_offset;} });
 
                     int physical_class_num = physical_class_offset;
-                    for(auto& logic_class : logical_classes) {
+                    for (auto& logic_class : logical_classes) {
                         auto result = physical_type.internal_class_inf.insert(std::make_pair(physical_class_num, logic_class));
                         VTR_ASSERT(result.second);
                         if(logic_class.type == e_pin_type::RECEIVER) {
@@ -757,33 +738,16 @@
                                                       &logic_class,
                                                       physical_class_num);
                         }
-=======
-                                  [&physical_pin_offset](t_class& l_class) { for(auto &pin : l_class.pinlist) {
-                        pin += physical_pin_offset;} });
-
-                    int physical_class_num = physical_class_offset;
-                    for (auto& logic_class : logical_classes) {
-                        auto result = physical_type.internal_class_inf.insert(std::make_pair(physical_class_num, logic_class));
-                        VTR_ASSERT(result.second);
->>>>>>> c1b695af
                         physical_class_num++;
                     }
 
                     vtr::bimap<t_logical_pin, t_physical_pin> directs_map;
-<<<<<<< HEAD
-                    for(auto pin_to_pb_pin_map : logic_block_ptr->pin_logical_num_to_pb_pin_mapping) {
-=======
                     for (auto pin_to_pb_pin_map : logic_block_ptr->pin_logical_num_to_pb_pin_mapping) {
->>>>>>> c1b695af
                         int physical_pin_num = pin_to_pb_pin_map.first + physical_pin_offset;
                         int class_logical_num = logic_block_ptr->pb_pin_to_class_logical_num_mapping.at(pin_to_pb_pin_map.second);
 
                         auto result = physical_type.internal_pin_class.insert(
-<<<<<<< HEAD
-                            std::make_pair(physical_pin_num, class_logical_num+physical_class_offset));
-=======
                             std::make_pair(physical_pin_num, class_logical_num + physical_class_offset));
->>>>>>> c1b695af
                         VTR_ASSERT(result.second);
                     }
 
@@ -793,9 +757,6 @@
             }
         }
     }
-<<<<<<< HEAD
-
-
 }
 
 static std::set<t_pb_graph_node*> get_relevant_pb_nodes(t_physical_tile_type* physical_tile,
@@ -866,6 +827,4 @@
         }
     }
 
-=======
->>>>>>> c1b695af
 }