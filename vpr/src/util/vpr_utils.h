#ifndef VPR_UTILS_H
#define VPR_UTILS_H

#include <vector>
#include <string>

#include "vpr_types.h"
#include "atom_netlist.h"
#include "clustered_netlist.h"
#include "netlist.h"
#include "vtr_vector.h"

#include "arch_util.h"
#include "physical_types_util.h"
#include "rr_graph_utils.h"
#include "vpr_constraints.h"

class DeviceGrid;

const t_model* find_model(const t_model* models, const std::string& name, bool required = true);
const t_model_ports* find_model_port(const t_model* model, const std::string& name, bool required = true);

void print_tabs(FILE* fpout, int num_tab);

bool is_clb_external_pin(ClusterBlockId blk_id, int pb_pin_id);

bool is_empty_type(t_physical_tile_type_ptr type);
bool is_empty_type(t_logical_block_type_ptr type);

//Returns the corresponding physical type given the logical type as parameter
t_physical_tile_type_ptr physical_tile_type(ClusterBlockId blk);

t_physical_tile_type_ptr physical_tile_type(AtomBlockId atom_blk);

t_physical_tile_type_ptr physical_tile_type(ParentBlockId blk_id, bool is_flat);

//Returns the sub tile corresponding to the logical block location within a physical type
int get_sub_tile_index(ClusterBlockId blk);

int get_unique_pb_graph_node_id(const t_pb_graph_node* pb_graph_node);

//Returns the physical class range relative to a block id. This must be called after placement
//as the block id is used to retrieve the information of the used physical tile.
t_class_range get_class_range_for_block(const ClusterBlockId blk_id);

t_class_range get_class_range_for_block(const AtomBlockId atom_blk);

t_class_range get_class_range_for_block(const ParentBlockId blk_id, bool is_flat);

//Returns the physical pin range relative to a block id. This must be called after placement
//as the block id is used to retrieve the information of the used physical tile.
void get_pin_range_for_block(const ClusterBlockId blk_id,
                             int* pin_low,
                             int* pin_high);

t_block_loc get_block_loc(const ParentBlockId& block_id, bool is_flat);

int get_block_num_class(const ParentBlockId& block_id, bool is_flat);

int get_block_pin_class_num(const ParentBlockId& block_id, const ParentPinId& pin_id, bool is_flat);

template<typename T>
inline ClusterNetId convert_to_cluster_net_id(T id) {
    std::size_t id_num = std::size_t(id);
    ClusterNetId cluster_net_id = ClusterNetId(id_num);
    return cluster_net_id;
}

template<typename T>
inline AtomNetId convert_to_atom_net_id(T id) {
    std::size_t id_num = std::size_t(id);
    AtomNetId atom_net_id = AtomNetId(id_num);
    return atom_net_id;
}

template<typename T>
inline ClusterBlockId convert_to_cluster_block_id(T id) {
    std::size_t id_num = std::size_t(id);
    ClusterBlockId cluster_block_id = ClusterBlockId(id_num);
    return cluster_block_id;
}

template<typename T>
inline AtomBlockId convert_to_atom_block_id(T id) {
    std::size_t id_num = std::size_t(id);
    AtomBlockId atom_block_id = AtomBlockId(id_num);
    return atom_block_id;
}

template<typename T>
inline ClusterPinId convert_to_cluster_pin_id(T id) {
    std::size_t id_num = std::size_t(id);
    ClusterPinId cluster_pin_id = ClusterPinId(id_num);
    return cluster_pin_id;
}

template<typename T>
inline AtomPinId convert_to_atom_pin_id(T id) {
    std::size_t id_num = std::size_t(id);
    AtomPinId atom_pin_id = AtomPinId(id_num);
    return atom_pin_id;
}

inline ParentNetId get_cluster_net_parent_id(const AtomLookup& atom_look_up, ClusterNetId net_id, bool is_flat) {
    ParentNetId par_net_id;
    if (is_flat) {
        auto atom_net_id = atom_look_up.atom_net(net_id);
        VTR_ASSERT(atom_net_id != AtomNetId::INVALID());
        par_net_id = ParentNetId(size_t(atom_net_id));
    } else {
        par_net_id = ParentNetId(size_t(net_id));
    }
    return par_net_id;
}

void sync_grid_to_blocks();

//Returns a user-friendly architectural identifier for the specified RR node
std::string rr_node_arch_name(RRNodeId inode, bool is_flat);

/**************************************************************
 * Intra-Logic Block Utility Functions
 **************************************************************/

//Class for looking up pb graph pins from block pin indicies
class IntraLbPbPinLookup {
  public:
    IntraLbPbPinLookup(const std::vector<t_logical_block_type>& block_types);
    IntraLbPbPinLookup(const IntraLbPbPinLookup& rhs);
    IntraLbPbPinLookup& operator=(IntraLbPbPinLookup rhs);
    ~IntraLbPbPinLookup();

    //Returns the pb graph pin associated with the specified type (index into block types array) and
    // pb pin index (index into block_pb().pb_route)
    const t_pb_graph_pin* pb_gpin(unsigned int itype, int ipin) const;

    friend void swap(IntraLbPbPinLookup& lhs, IntraLbPbPinLookup& rhs);

  private:
    std::vector<t_logical_block_type> block_types_;

    std::vector<t_pb_graph_pin**> intra_lb_pb_pin_lookup_;
};

//Find the atom pins (driver or sinks) connected to the specified top-level CLB pin
std::vector<AtomPinId> find_clb_pin_connected_atom_pins(ClusterBlockId clb, int logical_pin, const IntraLbPbPinLookup& pb_gpin_lookup);

//Find the atom pin driving to the specified top-level CLB pin
AtomPinId find_clb_pin_driver_atom_pin(ClusterBlockId clb, int logical_pin, const IntraLbPbPinLookup& pb_gpin_lookup);

//Find the atom pins driven by the specified top-level CLB pin
std::vector<AtomPinId> find_clb_pin_sink_atom_pins(ClusterBlockId clb, int logical_pin, const IntraLbPbPinLookup& pb_gpin_lookup);

std::tuple<ClusterNetId, int, int> find_pb_route_clb_input_net_pin(ClusterBlockId clb, int sink_pb_route_id);

//Returns the port matching name within pb_gnode
const t_port* find_pb_graph_port(const t_pb_graph_node* pb_gnode, const std::string& port_name);

//Returns the graph pin matching name at pin index
const t_pb_graph_pin* find_pb_graph_pin(const t_pb_graph_node* pb_gnode, const std::string& port_name, int index);

AtomPinId find_atom_pin(ClusterBlockId blk_id, const t_pb_graph_pin* pb_gpin);

//Returns the logical block type which is most common in the device grid
t_logical_block_type_ptr find_most_common_block_type(const DeviceGrid& grid);

//Returns the physical tile type which is most common in the device grid
t_physical_tile_type_ptr find_most_common_tile_type(const DeviceGrid& grid);

//Parses a block_name.port[x:y] (e.g. LAB.data_in[3:10]) pin range specification, if no pin range is specified
//looks-up the block port and fills in the full range
InstPort parse_inst_port(const std::string& str);

//Returns the block type which is most likely the logic block
t_logical_block_type_ptr infer_logic_block_type(const DeviceGrid& grid);

int get_max_primitives_in_pb_type(t_pb_type* pb_type);
int get_max_depth_of_pb_type(t_pb_type* pb_type);
int get_max_nets_in_pb_type(const t_pb_type* pb_type);
bool primitive_type_feasible(AtomBlockId blk_id, const t_pb_type* cur_pb_type);
t_pb_graph_pin* get_pb_graph_node_pin_from_model_port_pin(const t_model_ports* model_port, const int model_pin, const t_pb_graph_node* pb_graph_node);
const t_pb_graph_pin* find_pb_graph_pin(const AtomNetlist& netlist, const AtomLookup& netlist_lookup, const AtomPinId pin_id);
t_pb_graph_pin* get_pb_graph_node_pin_from_block_pin(ClusterBlockId iblock, int ipin);
t_pb_graph_pin** alloc_and_load_pb_graph_pin_lookup_from_index(t_logical_block_type_ptr type);
vtr::vector<ClusterBlockId, t_pb**> alloc_and_load_pin_id_to_pb_mapping();
void free_pb_graph_pin_lookup_from_index(t_pb_graph_pin** pb_graph_pin_lookup_from_type);
void free_pin_id_to_pb_mapping(vtr::vector<ClusterBlockId, t_pb**>& pin_id_to_pb_mapping);

std::tuple<t_physical_tile_type_ptr, const t_sub_tile*, int, t_logical_block_type_ptr> get_cluster_blk_physical_spec(ClusterBlockId cluster_blk_id);

std::vector<int> get_cluster_internal_class_pairs(const AtomLookup& atom_lookup,
                                                  ClusterBlockId cluster_block_id);

std::vector<int> get_cluster_internal_pins(ClusterBlockId cluster_blk_id);

t_pin_range get_pb_pins(t_physical_tile_type_ptr physical_type,
                        const t_sub_tile* sub_tile,
                        t_logical_block_type_ptr logical_block,
                        const t_pb* pb,
                        int rel_cap);

float compute_primitive_base_cost(const t_pb_graph_node* primitive);
int num_ext_inputs_atom_block(AtomBlockId blk_id);

void alloc_and_load_idirect_from_blk_pin(t_direct_inf* directs, int num_directs, int*** idirect_from_blk_pin, int*** direct_type_from_blk_pin);

void parse_direct_pin_name(char* src_string, int line, int* start_pin_index, int* end_pin_index, char* pb_type_name, char* port_name);

void free_pb_stats(t_pb* pb);
void free_pb(t_pb* pb);
void revalid_molecules(const t_pb* pb);

void print_switch_usage();
void print_usage_by_wire_length();

AtomBlockId find_memory_sibling(const t_pb* pb);

/**
 * @brief Syncs the logical block pins corresponding to the input iblk with the corresponding chosen physical tile
 * @param iblk cluster block ID to sync within the assigned physical tile
 *
 * This routine updates the physical pins vector of the place context after the placement step
 * to syncronize the pins related to the logical block with the actual connection interface of
 * the belonging physical tile with the RR graph.
 *
 * This step is required as the logical block can be placed at any compatible sub tile locations
 * within a physical tile.
 * Given that it is possible to have equivalent logical blocks within a specific sub tile, with
 * a different subset of IO pins, the various pins offsets must be correctly computed and assigned
 * to the physical pins vector, so that, when the net RR terminals are computed, the correct physical
 * tile IO pins are selected.
 *
 * This routine uses the x,y and sub_tile coordinates of the clb netlist, and expects those to place each netlist block
 * at a legal location that can accomodate it.
 * It does not check for overuse of locations, therefore it can be used with placements that have resource overuse.
 */
void place_sync_external_block_connections(ClusterBlockId iblk);

//Returns the physical pin of the tile, related to the given ClusterNedId, and the net pin index
int net_pin_to_tile_pin_index(const ClusterNetId net_id, int net_pin_index);

//Returns the physical pin of the tile, related to the given ClusterPinId
int tile_pin_index(const ClusterPinId pin);

int get_atom_pin_class_num(const AtomPinId atom_pin_id);

int max_pins_per_grid_tile();

void pretty_print_uint(const char* prefix, size_t value, int num_digits, int scientific_precision);
void pretty_print_float(const char* prefix, double value, int num_digits, int scientific_precision);

void print_timing_stats(const std::string& name,
                        const t_timing_analysis_profile_info& current,
                        const t_timing_analysis_profile_info& past = t_timing_analysis_profile_info());

std::vector<const t_pb_graph_node*> get_all_pb_graph_node_primitives(const t_pb_graph_node* pb_graph_node);

<<<<<<< HEAD
bool is_inter_cluster_node(t_physical_tile_type_ptr physical_tile,
                           const t_vib_inf* vib,
                           t_rr_type node_type,
                           int node_ptc);
=======
bool is_inter_cluster_node(const RRGraphView& rr_graph_view,
                           RRNodeId node_id);
>>>>>>> 6a4f0cac

int get_rr_node_max_ptc(const RRGraphView& rr_graph_view,
                        RRNodeId node_id,
                        bool is_flat);

RRNodeId get_pin_rr_node_id(const RRSpatialLookup& rr_spatial_lookup,
                            t_physical_tile_type_ptr physical_tile,
                            const int layer,
                            const int root_i,
                            const int root_j,
                            int pin_physical_num);

RRNodeId get_class_rr_node_id(const RRSpatialLookup& rr_spatial_lookup,
                              t_physical_tile_type_ptr physical_tile,
                              const int layer,
                              const int i,
                              const int j,
                              int class_physical_num);

// Check whether the given nodes are in the same cluster
bool node_in_same_physical_tile(RRNodeId node_first, RRNodeId node_second);

std::vector<int> get_cluster_netlist_intra_tile_classes_at_loc(int layer,
                                                               int i,
                                                               int j,
                                                               t_physical_tile_type_ptr physical_type);

/**
 * @brief Returns the list of pins inside the tile located at (layer, i, j), except for the ones which are on a chain
 * @param layer
 * @param i
 * @param j
 * @param pin_chains
 * @param pin_chains_num
 * @param physical_type
 * @return
 */
std::vector<int> get_cluster_netlist_intra_tile_pins_at_loc(const int layer,
                                                            const int i,
                                                            const int j,
                                                            const vtr::vector<ClusterBlockId, t_cluster_pin_chain>& pin_chains,
                                                            const vtr::vector<ClusterBlockId, std::unordered_set<int>>& pin_chains_num,
                                                            t_physical_tile_type_ptr physical_type);

std::vector<int> get_cluster_block_pins(t_physical_tile_type_ptr physical_tile,
                                        ClusterBlockId cluster_blk_id,
                                        int abs_cap);

t_arch_switch_inf create_internal_arch_sw(float delay);

void add_pb_child_to_list(std::list<const t_pb*>& pb_list, const t_pb* parent_pb);

// apply route constraints for route flow
class VprConstraints;
void apply_route_constraints(VprConstraints& constraint);

/**
 * @brief Apply user-defined route constraints to set the 'net_is_ignored_' and 'net_is_global_' flags.
 *
 * The 'net_is_global_' flag is used to identify global nets, which can be either clock signals or specified as global by user constraints.
 * The 'net_is_ignored_' flag ensures that the router will ignore routing for the net.
 *
 * @param route_constraints User-defined route constraints to guide the application of constraints.
 */
void apply_route_constraints(const UserRouteConstraints& constraint);

/**
 * @brief Iterate over all inter-layer switch types and return the minimum delay of it.
 * useful four router lookahead to to have some estimate of the cost of crossing a layer
 * @param arch_switch_inf
 * @param segment_inf
 * @param wire_to_ipin_arch_sw_id
 * @return
 */
float get_min_cross_layer_delay();

#endif<|MERGE_RESOLUTION|>--- conflicted
+++ resolved
@@ -255,15 +255,10 @@
 
 std::vector<const t_pb_graph_node*> get_all_pb_graph_node_primitives(const t_pb_graph_node* pb_graph_node);
 
-<<<<<<< HEAD
 bool is_inter_cluster_node(t_physical_tile_type_ptr physical_tile,
                            const t_vib_inf* vib,
                            t_rr_type node_type,
                            int node_ptc);
-=======
-bool is_inter_cluster_node(const RRGraphView& rr_graph_view,
-                           RRNodeId node_id);
->>>>>>> 6a4f0cac
 
 int get_rr_node_max_ptc(const RRGraphView& rr_graph_view,
                         RRNodeId node_id,
