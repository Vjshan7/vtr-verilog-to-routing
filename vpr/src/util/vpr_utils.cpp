#include <unordered_set>
#include <regex>
#include <algorithm>
#include <sstream>

#include "pack_types.h"
#include "physical_types_util.h"
#include "vpr_context.h"
#include "vtr_assert.h"
#include "vtr_log.h"

#include "vpr_types.h"
#include "vpr_error.h"

#include "physical_types.h"
#include "globals.h"
#include "vpr_utils.h"
#include "cluster_placement.h"
#include "device_grid.h"
#include "user_route_constraints.h"
#include "grid_block.h"

/* This module contains subroutines that are used in several unrelated parts *
 * of VPR.  They are VPR-specific utility routines.                          */

/******************** File-scope variables declarations **********************/
//Regular expressions used to determine register and logic primitives
//TODO: Make this set-able from command-line?
const std::regex REGISTER_MODEL_REGEX("(.subckt\\s+)?.*(latch|dff).*", std::regex::icase);
const std::regex LOGIC_MODEL_REGEX("(.subckt\\s+)?.*(lut|names|lcell).*", std::regex::icase);

/******************** Subroutine declarations ********************************/
static void load_pb_graph_pin_lookup_from_index_rec(t_pb_graph_pin** pb_graph_pin_lookup_from_index, t_pb_graph_node* pb_graph_node);

static void load_pin_id_to_pb_mapping_rec(t_pb* cur_pb, t_pb** pin_id_to_pb_mapping);

static std::vector<int> find_connected_internal_clb_sink_pins(ClusterBlockId clb, int pb_pin);
static void find_connected_internal_clb_sink_pins_recurr(ClusterBlockId clb, int pb_pin, std::vector<int>& connected_sink_pb_pins);
static AtomPinId find_atom_pin_for_pb_route_id(ClusterBlockId clb, int pb_route_id, const IntraLbPbPinLookup& pb_gpin_lookup);

static bool block_type_contains_blif_model(t_logical_block_type_ptr type, const std::regex& blif_model_regex);
static bool pb_type_contains_blif_model(const t_pb_type* pb_type, const std::regex& blif_model_regex);
static t_pb_graph_pin** alloc_and_load_pb_graph_pin_lookup_from_index(t_logical_block_type_ptr type);
static void free_pb_graph_pin_lookup_from_index(t_pb_graph_pin** pb_graph_pin_lookup_from_type);

/******************** Subroutine definitions *********************************/

/**
 * print tabs given number of tabs to file
 */
void print_tabs(FILE* fpout, int num_tab) {
    for (int i = 0; i < num_tab; i++) {
        fprintf(fpout, "\t");
    }
}

std::string rr_node_arch_name(RRNodeId inode, bool is_flat) {
    auto& device_ctx = g_vpr_ctx.device();
    const auto& rr_graph = device_ctx.rr_graph;

    auto rr_node = inode;

    std::string rr_node_arch_name;
    if (rr_graph.node_type(inode) == e_rr_type::OPIN || rr_graph.node_type(inode) == e_rr_type::IPIN) {
        //Pin names
        auto type = device_ctx.grid.get_physical_type({rr_graph.node_xlow(rr_node),
                                                       rr_graph.node_ylow(rr_node),
                                                       rr_graph.node_layer(rr_node)});
        rr_node_arch_name += block_type_pin_index_to_name(type, rr_graph.node_pin_num(rr_node), is_flat);
    } else if (rr_graph.node_type(inode) == e_rr_type::SOURCE || rr_graph.node_type(inode) == e_rr_type::SINK) {
        //Set of pins associated with SOURCE/SINK
        auto type = device_ctx.grid.get_physical_type({rr_graph.node_xlow(rr_node),
                                                       rr_graph.node_ylow(rr_node),
                                                       rr_graph.node_layer(rr_node)});
        auto pin_names = block_type_class_index_to_pin_names(type, rr_graph.node_class_num(rr_node), is_flat);
        if (pin_names.size() > 1) {
            rr_node_arch_name += rr_graph.node_type_string(inode);
            rr_node_arch_name += " connected to ";
            rr_node_arch_name += "{";
            rr_node_arch_name += vtr::join(pin_names, ", ");
            rr_node_arch_name += "}";
        } else {
            rr_node_arch_name += pin_names[0];
        }
    } else {
        VTR_ASSERT(rr_graph.node_type(inode) == e_rr_type::CHANX || rr_graph.node_type(inode) == e_rr_type::CHANY);
        //Wire segment name
        auto cost_index = rr_graph.node_cost_index(inode);
        int seg_index = device_ctx.rr_indexed_data[cost_index].seg_index;

        rr_node_arch_name += rr_graph.rr_segments(RRSegmentId(seg_index)).name;
    }

    return rr_node_arch_name;
}

IntraLbPbPinLookup::IntraLbPbPinLookup(const std::vector<t_logical_block_type>& block_types)
    : block_types_(block_types)
    , intra_lb_pb_pin_lookup_(block_types.size(), nullptr) {
    for (unsigned int itype = 0; itype < block_types_.size(); ++itype) {
        intra_lb_pb_pin_lookup_[itype] = alloc_and_load_pb_graph_pin_lookup_from_index(&block_types[itype]);
    }
}

IntraLbPbPinLookup::IntraLbPbPinLookup(const IntraLbPbPinLookup& rhs)
    : IntraLbPbPinLookup(rhs.block_types_) {
    //nop
}

IntraLbPbPinLookup& IntraLbPbPinLookup::operator=(IntraLbPbPinLookup rhs) {
    //Copy-swap idiom
    swap(*this, rhs);

    return *this;
}

IntraLbPbPinLookup::~IntraLbPbPinLookup() {
    for (unsigned int itype = 0; itype < intra_lb_pb_pin_lookup_.size(); ++itype) {
        free_pb_graph_pin_lookup_from_index(intra_lb_pb_pin_lookup_[itype]);
    }
}

const t_pb_graph_pin* IntraLbPbPinLookup::pb_gpin(unsigned int itype, int ipin) const {
    VTR_ASSERT(itype < block_types_.size());

    return intra_lb_pb_pin_lookup_[itype][ipin];
}

void swap(IntraLbPbPinLookup& lhs, IntraLbPbPinLookup& rhs) {
    std::swap(lhs.block_types_, rhs.block_types_);
    std::swap(lhs.intra_lb_pb_pin_lookup_, rhs.intra_lb_pb_pin_lookup_);
}

//Returns the set of pins which are connected to the top level clb pin
//  The pin(s) may be input(s) or and output (returning the connected sinks or drivers respectively)
std::vector<AtomPinId> find_clb_pin_connected_atom_pins(ClusterBlockId clb, int logical_pin, const IntraLbPbPinLookup& pb_gpin_lookup) {
    std::vector<AtomPinId> atom_pins;
    auto& clb_nlist = g_vpr_ctx.clustering().clb_nlist;

    auto logical_block = clb_nlist.block_type(clb);
    auto physical_tile = pick_physical_type(logical_block);

    int physical_pin = get_physical_pin(physical_tile, logical_block, logical_pin);
    VTR_ASSERT(physical_pin >= 0);

    if (is_opin(physical_pin, physical_tile)) {
        //output
        AtomPinId driver = find_clb_pin_driver_atom_pin(clb, logical_pin, pb_gpin_lookup);
        if (driver) {
            atom_pins.push_back(driver);
        }
    } else {
        //input
        atom_pins = find_clb_pin_sink_atom_pins(clb, logical_pin, pb_gpin_lookup);
    }

    return atom_pins;
}

//Returns the atom pin which drives the top level clb output pin
AtomPinId find_clb_pin_driver_atom_pin(ClusterBlockId clb, int logical_pin, const IntraLbPbPinLookup& pb_gpin_lookup) {
    auto& cluster_ctx = g_vpr_ctx.clustering();
    auto& atom_ctx = g_vpr_ctx.atom();

    if (logical_pin < 0) {
        //CLB output pin has no internal driver
        return AtomPinId::INVALID();
    }
    const t_pb_routes& pb_routes = cluster_ctx.clb_nlist.block_pb(clb)->pb_route;
    AtomNetId atom_net = pb_routes[logical_pin].atom_net_id;

    int pb_pin_id = logical_pin;
    //Trace back until the driver is reached
    while (pb_routes[pb_pin_id].driver_pb_pin_id >= 0) {
        pb_pin_id = pb_routes[pb_pin_id].driver_pb_pin_id;
    }
    VTR_ASSERT(pb_pin_id >= 0);

    VTR_ASSERT(atom_net == pb_routes[pb_pin_id].atom_net_id);

    //Map the pb_pin_id to AtomPinId
    AtomPinId atom_pin = find_atom_pin_for_pb_route_id(clb, pb_pin_id, pb_gpin_lookup);
    VTR_ASSERT(atom_pin);

    VTR_ASSERT_MSG(atom_ctx.netlist().pin_net(atom_pin) == atom_net, "Driver atom pin should drive the same net");

    return atom_pin;
}

//Returns the set of atom sink pins associated with the top level clb input pin
std::vector<AtomPinId> find_clb_pin_sink_atom_pins(ClusterBlockId clb, int logical_pin, const IntraLbPbPinLookup& pb_gpin_lookup) {
    auto& cluster_ctx = g_vpr_ctx.clustering();
    auto& atom_ctx = g_vpr_ctx.atom();

    const t_pb_routes& pb_routes = cluster_ctx.clb_nlist.block_pb(clb)->pb_route;

    VTR_ASSERT_MSG(logical_pin < cluster_ctx.clb_nlist.block_type(clb)->pb_type->num_pins, "Must be a valid tile pin");

    VTR_ASSERT(cluster_ctx.clb_nlist.block_pb(clb));
    VTR_ASSERT_MSG(logical_pin < cluster_ctx.clb_nlist.block_pb(clb)->pb_graph_node->num_pins(), "Pin must map to a top-level pb pin");

    VTR_ASSERT_MSG(pb_routes[logical_pin].driver_pb_pin_id < 0, "CLB input pin should have no internal drivers");

    AtomNetId atom_net = pb_routes[logical_pin].atom_net_id;
    VTR_ASSERT(atom_net);

    std::vector<int> connected_sink_pb_pins = find_connected_internal_clb_sink_pins(clb, logical_pin);

    std::vector<AtomPinId> sink_atom_pins;
    for (int sink_pb_pin : connected_sink_pb_pins) {
        //Map the logical_pin_id to AtomPinId
        AtomPinId atom_pin = find_atom_pin_for_pb_route_id(clb, sink_pb_pin, pb_gpin_lookup);
        VTR_ASSERT(atom_pin);

        VTR_ASSERT_MSG(atom_ctx.netlist().pin_net(atom_pin) == atom_net, "Sink atom pins should be driven by the same net");

        sink_atom_pins.push_back(atom_pin);
    }

    return sink_atom_pins;
}

//Find sinks internal to the given clb which are connected to the specified pb_pin
static std::vector<int> find_connected_internal_clb_sink_pins(ClusterBlockId clb, int pb_pin) {
    std::vector<int> connected_sink_pb_pins;
    find_connected_internal_clb_sink_pins_recurr(clb, pb_pin, connected_sink_pb_pins);

    return connected_sink_pb_pins;
}

//Recursive helper for find_connected_internal_clb_sink_pins()
static void find_connected_internal_clb_sink_pins_recurr(ClusterBlockId clb, int pb_pin, std::vector<int>& connected_sink_pb_pins) {
    auto& cluster_ctx = g_vpr_ctx.clustering();

    if (cluster_ctx.clb_nlist.block_pb(clb)->pb_route[pb_pin].sink_pb_pin_ids.empty()) {
        //No more sinks => primitive input
        connected_sink_pb_pins.push_back(pb_pin);
    }
    for (int sink_pb_pin : cluster_ctx.clb_nlist.block_pb(clb)->pb_route[pb_pin].sink_pb_pin_ids) {
        find_connected_internal_clb_sink_pins_recurr(clb, sink_pb_pin, connected_sink_pb_pins);
    }
}

//Maps from a CLB's pb_route ID to it's matching AtomPinId (if the pb_route is a primitive pin)
static AtomPinId find_atom_pin_for_pb_route_id(ClusterBlockId clb, int pb_route_id, const IntraLbPbPinLookup& pb_gpin_lookup) {
    auto& cluster_ctx = g_vpr_ctx.clustering();
    auto& atom_ctx = g_vpr_ctx.atom();

    VTR_ASSERT_MSG(cluster_ctx.clb_nlist.block_pb(clb)->pb_route[pb_route_id].atom_net_id, "PB route should correspond to a valid atom net");

    //Find the graph pin associated with this pb_route
    const t_pb_graph_pin* gpin = pb_gpin_lookup.pb_gpin(cluster_ctx.clb_nlist.block_type(clb)->index, pb_route_id);
    VTR_ASSERT(gpin);

    //Get the PB associated with this block
    const t_pb* pb = cluster_ctx.clb_nlist.block_pb(clb);

    //Find the graph node containing the pin
    const t_pb_graph_node* gnode = gpin->parent_node;

    //Find the pb matching the gnode
    const t_pb* child_pb = pb->find_pb(gnode);

    VTR_ASSERT_MSG(child_pb, "Should find pb containing pb route");

    //Check if this is a leaf/atom pb
    if (child_pb->child_pbs == nullptr) {
        //It is a leaf, and hence should map to an atom

        //Find the associated atom
        AtomBlockId atom_block = atom_ctx.lookup().atom_pb_bimap().pb_atom(child_pb);
        VTR_ASSERT(atom_block);

        //Now find the matching pin by seeing which pin maps to the gpin
        for (AtomPinId atom_pin : atom_ctx.netlist().block_pins(atom_block)) {
            const t_pb_graph_pin* atom_pin_gpin = atom_ctx.lookup().atom_pin_pb_graph_pin(atom_pin);
            if (atom_pin_gpin == gpin) {
                //Match
                return atom_pin;
            }
        }
    }

    //No match
    return AtomPinId::INVALID();
}

/* Return the net pin which drives the CLB input connected to sink_pb_pin_id, or nullptr if none (i.e. driven internally)
 *   clb: Block on which the sink pin is located
 *   sink_pb_pin_id: The physical pin index of the sink pin on the block
 *
 *  Returns a tuple containing
 *   ClusterNetId: Corresponds to the net connected to the sink pin
 *                 INVALID if not an external CLB pin, or if it's an output (driver pin)
 *   clb_pin: Physical pin index, same as sink_pb_pin_id but potentially with an offset (if z is defined)
 *            -1 if not an external CLB pin, or if it's an output (driver pin)
 *   clb_net_pin: Index of the pin relative to the net, (i.e. 0 = driver, +1 = sink)
 *                -1 if not an external CLB pin, or if it's an output (driver pin)
 */
std::tuple<ClusterNetId, int, int> find_pb_route_clb_input_net_pin(ClusterBlockId clb, int sink_pb_pin_id) {
    auto& cluster_ctx = g_vpr_ctx.clustering();

    VTR_ASSERT(sink_pb_pin_id < cluster_ctx.clb_nlist.block_pb(clb)->pb_graph_node->total_pb_pins);
    VTR_ASSERT(clb != ClusterBlockId::INVALID());
    VTR_ASSERT(sink_pb_pin_id >= 0);

    const t_pb_routes& pb_routes = cluster_ctx.clb_nlist.block_pb(clb)->pb_route;

    VTR_ASSERT_MSG(pb_routes[sink_pb_pin_id].atom_net_id, "PB route should be associated with a net");

    //Walk back from the sink to the CLB input pin
    int curr_pb_pin_id = sink_pb_pin_id;
    int next_pb_pin_id = pb_routes[curr_pb_pin_id].driver_pb_pin_id;

    while (next_pb_pin_id >= 0) {
        //Advance back towards the input
        curr_pb_pin_id = next_pb_pin_id;

        VTR_ASSERT_MSG(pb_routes[next_pb_pin_id].atom_net_id == pb_routes[sink_pb_pin_id].atom_net_id,
                       "Connected pb_routes should connect the same net");

        next_pb_pin_id = pb_routes[curr_pb_pin_id].driver_pb_pin_id;
    }

    bool is_output_pin = (pb_routes[curr_pb_pin_id].pb_graph_pin->port->type == OUT_PORT);

    if (!is_clb_external_pin(clb, curr_pb_pin_id) || is_output_pin) {
        return std::make_tuple(ClusterNetId::INVALID(), -1, -1);
    }

    //curr_pb_pin should be a top-level CLB input
    ClusterNetId clb_net_idx = cluster_ctx.clb_nlist.block_net(clb, curr_pb_pin_id);
    int clb_net_pin_idx = cluster_ctx.clb_nlist.block_pin_net_index(clb, curr_pb_pin_id);

    /* The net could be remapped, we should verify the remapped location */
    auto remapped_clb = cluster_ctx.post_routing_clb_pin_nets.find(clb);
    if (remapped_clb != cluster_ctx.post_routing_clb_pin_nets.end()) {
        auto remapped_result = remapped_clb->second.find(curr_pb_pin_id);
        if ((remapped_result != remapped_clb->second.end())
            && (remapped_result->second != clb_net_idx)) {
            clb_net_idx = remapped_result->second;
            VTR_ASSERT(clb_net_idx);
            clb_net_pin_idx = cluster_ctx.clb_nlist.block_pin_net_index(clb, cluster_ctx.pre_routing_net_pin_mapping.at(clb).at(curr_pb_pin_id));
        }
    }
    VTR_ASSERT(clb_net_pin_idx >= 0);

    return std::tuple<ClusterNetId, int, int>(clb_net_idx, curr_pb_pin_id, clb_net_pin_idx);
}

bool is_clb_external_pin(ClusterBlockId blk_id, int pb_pin_id) {
    auto& cluster_ctx = g_vpr_ctx.clustering();

    const t_pb_graph_pin* gpin = cluster_ctx.clb_nlist.block_pb(blk_id)->pb_route[pb_pin_id].pb_graph_pin;
    VTR_ASSERT(gpin);

    //If the gpin's parent graph node is the same as the pb's graph node
    //this must be a top level pin
    const t_pb_graph_node* gnode = gpin->parent_node;
    bool is_top_level_pin = (gnode == cluster_ctx.clb_nlist.block_pb(blk_id)->pb_graph_node);

    return is_top_level_pin;
}

bool is_empty_type(t_physical_tile_type_ptr type) {
    auto& device_ctx = g_vpr_ctx.device();

    return type == device_ctx.EMPTY_PHYSICAL_TILE_TYPE;
}

bool is_empty_type(t_logical_block_type_ptr type) {
    auto& device_ctx = g_vpr_ctx.device();

    return type == device_ctx.EMPTY_LOGICAL_BLOCK_TYPE;
}

t_physical_tile_type_ptr physical_tile_type(t_pl_loc loc) {
    auto& device_ctx = g_vpr_ctx.device();

    return device_ctx.grid.get_physical_type({loc.x, loc.y, loc.layer});
}

t_physical_tile_type_ptr physical_tile_type(AtomBlockId atom_blk) {
    auto& atom_look_up = g_vpr_ctx.atom().lookup();
    auto& block_locs = g_vpr_ctx.placement().block_locs();

    ClusterBlockId cluster_blk = atom_look_up.atom_clb(atom_blk);
    VTR_ASSERT(cluster_blk != ClusterBlockId::INVALID());

    return physical_tile_type(block_locs[cluster_blk].loc);
}

t_physical_tile_type_ptr physical_tile_type(ParentBlockId blk_id, bool is_flat) {
    auto& block_locs = g_vpr_ctx.placement().block_locs();

    if (is_flat) {
        return physical_tile_type(convert_to_atom_block_id(blk_id));
    } else {
        ClusterBlockId cluster_blk_id = convert_to_cluster_block_id(blk_id);
        t_pl_loc block_loc = block_locs[cluster_blk_id].loc;
        return physical_tile_type(block_loc);
    }
}

int get_sub_tile_index(ClusterBlockId blk,
                       const vtr::vector_map<ClusterBlockId, t_block_loc>& block_locs) {
    auto& device_ctx = g_vpr_ctx.device();
    auto& cluster_ctx = g_vpr_ctx.clustering();

    auto logical_block = cluster_ctx.clb_nlist.block_type(blk);
    auto block_loc = block_locs[blk];
    auto loc = block_loc.loc;
    int sub_tile_coordinate = loc.sub_tile;

    auto type = device_ctx.grid.get_physical_type({loc.x, loc.y, loc.layer});

    for (const auto& sub_tile : type->sub_tiles) {
        if (sub_tile.capacity.is_in_range(sub_tile_coordinate)) {
            auto result = std::find(sub_tile.equivalent_sites.begin(), sub_tile.equivalent_sites.end(), logical_block);
            if (result == sub_tile.equivalent_sites.end()) {
                VPR_THROW(VPR_ERROR_PLACE, "The Block Id %d has been placed in an incompatible sub tile location.\n", blk);
            }

            return sub_tile.index;
        }
    }

    VPR_THROW(VPR_ERROR_PLACE, "The Block Id %d has been placed in an impossible sub tile location.\n", blk);
}

int get_sub_tile_index(ClusterBlockId blk) {
    auto& block_locs = g_vpr_ctx.placement().block_locs();
    return get_sub_tile_index(blk, block_locs);
}

/* Each node in the pb_graph for a top-level pb_type can be uniquely identified
 * by its pins. Since the pins in a cluster of a certain type are densely indexed,
 * this function will find the pin index (int pin_count_in_cluster) of the first
 * pin for a given pb_graph_node, and use this index value as unique identifier
 * for the node.
 */
int get_unique_pb_graph_node_id(const t_pb_graph_node* pb_graph_node) {
    if (pb_graph_node->num_input_pins != nullptr) {
        /* If input port exists on this node, return the index of the first
         * input pin as node_id.
         */
        t_pb_graph_pin first_input_pin = pb_graph_node->input_pins[0][0];
        int node_id = first_input_pin.pin_count_in_cluster;
        return node_id;
    } else {
        /* If no input port exists on node, then return the index of the first
         * output pin. Every pb_node is guaranteed to have at least an input or
         * output pin.
         */
        t_pb_graph_pin first_output_pin = pb_graph_node->output_pins[0][0];
        int node_id = first_output_pin.pin_count_in_cluster;
        return node_id;
    }
}

t_class_range get_class_range_for_block(const ClusterBlockId blk_id) {
    /* Assumes that the placement has been done so each block has a set of pins allocated to it */
    auto& block_locs = g_vpr_ctx.placement().block_locs();

    t_pl_loc block_loc = block_locs[blk_id].loc;
    auto type = physical_tile_type(block_loc);
    auto sub_tile = type->sub_tiles[get_sub_tile_index(blk_id)];
    int sub_tile_capacity = sub_tile.capacity.total();
    auto class_range = sub_tile.class_range;
    int class_range_total = class_range.high - class_range.low + 1;

    VTR_ASSERT((class_range_total) % sub_tile_capacity == 0);
    int rel_capacity = block_locs[blk_id].loc.sub_tile - sub_tile.capacity.low;

    t_class_range abs_class_range;
    abs_class_range.low = rel_capacity * (class_range_total / sub_tile_capacity) + class_range.low;
    abs_class_range.high = (rel_capacity + 1) * (class_range_total / sub_tile_capacity) - 1 + class_range.low;

    return abs_class_range;
}

t_class_range get_class_range_for_block(const AtomBlockId atom_blk) {
    auto& atom_look_up = g_vpr_ctx.atom().lookup();

    ClusterBlockId cluster_blk = atom_look_up.atom_clb(atom_blk);

    auto [physical_tile, sub_tile, sub_tile_cap, logical_block] = get_cluster_blk_physical_spec(cluster_blk);
    const t_pb_graph_node* pb_graph_node = atom_look_up.atom_pb_bimap().atom_pb_graph_node(atom_blk);
    VTR_ASSERT(pb_graph_node != nullptr);
    return get_pb_graph_node_class_physical_range(physical_tile,
                                                  sub_tile,
                                                  logical_block,
                                                  sub_tile_cap,
                                                  pb_graph_node);
}

t_class_range get_class_range_for_block(const ParentBlockId blk_id, bool is_flat) {
    if (is_flat) {
        return get_class_range_for_block(convert_to_atom_block_id(blk_id));
    } else {
        return get_class_range_for_block(convert_to_cluster_block_id(blk_id));
    }
}

std::pair<int, int> get_pin_range_for_block(const ClusterBlockId blk_id) {
    /* Assumes that the placement has been done so each block has a set of pins allocated to it */
    auto& block_locs = g_vpr_ctx.placement().block_locs();

    t_pl_loc block_loc = block_locs[blk_id].loc;
    auto type = physical_tile_type(block_loc);
    auto sub_tile = type->sub_tiles[get_sub_tile_index(blk_id)];
    int sub_tile_capacity = sub_tile.capacity.total();

    VTR_ASSERT(sub_tile.num_phy_pins % sub_tile_capacity == 0);
    int rel_capacity = block_loc.sub_tile - sub_tile.capacity.low;
    int rel_pin_low = rel_capacity * (sub_tile.num_phy_pins / sub_tile_capacity);
    int rel_pin_high = (rel_capacity + 1) * (sub_tile.num_phy_pins / sub_tile_capacity) - 1;

    int pin_low = sub_tile.sub_tile_to_tile_pin_indices[rel_pin_low];
    int pin_high = sub_tile.sub_tile_to_tile_pin_indices[rel_pin_high];

    return {pin_low, pin_high};
}

t_block_loc get_block_loc(const ParentBlockId& block_id, bool is_flat) {
    auto& place_ctx = g_vpr_ctx.placement();
    ClusterBlockId cluster_block_id = ClusterBlockId::INVALID();

    if (is_flat) {
        AtomBlockId atom_block_id = convert_to_atom_block_id(block_id);
        auto& atom_look_up = g_vpr_ctx.atom().lookup();
        cluster_block_id = atom_look_up.atom_clb(atom_block_id);
    } else {
        cluster_block_id = convert_to_cluster_block_id(block_id);
    }

    VTR_ASSERT(cluster_block_id != ClusterBlockId::INVALID());
    auto blk_loc = place_ctx.block_locs()[cluster_block_id];

    return blk_loc;
}

int get_block_num_class(const ParentBlockId& block_id, bool is_flat) {
    auto type = physical_tile_type(block_id, is_flat);
    return get_tile_class_max_ptc(type, is_flat);
}

int get_block_pin_class_num(const ParentBlockId block_id, const ParentPinId pin_id, bool is_flat) {
    const auto& blk_loc_registry = g_vpr_ctx.placement().blk_loc_registry();
    auto& block_locs = blk_loc_registry.block_locs();

    int class_num;

    if (is_flat) {
        AtomPinId atom_pin_id = convert_to_atom_pin_id(pin_id);
        class_num = get_atom_pin_class_num(atom_pin_id);
    } else {
        ClusterBlockId cluster_block_id = convert_to_cluster_block_id(block_id);
        t_pl_loc block_loc = block_locs[cluster_block_id].loc;
        ClusterPinId cluster_pin_id = convert_to_cluster_pin_id(pin_id);
        auto type = physical_tile_type(block_loc);
        int phys_pin = blk_loc_registry.tile_pin_index(cluster_pin_id);
        class_num = get_class_num_from_pin_physical_num(type, phys_pin);
    }

    return class_num;
}

t_logical_block_type_ptr infer_logic_block_type(const DeviceGrid& grid) {
    auto& device_ctx = g_vpr_ctx.device();
    //Collect candidate blocks which contain LUTs
    std::vector<t_logical_block_type_ptr> logic_block_candidates;

    for (const auto& type : device_ctx.logical_block_types) {
        if (block_type_contains_blif_model(&type, LOGIC_MODEL_REGEX)) {
            logic_block_candidates.push_back(&type);
        }
    }

    if (logic_block_candidates.empty()) {
        //No LUTs, fallback to looking for which contain FFs
        for (const auto& type : device_ctx.logical_block_types) {
            if (block_type_contains_blif_model(&type, REGISTER_MODEL_REGEX)) {
                logic_block_candidates.push_back(&type);
            }
        }
    }

    //Sort the candidates by the most common block type
    auto by_desc_grid_count = [&](t_logical_block_type_ptr lhs, t_logical_block_type_ptr rhs) {
        int lhs_num_instances = 0;
        int rhs_num_instances = 0;
        // Count number of instances for each type
        for (auto type : lhs->equivalent_tiles)
            lhs_num_instances += grid.num_instances(type, -1);
        for (auto type : rhs->equivalent_tiles)
            rhs_num_instances += grid.num_instances(type, -1);
        return lhs_num_instances > rhs_num_instances;
    };
    std::stable_sort(logic_block_candidates.begin(), logic_block_candidates.end(), by_desc_grid_count);

    if (!logic_block_candidates.empty()) {
        return logic_block_candidates.front();
    } else {
        //Otherwise assume it is the most common block type
        auto most_common_type = find_most_common_block_type(grid);
        if (most_common_type == nullptr) {
            VTR_LOG_WARN("Unable to infer which block type is a logic block\n");
        }
        return most_common_type;
    }
}

t_logical_block_type_ptr find_most_common_block_type(const DeviceGrid& grid) {
    auto& device_ctx = g_vpr_ctx.device();

    t_logical_block_type_ptr max_type = nullptr;
    size_t max_count = 0;
    for (const auto& logical_block : device_ctx.logical_block_types) {
        size_t inst_cnt = 0;
        for (const auto& equivalent_tile : logical_block.equivalent_tiles) {
            inst_cnt += grid.num_instances(equivalent_tile, -1);
        }

        if (max_count < inst_cnt) {
            max_count = inst_cnt;
            max_type = &logical_block;
        }
    }

    if (max_type == nullptr) {
        VTR_LOG_WARN("Unable to determine most common block type (perhaps the device grid was empty?)\n");
    }

    return max_type;
}

t_physical_tile_type_ptr find_most_common_tile_type(const DeviceGrid& grid) {
    auto& device_ctx = g_vpr_ctx.device();

    t_physical_tile_type_ptr max_type = nullptr;
    size_t max_count = 0;
    for (const auto& physical_tile : device_ctx.physical_tile_types) {
        size_t inst_cnt = grid.num_instances(&physical_tile, -1);

        if (max_count < inst_cnt) {
            max_count = inst_cnt;
            max_type = &physical_tile;
        }
    }

    if (max_type == nullptr) {
        VTR_LOG_WARN("Unable to determine most common block type (perhaps the device grid was empty?)\n");
    }

    return max_type;
}

InstPort parse_inst_port(const std::string& str) {
    InstPort inst_port(str);

    auto& device_ctx = g_vpr_ctx.device();
    auto blk_type = find_tile_type_by_name(inst_port.instance_name(), device_ctx.physical_tile_types);
    if (blk_type == nullptr) {
        VPR_FATAL_ERROR(VPR_ERROR_ARCH, "Failed to find block type named %s", inst_port.instance_name().c_str());
    }

    int num_pins = find_tile_port_by_name(blk_type, inst_port.port_name()).num_pins;

    if (num_pins == OPEN) {
        VPR_FATAL_ERROR(VPR_ERROR_ARCH, "Failed to find port %s on block type %s", inst_port.port_name().c_str(), inst_port.instance_name().c_str());
    }

    if (inst_port.port_low_index() == InstPort::UNSPECIFIED) {
        VTR_ASSERT(inst_port.port_high_index() == InstPort::UNSPECIFIED);

        inst_port.set_port_low_index(0);
        inst_port.set_port_high_index(num_pins - 1);

    } else {
        if (inst_port.port_low_index() < 0 || inst_port.port_low_index() >= num_pins
            || inst_port.port_high_index() < 0 || inst_port.port_high_index() >= num_pins) {
            VPR_FATAL_ERROR(VPR_ERROR_ARCH, "Pin indices [%d:%d] on port %s of block type %s out of expected range [%d:%d]",
                            inst_port.port_low_index(), inst_port.port_high_index(),
                            inst_port.port_name().c_str(), inst_port.instance_name().c_str(),
                            0, num_pins - 1);
        }
    }
    return inst_port;
}

static bool block_type_contains_blif_model(t_logical_block_type_ptr type, const std::regex& blif_model_regex) {
    return pb_type_contains_blif_model(type->pb_type, blif_model_regex);
}
static bool pb_type_contains_blif_model(const t_pb_type* pb_type, const std::regex& blif_model_regex) {
    if (!pb_type) {
        return false;
    }

    if (pb_type->blif_model != nullptr) {
        //Leaf pb_type
        VTR_ASSERT(pb_type->is_primitive());
        if (std::regex_match(pb_type->blif_model, blif_model_regex)) {
            return true;
        } else {
            return false;
        }
    } else {
        for (int imode = 0; imode < pb_type->num_modes; ++imode) {
            const t_mode* mode = &pb_type->modes[imode];

            for (int ichild = 0; ichild < mode->num_pb_type_children; ++ichild) {
                const t_pb_type* pb_type_child = &mode->pb_type_children[ichild];
                if (pb_type_contains_blif_model(pb_type_child, blif_model_regex)) {
                    return true;
                }
            }
        }
    }
    return false;
}

/**
 * given an atom block and physical primitive type, is the mapping legal
 */
bool primitive_type_feasible(const AtomBlockId blk_id, const t_pb_type* cur_pb_type) {
    if (cur_pb_type == nullptr) {
        return false;
    }

    auto& atom_ctx = g_vpr_ctx.atom();
    if (cur_pb_type->model_id != atom_ctx.netlist().block_model(blk_id)) {
        //Primitive and atom do not match
        return false;
    }

    VTR_ASSERT_MSG(atom_ctx.netlist().is_compressed(), "This function assumes a compressed/non-dirty netlist");

    //Keep track of how many atom ports were checked.
    //
    //We need to do this since we iterate over the pb's ports and
    //may miss some atom ports if there is a mismatch
    size_t checked_ports = 0;

    //Look at each port on the pb and find the associated port on the
    //atom. To be feasible the pb must have as many pins on each port
    //as the atom requires
    for (int iport = 0; iport < cur_pb_type->num_ports; ++iport) {
        const t_port* pb_port = &cur_pb_type->ports[iport];
        const t_model_ports* pb_model_port = pb_port->model_port;

        //Find the matching port on the atom
        auto port_id = atom_ctx.netlist().find_atom_port(blk_id, pb_model_port);

        if (port_id) { //Port is used by the atom

            //In compressed form the atom netlist stores only in-use pins,
            //so we can query the number of required pins directly
            int required_atom_pins = atom_ctx.netlist().port_pins(port_id).size();

            int available_pb_pins = pb_port->num_pins;

            if (available_pb_pins < required_atom_pins) {
                //Too many pins required
                return false;
            }

            //Note that this port was checked
            ++checked_ports;
        }
    }

    //Similarly to pins, only in-use ports are stored in the compressed
    //atom netlist, so we can figure out how many ports should have been
    //checked directly
    size_t atom_ports = atom_ctx.netlist().block_ports(blk_id).size();

    //See if all the atom ports were checked
    if (checked_ports != atom_ports) {
        VTR_ASSERT(checked_ports < atom_ports);
        //Required atom port was missing from physical primitive
        return false;
    }

    //Feasible
    return true;
}

//Returns the sibling atom of a memory slice pb
//  Note that the pb must be part of a MEMORY_CLASS
const t_pb* find_memory_sibling(const t_pb* pb) {

    const t_pb_type* pb_type = pb->pb_graph_node->pb_type;

    VTR_ASSERT(pb_type->class_type == MEMORY_CLASS);

    const t_pb* memory_class_pb = pb->parent_pb;

    for (int isibling = 0; isibling < pb_type->parent_mode->num_pb_type_children; ++isibling) {
        const t_pb* sibling_pb = &memory_class_pb->child_pbs[pb->mode][isibling];

        if (sibling_pb->name != nullptr) {
            return sibling_pb;
        }
    }
    return nullptr;
}

/**
 * Return pb_graph_node pin from model port and pin
 *  NULL if not found
 */
t_pb_graph_pin* get_pb_graph_node_pin_from_model_port_pin(const t_model_ports* model_port, const int model_pin, const t_pb_graph_node* pb_graph_node) {
    if (model_port->dir == IN_PORT) {
        if (!model_port->is_clock) {
            for (int i = 0; i < pb_graph_node->num_input_ports; i++) {
                if (pb_graph_node->input_pins[i][0].port->model_port == model_port) {
                    if (pb_graph_node->num_input_pins[i] > model_pin) {
                        return &pb_graph_node->input_pins[i][model_pin];
                    } else {
                        return nullptr;
                    }
                }
            }
        } else {
            for (int i = 0; i < pb_graph_node->num_clock_ports; i++) {
                if (pb_graph_node->clock_pins[i][0].port->model_port == model_port) {
                    if (pb_graph_node->num_clock_pins[i] > model_pin) {
                        return &pb_graph_node->clock_pins[i][model_pin];
                    } else {
                        return nullptr;
                    }
                }
            }
        }
    } else {
        VTR_ASSERT(model_port->dir == OUT_PORT);
        for (int i = 0; i < pb_graph_node->num_output_ports; i++) {
            if (pb_graph_node->output_pins[i][0].port->model_port == model_port) {
                if (pb_graph_node->num_output_pins[i] > model_pin) {
                    return &pb_graph_node->output_pins[i][model_pin];
                } else {
                    return nullptr;
                }
            }
        }
    }
    return nullptr;
}

AtomPinId find_atom_pin(ClusterBlockId blk_id, const t_pb_graph_pin* pb_gpin) {
    auto& cluster_ctx = g_vpr_ctx.clustering();
    auto& atom_ctx = g_vpr_ctx.atom();

    int pb_route_id = pb_gpin->pin_count_in_cluster;
    AtomNetId atom_net = cluster_ctx.clb_nlist.block_pb(blk_id)->pb_route[pb_route_id].atom_net_id;
    VTR_ASSERT(atom_net);

    AtomPinId atom_pin = AtomPinId::INVALID();

    //Look through all the pins on this net, looking for the matching pin
    for (AtomPinId pin : atom_ctx.netlist().net_pins(atom_net)) {
        AtomBlockId blk = atom_ctx.netlist().pin_block(pin);
        if (atom_ctx.lookup().atom_clb(blk) == blk_id) {
            //Part of the same CLB
            if (atom_ctx.lookup().atom_pin_pb_graph_pin(pin) == pb_gpin)
                //The same pin
                atom_pin = pin;
        }
    }

    return atom_pin;
}

// Retrieves the pb_graph_pin associated with an AtomPinId
const t_pb_graph_pin* find_pb_graph_pin(const AtomNetlist& netlist, const AtomPBBimap& atom_pb_lookup, const AtomPinId pin_id) {
    VTR_ASSERT(pin_id);

    //Get the graph node
    AtomBlockId blk_id = netlist.pin_block(pin_id);
    const t_pb_graph_node* pb_gnode = atom_pb_lookup.atom_pb_graph_node(blk_id);
    VTR_ASSERT(pb_gnode);

    //The graph node and pin/block should agree on the model they represent
    VTR_ASSERT(netlist.block_model(blk_id) == pb_gnode->pb_type->model_id);

    //Get the pin index
    AtomPortId port_id = netlist.pin_port(pin_id);
    int ipin = netlist.pin_port_bit(pin_id);

    //Get the model port
    const t_model_ports* model_port = netlist.port_model(port_id);
    VTR_ASSERT(model_port);

    return get_pb_graph_node_pin_from_model_port_pin(model_port, ipin, pb_gnode);
}

t_pb_graph_pin* get_pb_graph_node_pin_from_pb_graph_node(t_pb_graph_node* pb_graph_node,
                                                         int ipin) {
    int i, count;

    const t_pb_type* pb_type = pb_graph_node->pb_type;

    /* If this is post-placed, then the ipin may have been shuffled up by the z * num_pins,
     * bring it back down to 0..num_pins-1 range for easier analysis */
    ipin %= (pb_type->num_input_pins + pb_type->num_output_pins + pb_type->num_clock_pins);

    if (ipin < pb_type->num_input_pins) {
        count = ipin;
        for (i = 0; i < pb_graph_node->num_input_ports; i++) {
            if (count - pb_graph_node->num_input_pins[i] >= 0) {
                count -= pb_graph_node->num_input_pins[i];
            } else {
                return &pb_graph_node->input_pins[i][count];
            }
        }
    } else if (ipin < pb_type->num_input_pins + pb_type->num_output_pins) {
        count = ipin - pb_type->num_input_pins;
        for (i = 0; i < pb_graph_node->num_output_ports; i++) {
            if (count - pb_graph_node->num_output_pins[i] >= 0) {
                count -= pb_graph_node->num_output_pins[i];
            } else {
                return &pb_graph_node->output_pins[i][count];
            }
        }
    } else {
        count = ipin - pb_type->num_input_pins - pb_type->num_output_pins;
        for (i = 0; i < pb_graph_node->num_clock_ports; i++) {
            if (count - pb_graph_node->num_clock_pins[i] >= 0) {
                count -= pb_graph_node->num_clock_pins[i];
            } else {
                return &pb_graph_node->clock_pins[i][count];
            }
        }
    }
    VTR_ASSERT(0);
    return nullptr;
}

t_pb_graph_pin* get_pb_graph_node_pin_from_block_pin(ClusterBlockId iblock, int ipin) {
    auto& cluster_ctx = g_vpr_ctx.clustering();

    t_pb_graph_node* pb_graph_node = cluster_ctx.clb_nlist.block_pb(iblock)->pb_graph_node;
    return get_pb_graph_node_pin_from_pb_graph_node(pb_graph_node, ipin);
}

const t_port* find_pb_graph_port(const t_pb_graph_node* pb_gnode, const std::string& port_name) {
    const t_pb_graph_pin* gpin = find_pb_graph_pin(pb_gnode, port_name, 0);

    if (gpin != nullptr) {
        return gpin->port;
    }
    return nullptr;
}

const t_pb_graph_pin* find_pb_graph_pin(const t_pb_graph_node* pb_gnode, const std::string& port_name, int index) {
    for (int iport = 0; iport < pb_gnode->num_input_ports; iport++) {
        if (pb_gnode->num_input_pins[iport] < index) continue;

        const t_pb_graph_pin* gpin = &pb_gnode->input_pins[iport][index];

        if (gpin->port->name == port_name) {
            return gpin;
        }
    }
    for (int iport = 0; iport < pb_gnode->num_output_ports; iport++) {
        if (pb_gnode->num_output_pins[iport] < index) continue;

        const t_pb_graph_pin* gpin = &pb_gnode->output_pins[iport][index];

        if (gpin->port->name == port_name) {
            return gpin;
        }
    }
    for (int iport = 0; iport < pb_gnode->num_clock_ports; iport++) {
        if (pb_gnode->num_clock_pins[iport] < index) continue;

        const t_pb_graph_pin* gpin = &pb_gnode->clock_pins[iport][index];

        if (gpin->port->name == port_name) {
            return gpin;
        }
    }

    //Not found
    return nullptr;
}

/* Recusively visit through all pb_graph_nodes to populate pb_graph_pin_lookup_from_index */
static void load_pb_graph_pin_lookup_from_index_rec(t_pb_graph_pin** pb_graph_pin_lookup_from_index, t_pb_graph_node* pb_graph_node) {
    for (int iport = 0; iport < pb_graph_node->num_input_ports; iport++) {
        for (int ipin = 0; ipin < pb_graph_node->num_input_pins[iport]; ipin++) {
            t_pb_graph_pin* pb_pin = &pb_graph_node->input_pins[iport][ipin];
            VTR_ASSERT(pb_graph_pin_lookup_from_index[pb_pin->pin_count_in_cluster] == nullptr);
            pb_graph_pin_lookup_from_index[pb_pin->pin_count_in_cluster] = pb_pin;
        }
    }
    for (int iport = 0; iport < pb_graph_node->num_output_ports; iport++) {
        for (int ipin = 0; ipin < pb_graph_node->num_output_pins[iport]; ipin++) {
            t_pb_graph_pin* pb_pin = &pb_graph_node->output_pins[iport][ipin];
            VTR_ASSERT(pb_graph_pin_lookup_from_index[pb_pin->pin_count_in_cluster] == nullptr);
            pb_graph_pin_lookup_from_index[pb_pin->pin_count_in_cluster] = pb_pin;
        }
    }
    for (int iport = 0; iport < pb_graph_node->num_clock_ports; iport++) {
        for (int ipin = 0; ipin < pb_graph_node->num_clock_pins[iport]; ipin++) {
            t_pb_graph_pin* pb_pin = &pb_graph_node->clock_pins[iport][ipin];
            VTR_ASSERT(pb_graph_pin_lookup_from_index[pb_pin->pin_count_in_cluster] == nullptr);
            pb_graph_pin_lookup_from_index[pb_pin->pin_count_in_cluster] = pb_pin;
        }
    }

    for (int imode = 0; imode < pb_graph_node->pb_type->num_modes; imode++) {
        for (int ipb_type = 0; ipb_type < pb_graph_node->pb_type->modes[imode].num_pb_type_children; ipb_type++) {
            for (int ipb = 0; ipb < pb_graph_node->pb_type->modes[imode].pb_type_children[ipb_type].num_pb; ipb++) {
                load_pb_graph_pin_lookup_from_index_rec(pb_graph_pin_lookup_from_index, &pb_graph_node->child_pb_graph_nodes[imode][ipb_type][ipb]);
            }
        }
    }
}

/* Create a lookup that returns a pb_graph_pin pointer given the pb_graph_pin index */
static t_pb_graph_pin** alloc_and_load_pb_graph_pin_lookup_from_index(t_logical_block_type_ptr type) {
    t_pb_graph_pin** pb_graph_pin_lookup_from_type = nullptr;

    t_pb_graph_node* pb_graph_head = type->pb_graph_head;
    if (pb_graph_head == nullptr) {
        return nullptr;
    }
    int num_pins = pb_graph_head->total_pb_pins;

    VTR_ASSERT(num_pins > 0);

    pb_graph_pin_lookup_from_type = new t_pb_graph_pin*[num_pins];
    for (int id = 0; id < num_pins; id++) {
        pb_graph_pin_lookup_from_type[id] = nullptr;
    }

    VTR_ASSERT(pb_graph_pin_lookup_from_type);

    load_pb_graph_pin_lookup_from_index_rec(pb_graph_pin_lookup_from_type, pb_graph_head);

    for (int id = 0; id < num_pins; id++) {
        VTR_ASSERT(pb_graph_pin_lookup_from_type[id] != nullptr);
    }

    return pb_graph_pin_lookup_from_type;
}

/* Free pb_graph_pin lookup array */
static void free_pb_graph_pin_lookup_from_index(t_pb_graph_pin** pb_graph_pin_lookup_from_type) {
    if (pb_graph_pin_lookup_from_type == nullptr) {
        return;
    }
    delete[] pb_graph_pin_lookup_from_type;
}

/**
 * Create lookup table that returns a pointer to the pb given [index to block][pin_id].
 */
vtr::vector<ClusterBlockId, t_pb**> alloc_and_load_pin_id_to_pb_mapping() {
    auto& cluster_ctx = g_vpr_ctx.clustering();

    vtr::vector<ClusterBlockId, t_pb**> pin_id_to_pb_mapping(cluster_ctx.clb_nlist.blocks().size());
    for (auto blk_id : cluster_ctx.clb_nlist.blocks()) {
        pin_id_to_pb_mapping[blk_id] = new t_pb*[cluster_ctx.clb_nlist.block_type(blk_id)->pb_graph_head->total_pb_pins];
        for (int j = 0; j < cluster_ctx.clb_nlist.block_type(blk_id)->pb_graph_head->total_pb_pins; j++) {
            pin_id_to_pb_mapping[blk_id][j] = nullptr;
        }
        load_pin_id_to_pb_mapping_rec(cluster_ctx.clb_nlist.block_pb(blk_id), pin_id_to_pb_mapping[blk_id]);
    }
    return pin_id_to_pb_mapping;
}

/**
 * Recursively create lookup table that returns a pointer to the pb given a pb_graph_pin id.
 */
static void load_pin_id_to_pb_mapping_rec(t_pb* cur_pb, t_pb** pin_id_to_pb_mapping) {
    t_pb_graph_node* pb_graph_node = cur_pb->pb_graph_node;
    t_pb_type* pb_type = pb_graph_node->pb_type;
    int mode = cur_pb->mode;

    for (int i = 0; i < pb_graph_node->num_input_ports; i++) {
        for (int j = 0; j < pb_graph_node->num_input_pins[i]; j++) {
            pin_id_to_pb_mapping[pb_graph_node->input_pins[i][j].pin_count_in_cluster] = cur_pb;
        }
    }
    for (int i = 0; i < pb_graph_node->num_output_ports; i++) {
        for (int j = 0; j < pb_graph_node->num_output_pins[i]; j++) {
            pin_id_to_pb_mapping[pb_graph_node->output_pins[i][j].pin_count_in_cluster] = cur_pb;
        }
    }
    for (int i = 0; i < pb_graph_node->num_clock_ports; i++) {
        for (int j = 0; j < pb_graph_node->num_clock_pins[i]; j++) {
            pin_id_to_pb_mapping[pb_graph_node->clock_pins[i][j].pin_count_in_cluster] = cur_pb;
        }
    }

    if (pb_type->is_primitive() || cur_pb->child_pbs == nullptr) {
        return;
    }

    for (int i = 0; i < pb_type->modes[mode].num_pb_type_children; i++) {
        for (int j = 0; j < pb_type->modes[mode].pb_type_children[i].num_pb; j++) {
            load_pin_id_to_pb_mapping_rec(&cur_pb->child_pbs[i][j], pin_id_to_pb_mapping);
        }
    }
}

/**
 * free pin_index_to_pb_mapping lookup table
 */
void free_pin_id_to_pb_mapping(vtr::vector<ClusterBlockId, t_pb**>& pin_id_to_pb_mapping) {
    auto& cluster_ctx = g_vpr_ctx.clustering();
    for (ClusterBlockId blk_id : cluster_ctx.clb_nlist.blocks()) {
        delete[] pin_id_to_pb_mapping[blk_id];
    }
    pin_id_to_pb_mapping.clear();
}

std::tuple<t_physical_tile_type_ptr, const t_sub_tile*, int, t_logical_block_type_ptr> get_cluster_blk_physical_spec(ClusterBlockId cluster_blk_id) {
    auto& grid = g_vpr_ctx.device().grid;
    auto& block_locs = g_vpr_ctx.placement().block_locs();
    auto& loc = block_locs[cluster_blk_id].loc;
    int cap = loc.sub_tile;
    const auto& physical_type = grid.get_physical_type({loc.x, loc.y, loc.layer});
    VTR_ASSERT(grid.get_width_offset({loc.x, loc.y, loc.layer}) == 0 && grid.get_height_offset(t_physical_tile_loc(loc.x, loc.y, loc.layer)) == 0);
    VTR_ASSERT(cap < physical_type->capacity);

    auto& cluster_net_list = g_vpr_ctx.clustering().clb_nlist;
    auto sub_tile = &physical_type->sub_tiles[get_sub_tile_index(cluster_blk_id)];
    int rel_cap = cap - sub_tile->capacity.low;
    VTR_ASSERT(rel_cap >= 0);
    auto logical_block = cluster_net_list.block_type(cluster_blk_id);

    return std::make_tuple(physical_type, sub_tile, rel_cap, logical_block);
}

std::vector<int> get_cluster_internal_class_pairs(const AtomLookup& atom_lookup,
                                                  ClusterBlockId cluster_block_id) {
    const ClusteringContext& cluster_ctx = g_vpr_ctx.clustering();
    std::vector<int> class_num_vec;

    auto [physical_tile, sub_tile, rel_cap, logical_block] = get_cluster_blk_physical_spec(cluster_block_id);
    class_num_vec.reserve(physical_tile->primitive_class_inf.size());

    const auto& cluster_atoms = cluster_ctx.atoms_lookup[cluster_block_id];
    for (AtomBlockId atom_blk_id : cluster_atoms) {
        auto atom_pb_graph_node = atom_lookup.atom_pb_bimap().atom_pb_graph_node(atom_blk_id);
        auto class_range = get_pb_graph_node_class_physical_range(physical_tile,
                                                                  sub_tile,
                                                                  logical_block,
                                                                  rel_cap,
                                                                  atom_pb_graph_node);
        for (int class_num = class_range.low; class_num <= class_range.high; class_num++) {
            class_num_vec.push_back(class_num);
        }
    }

    return class_num_vec;
}

std::vector<int> get_cluster_internal_pins(ClusterBlockId cluster_blk_id) {
    std::vector<int> internal_pins;

    auto& cluster_net_list = g_vpr_ctx.clustering().clb_nlist;

    auto [physical_tile, sub_tile, rel_cap, logical_block] = get_cluster_blk_physical_spec(cluster_blk_id);
    internal_pins.reserve(logical_block->pin_logical_num_to_pb_pin_mapping.size());

    std::list<const t_pb*> internal_pbs;
    const t_pb* pb = cluster_net_list.block_pb(cluster_blk_id);
    // Pins on the tile are already added. Thus, we should ** not ** at the top-level block's classes.
    add_pb_child_to_list(internal_pbs, pb);

    while (!internal_pbs.empty()) {
        pb = internal_pbs.front();
        internal_pbs.pop_front();

        auto pin_num_range = get_pb_pins(physical_tile,
                                         sub_tile,
                                         logical_block,
                                         pb,
                                         rel_cap);
        for (int pin_num = pin_num_range.low; pin_num <= pin_num_range.high; pin_num++) {
            internal_pins.push_back(pin_num);
        }

        add_pb_child_to_list(internal_pbs, pb);
    }
    internal_pins.shrink_to_fit();
    VTR_ASSERT(internal_pins.size() <= logical_block->pin_logical_num_to_pb_pin_mapping.size());
    return internal_pins;
}

t_pin_range get_pb_pins(t_physical_tile_type_ptr physical_type,
                        const t_sub_tile* sub_tile,
                        t_logical_block_type_ptr logical_block,
                        const t_pb* pb,
                        int rel_cap) {
    /* If pb is the root block, pins on the tile is returned */
    VTR_ASSERT(pb->pb_graph_node != nullptr);

    //TODO: This is not working if there is a custom mapping between tile pins and the root-level
    // pb-block.
    if (pb->pb_graph_node->is_root()) {
        int num_pins = sub_tile->num_phy_pins / sub_tile->capacity.total();
        int first_num_node = sub_tile->sub_tile_to_tile_pin_indices[0] + num_pins * rel_cap;

        return {first_num_node, first_num_node + num_pins - 1};
    } else {
        return get_pb_graph_node_pins(physical_type,
                                      sub_tile,
                                      logical_block,
                                      rel_cap,
                                      pb->pb_graph_node);
    }
}
/**
 * Determine cost for using primitive within a complex block, should use primitives of low cost before selecting primitives of high cost
 * For now, assume primitives that have a lot of pins are scarcer than those without so use primitives with less pins before those with more
 */
float compute_primitive_base_cost(const t_pb_graph_node* primitive) {
    return (primitive->pb_type->num_input_pins
            + primitive->pb_type->num_output_pins
            + primitive->pb_type->num_clock_pins);
}

int num_ext_inputs_atom_block(AtomBlockId blk_id) {
    /* Returns the number of input pins on this atom block that must be hooked *
     * up through external interconnect. That is, the number of input          *
     * pins used - the number which connect (internally) to the outputs.       */

    int ext_inps = 0;

    /* TODO: process to get ext_inps is slow, should cache in lookup table */

    std::unordered_set<AtomNetId> input_nets;

    //Record the unique input nets
    auto& atom_ctx = g_vpr_ctx.atom();
    for (auto pin_id : atom_ctx.netlist().block_input_pins(blk_id)) {
        auto net_id = atom_ctx.netlist().pin_net(pin_id);
        input_nets.insert(net_id);
    }

    ext_inps = input_nets.size();

    //Look through the output nets for any duplicates of the input nets
    for (auto pin_id : atom_ctx.netlist().block_output_pins(blk_id)) {
        auto net_id = atom_ctx.netlist().pin_net(pin_id);
        if (input_nets.count(net_id)) {
            --ext_inps;
        }
    }

    VTR_ASSERT(ext_inps >= 0);

    return (ext_inps);
}

/**
 * @brief Free pb and remove its lookup data.
 *        CLB lookup data is removed from the global context
 *        and PB to Atom bimap data is removed from atom_pb_bimap
 *
 *  @param pb
 *              Pointer to t_pb to be freed
 *  @param atom_pb_bimap
 *              Reference to the atom to pb bimap to free the data from
 */
void free_pb(t_pb* pb, AtomPBBimap& atom_pb_bimap) {
    if (pb == nullptr) {
        return;
    }

    const t_pb_type* pb_type;
    int i, j, mode;

    pb_type = pb->pb_graph_node->pb_type;

    if (pb->name) {
        free(pb->name);
        pb->name = nullptr;
    }

    if (pb_type->blif_model == nullptr) {
        mode = pb->mode;
        for (i = 0; i < pb_type->modes[mode].num_pb_type_children && pb->child_pbs != nullptr; i++) {
            for (j = 0; j < pb_type->modes[mode].pb_type_children[i].num_pb && pb->child_pbs[i] != nullptr; j++) {
                if (pb->child_pbs[i][j].name != nullptr || pb->child_pbs[i][j].child_pbs != nullptr) {
                    free_pb(&pb->child_pbs[i][j], atom_pb_bimap);
                }
            }
            if (pb->child_pbs[i]) {
                //Free children (num_pb)
                delete[] pb->child_pbs[i];
            }
        }
        if (pb->child_pbs) {
            //Free child pointers (modes)
            delete[] pb->child_pbs;
        }

        pb->child_pbs = nullptr;

    } else {
        /* Primitive */
        auto& atom_ctx = g_vpr_ctx.mutable_atom();
        auto blk_id = atom_pb_bimap.pb_atom(pb);
        if (blk_id) {
            //Update atom netlist mapping
            atom_ctx.mutable_lookup().set_atom_clb(blk_id, ClusterBlockId::INVALID());
            atom_pb_bimap.set_atom_pb(blk_id, nullptr);
        }
        atom_pb_bimap.set_atom_pb(AtomBlockId::INVALID(), pb);
    }
    free_pb_stats(pb);
}

void free_pb_stats(t_pb* pb) {
    if (pb && pb->pb_stats != nullptr) {
        delete pb->pb_stats;
        pb->pb_stats = nullptr;
    }
}

/***************************************************************************************
 * Y.G.THIEN
 * 30 AUG 2012
 *
 * The following functions parses the direct connections' information obtained from    *
 * the arch file. Then, the functions map the block pins indices for all block types   *
 * to the corresponding idirect (the index of the direct connection as specified in    *
 * the arch file) and direct type (whether this pin is a SOURCE or a SINK for the      *
 * direct connection). If a pin is not part of any direct connections, the value       *
 * OPEN (-1) is stored in both entries.                                                *
 *                                                                                     *
 * The mapping arrays are freed by the caller. Currently, this mapping is only used to *
 * load placement macros in place_macro.c                                              *
 *                                                                                     *
 ***************************************************************************************/
std::tuple<int, int, std::string, std::string> parse_direct_pin_name(std::string_view src_string, int line) {

    if (vtr::StringToken(src_string).split(" \t\n").size() > 1) {
        VPR_THROW(VPR_ERROR_ARCH,
                  "Only a single port pin range specification allowed for direct connect (was: '%s')", src_string);
    }

    // parse out the pb_type and port name, possibly pin_indices
    if (src_string.find('[') == std::string_view::npos) {
        /* Format "pb_type_name.port_name" */
        const int start_pin_index = -1;
        const int end_pin_index = -1;

        std::string source_string{src_string};
        // replace '.' characters with space
        std::replace(source_string.begin(), source_string.end(), '.', ' ');

        std::istringstream source_iss(source_string);
        std::string pb_type_name, port_name;

        if (source_iss >> pb_type_name >> port_name) {
            return {start_pin_index, end_pin_index, pb_type_name, port_name};
        } else {
            VTR_LOG_ERROR(
                "[LINE %d] Invalid pin - %s, name should be in the format "
                "\"pb_type_name\".\"port_name\" or \"pb_type_name\".\"port_name[end_pin_index:start_pin_index]\". "
                "The end_pin_index and start_pin_index can be the same.\n",
                line, src_string);
            exit(1);
        }
    } else {
        /* Format "pb_type_name.port_name[end_pin_index:start_pin_index]" */
        std::string source_string{src_string};

        // Replace '.' and '[' characters with ' '
        std::replace_if(
            source_string.begin(), source_string.end(),
            [](char c) { return c == '.' || c == '[' || c == ':' || c == ']'; },
            ' ');

        std::istringstream source_iss(source_string);
        int start_pin_index, end_pin_index;
        std::string pb_type_name, port_name;

        if (source_iss >> pb_type_name >> port_name >> end_pin_index >> start_pin_index) {

            if (end_pin_index < 0 || start_pin_index < 0) {
                VTR_LOG_ERROR(
                    "[LINE %d] Invalid pin - %s, the pin_index in "
                    "[end_pin_index:start_pin_index] should not be a negative value.\n",
                    line, src_string);
                exit(1);
            }

            if (end_pin_index < start_pin_index) {
                VTR_LOG_ERROR(
                    "[LINE %d] Invalid from_pin - %s, the end_pin_index in "
                    "[end_pin_index:start_pin_index] should not be less than start_pin_index.\n",
                    line, src_string);
                exit(1);
            }

            return {start_pin_index, end_pin_index, pb_type_name, port_name};
        } else {
            VTR_LOG_ERROR(
                "[LINE %d] Invalid pin - %s, name should be in the format "
                "\"pb_type_name\".\"port_name\" or \"pb_type_name\".\"port_name[end_pin_index:start_pin_index]\". "
                "The end_pin_index and start_pin_index can be the same.\n",
                line, src_string);
            exit(1);
        }
    }
}

/*
 * this function is only called by print_switch_usage()
 * at the point of this function call, every switch type / fanin combination
 * has a unique index.
 * but for switch usage analysis, we need to convert the index back to the
 * type / fanin combination
 */
static int convert_switch_index(int* switch_index, int* fanin) {
    if (*switch_index == -1)
        return 1;

    auto& device_ctx = g_vpr_ctx.device();

    for (int iswitch = 0; iswitch < (int)device_ctx.arch_switch_inf.size(); iswitch++) {
        for (auto itr = device_ctx.switch_fanin_remap[iswitch].begin(); itr != device_ctx.switch_fanin_remap[iswitch].end(); itr++) {
            if (itr->second == *switch_index) {
                *switch_index = iswitch;
                *fanin = itr->first;
                return 0;
            }
        }
    }
    *switch_index = -1;
    *fanin = -1;
    VTR_LOG("\n\nerror converting switch index ! \n\n");
    return -1;
}

/*
 * print out number of usage for every switch (type / fanin combination)
 * (referring to rr_graph.c: alloc_rr_switch_inf())
 * NOTE: to speed up this function, for XXX uni-directional arch XXX, the most efficient
 * way is to change the device_ctx.rr_nodes data structure (let it store the inward switch index,
 * instead of outward switch index list): --> instead of using a nested loop of
 *     for (inode in rr_nodes) {
 *         for (iedges in edges) {
 *             get switch type;
 *             get fanin;
 *         }
 *     }
 * as is done in rr_graph.c: alloc_rr_switch_inf()
 * we can just use a single loop
 *     for (inode in rr_nodes) {
 *         get switch type of inode;
 *         get fanin of inode;
 *     }
 * now since device_ctx.rr_nodes does not contain the switch type inward to the current node,
 * we have to use an extra loop to setup the information of inward switch first.
 */
void print_switch_usage() {
    auto& device_ctx = g_vpr_ctx.device();
    const auto& rr_graph = device_ctx.rr_graph;
    if (device_ctx.switch_fanin_remap.empty()) {
        VTR_LOG_WARN("Cannot print switch usage stats: device_ctx.switch_fanin_remap is empty\n");
        return;
    }
    std::map<int, int>* switch_fanin_count;
    std::map<int, float>* switch_fanin_delay;
    switch_fanin_count = new std::map<int, int>[device_ctx.all_sw_inf.size()];
    switch_fanin_delay = new std::map<int, float>[device_ctx.all_sw_inf.size()];
    // a node can have multiple inward switches, so
    // map key: switch index; map value: count (fanin)
    std::map<int, int>* inward_switch_inf = new std::map<int, int>[rr_graph.num_nodes()];
    for (const RRNodeId& inode : rr_graph.nodes()) {
        int num_edges = rr_graph.num_edges(inode);
        for (int iedge = 0; iedge < num_edges; iedge++) {
            int switch_index = rr_graph.edge_switch(inode, iedge);
            int to_node_index = size_t(rr_graph.edge_sink_node(inode, iedge));
            // Assumption: suppose for a L4 wire (bi-directional): ----+----+----+----, it can be driven from any point (0, 1, 2, 3).
            //             physically, the switch driving from point 1 & 3 should be the same. But we will assign then different switch
            //             index; or there is no way to differentiate them after abstracting a 2D wire into a 1D node
            if (inward_switch_inf[to_node_index].count(switch_index) == 0)
                inward_switch_inf[to_node_index][switch_index] = 0;
            //VTR_ASSERT(from_node.type != OPIN);
            inward_switch_inf[to_node_index][switch_index]++;
        }
    }
    for (const RRNodeId& rr_id : device_ctx.rr_graph.nodes()) {
        std::map<int, int>::iterator itr;
        for (itr = inward_switch_inf[(size_t)rr_id].begin(); itr != inward_switch_inf[(size_t)rr_id].end(); itr++) {
            int switch_index = itr->first;
            int fanin = itr->second;
            float Tdel = rr_graph.rr_switch_inf(RRSwitchId(switch_index)).Tdel;
            int status = convert_switch_index(&switch_index, &fanin);
            if (status == -1) {
                delete[] switch_fanin_count;
                delete[] switch_fanin_delay;
                delete[] inward_switch_inf;
                return;
            }
            if (switch_fanin_count[switch_index].count(fanin) == 0) {
                switch_fanin_count[switch_index][fanin] = 0;
            }
            switch_fanin_count[switch_index][fanin]++;
            switch_fanin_delay[switch_index][fanin] = Tdel;
        }
    }
    VTR_LOG("\n=============== switch usage stats ===============\n");
    for (int iswitch = 0; iswitch < (int)device_ctx.all_sw_inf.size(); iswitch++) {
        std::string s_name = device_ctx.all_sw_inf.at(iswitch).name;
        float s_area = device_ctx.all_sw_inf.at(iswitch).mux_trans_size;
        VTR_LOG(">>>>> switch index: %d, name: %s, mux trans size: %g\n", iswitch, s_name.c_str(), s_area);

        std::map<int, int>::iterator itr;
        for (itr = switch_fanin_count[iswitch].begin(); itr != switch_fanin_count[iswitch].end(); itr++) {
            VTR_LOG("\t\tnumber of fanin: %d", itr->first);
            VTR_LOG("\t\tnumber of wires driven by this switch: %d", itr->second);
            VTR_LOG("\t\tTdel: %g\n", switch_fanin_delay[iswitch][itr->first]);
        }
    }
    VTR_LOG("\n==================================================\n\n");
    delete[] switch_fanin_count;
    delete[] switch_fanin_delay;
    delete[] inward_switch_inf;
}

int max_pins_per_grid_tile() {
    auto& device_ctx = g_vpr_ctx.device();
    int max_pins = 0;
    for (auto& type : device_ctx.physical_tile_types) {
        int pins_per_grid_tile = type.num_pins / (type.width * type.height);
        //Use the maximum number of pins normalized by block area
        max_pins = std::max(max_pins, pins_per_grid_tile);
    }
    return max_pins;
}

int get_atom_pin_class_num(const AtomPinId atom_pin_id) {
    auto& atom_look_up = g_vpr_ctx.atom().lookup();
    auto& atom_net_list = g_vpr_ctx.atom().netlist();

    auto atom_blk_id = atom_net_list.pin_block(atom_pin_id);
    auto cluster_block_id = atom_look_up.atom_clb(atom_blk_id);

    auto [physical_type, sub_tile, sub_tile_rel_cap, logical_block] = get_cluster_blk_physical_spec(cluster_block_id);
    auto pb_graph_pin = atom_look_up.atom_pin_pb_graph_pin(atom_pin_id);
    int pin_physical_num = -1;
    pin_physical_num = get_pb_pin_physical_num(physical_type, sub_tile, logical_block, sub_tile_rel_cap, pb_graph_pin);

    return get_class_num_from_pin_physical_num(physical_type, pin_physical_num);
}

t_physical_tile_port find_tile_port_by_name(t_physical_tile_type_ptr type, std::string_view port_name) {
    for (const t_sub_tile& sub_tile : type->sub_tiles) {
        for (const t_physical_tile_port& port : sub_tile.ports) {
            if (port_name == port.name) {
                return port;
            }
        }
    }

    // Port has not been found, throw an error.
    VPR_THROW(VPR_ERROR_ARCH, "Unable to find port %s (on block %s).\n", port_name, type->name.c_str());
}

void pretty_print_uint(const char* prefix, size_t value, int num_digits, int scientific_precision) {
    //Print as integer if it will fit in the width, otherwise scientific
    if (value <= std::pow(10, num_digits) - 1) {
        //Direct
        VTR_LOG("%s%*zu", prefix, num_digits, value);
    } else {
        //Scientific
        VTR_LOG("%s%#*.*g", prefix, num_digits, scientific_precision, float(value));
    }
}

void pretty_print_float(const char* prefix, double value, int num_digits, int scientific_precision) {
    //Print as float if it will fit in the width, other wise scientific

    //How many whole digits are there in non-scientific style?
    size_t whole_digits = num_digits - scientific_precision - 1; //-1 for decimal point
    if (value <= std::pow(10, whole_digits) - 1) {
        //Direct
        VTR_LOG("%s%*.*f", prefix, num_digits, scientific_precision, value);
    } else {
        //Scientific
        VTR_LOG("%s%#*.*g", prefix, num_digits, scientific_precision + 1, value);
    }
}

void print_timing_stats(const std::string& name,
                        const t_timing_analysis_profile_info& current,
                        const t_timing_analysis_profile_info& past) {
    VTR_LOG("%s timing analysis took %g seconds (%g STA, %g slack) (%zu full updates: %zu setup, %zu hold, %zu combined).\n",
            name.c_str(),
            current.timing_analysis_wallclock_time() - past.timing_analysis_wallclock_time(),
            current.sta_wallclock_time - past.sta_wallclock_time,
            current.slack_wallclock_time - past.slack_wallclock_time,
            current.num_full_updates() - past.num_full_updates(),
            current.num_full_setup_updates - past.num_full_setup_updates,
            current.num_full_hold_updates - past.num_full_hold_updates,
            current.num_full_setup_hold_updates - past.num_full_setup_hold_updates);
}

std::vector<const t_pb_graph_node*> get_all_pb_graph_node_primitives(const t_pb_graph_node* pb_graph_node) {
    std::vector<const t_pb_graph_node*> primitives;
    if (pb_graph_node->is_primitive()) {
        primitives.push_back(pb_graph_node);
        return primitives;
    }

    auto pb_type = pb_graph_node->pb_type;
    for (int mode_idx = 0; mode_idx < pb_graph_node->pb_type->num_modes; mode_idx++) {
        for (int pb_type_idx = 0; pb_type_idx < (pb_type->modes[mode_idx]).num_pb_type_children; pb_type_idx++) {
            int num_pb = pb_type->modes[mode_idx].pb_type_children[pb_type_idx].num_pb;
            for (int pb_idx = 0; pb_idx < num_pb; pb_idx++) {
                const t_pb_graph_node* child_pb_graph_node = &(pb_graph_node->child_pb_graph_nodes[mode_idx][pb_type_idx][pb_idx]);
                auto tmp_primitives = get_all_pb_graph_node_primitives(child_pb_graph_node);
                primitives.insert(std::end(primitives), std::begin(tmp_primitives), std::end(tmp_primitives));
            }
        }
    }
    return primitives;
}

bool is_inter_cluster_node(const RRGraphView& rr_graph_view,
                           RRNodeId node_id) {
    auto node_type = rr_graph_view.node_type(node_id);
<<<<<<< HEAD
    if (node_type == e_rr_type::CHANX || node_type == e_rr_type::CHANY || node_type == e_rr_type::MUX) {
=======
    if (node_type == e_rr_type::CHANX || node_type == e_rr_type::CHANY || node_type == e_rr_type::CHANZ) {
>>>>>>> 5bd2d04e
        return true;
    } else {
        int x_low = rr_graph_view.node_xlow(node_id);
        int y_low = rr_graph_view.node_ylow(node_id);
        int layer = rr_graph_view.node_layer(node_id);
        int node_ptc = rr_graph_view.node_ptc_num(node_id);
        const t_physical_tile_type_ptr physical_tile = g_vpr_ctx.device().grid.get_physical_type({x_low, y_low, layer});
        if (node_type == e_rr_type::IPIN || node_type == e_rr_type::OPIN) {
            return is_pin_on_tile(physical_tile, node_ptc);
        } else {
            VTR_ASSERT_DEBUG(node_type == e_rr_type::SINK || node_type == e_rr_type::SOURCE);
            return is_class_on_tile(physical_tile, node_ptc);
        }
    }
}

int get_rr_node_max_ptc(const RRGraphView& rr_graph_view,
                        RRNodeId node_id,
                        bool is_flat) {
    auto node_type = rr_graph_view.node_type(node_id);

    VTR_ASSERT(node_type == e_rr_type::IPIN || node_type == e_rr_type::OPIN || node_type == e_rr_type::SINK || node_type == e_rr_type::SOURCE);

    const DeviceContext& device_ctx = g_vpr_ctx.device();
    auto physical_type = device_ctx.grid.get_physical_type({rr_graph_view.node_xlow(node_id),
                                                            rr_graph_view.node_ylow(node_id),
                                                            rr_graph_view.node_layer(node_id)});

    if (node_type == e_rr_type::SINK || node_type == e_rr_type::SOURCE) {
        return get_tile_class_max_ptc(physical_type, is_flat);
    } else {
        return get_tile_pin_max_ptc(physical_type, is_flat);
    }
}

RRNodeId get_pin_rr_node_id(const RRSpatialLookup& rr_spatial_lookup,
                            t_physical_tile_type_ptr physical_tile,
                            const int layer,
                            const int root_i,
                            const int root_j,
                            int pin_physical_num) {
    auto pin_type = get_pin_type_from_pin_physical_num(physical_tile, pin_physical_num);
    e_rr_type node_type = (pin_type == e_pin_type::DRIVER) ? e_rr_type::OPIN : e_rr_type::IPIN;
    std::vector<int> x_offset;
    std::vector<int> y_offset;
    std::vector<e_side> pin_sides;
    std::tie(x_offset, y_offset, pin_sides) = get_pin_coordinates(physical_tile, pin_physical_num, std::vector<e_side>(TOTAL_2D_SIDES.begin(), TOTAL_2D_SIDES.end()));
    VTR_ASSERT(!x_offset.empty());
    RRNodeId node_id = RRNodeId::INVALID();
    for (int coord_idx = 0; coord_idx < (int)pin_sides.size(); coord_idx++) {
        node_id = rr_spatial_lookup.find_node(layer,
                                              root_i + x_offset[coord_idx],
                                              root_j + y_offset[coord_idx],
                                              node_type,
                                              pin_physical_num,
                                              pin_sides[coord_idx]);
        if (node_id != RRNodeId::INVALID())
            break;
    }
    return node_id;
}

RRNodeId get_class_rr_node_id(const RRSpatialLookup& rr_spatial_lookup,
                              t_physical_tile_type_ptr physical_tile,
                              const int layer,
                              const int i,
                              const int j,
                              int class_physical_num) {
    auto class_type = get_class_type_from_class_physical_num(physical_tile, class_physical_num);
    VTR_ASSERT(class_type == DRIVER || class_type == RECEIVER);
    e_rr_type node_type = (class_type == e_pin_type::DRIVER) ? e_rr_type::SOURCE : e_rr_type::SINK;
    return rr_spatial_lookup.find_node(layer, i, j, node_type, class_physical_num);
}

RRNodeId get_atom_pin_rr_node_id(AtomPinId atom_pin_id) {
    auto& atom_nlist = g_vpr_ctx.atom().netlist();
    auto& atom_lookup = g_vpr_ctx.atom().lookup();
    auto& place_ctx = g_vpr_ctx.placement();
    auto& device_ctx = g_vpr_ctx.device();

    /*
     * To get the RRNodeId for an atom pin, we need to:
     * 1. Find the atom block that the pin belongs to
     * 2. Find the cluster block that the atom block is a part of
     * 3. Find the physical tile that the cluster block is located on
     * 4. Find the physical pin number of the atom pin (corresponds to ptc number of the RR node)
     * 5. Call get_pin_rr_node_id to get the RRNodeId for the pin
     */

    AtomBlockId atom_blk_id = atom_nlist.pin_block(atom_pin_id);
    ClusterBlockId clb_blk_id = atom_lookup.atom_clb(atom_blk_id);

    t_pl_loc clb_blk_loc = place_ctx.block_locs()[clb_blk_id].loc;

    t_physical_tile_type_ptr physical_tile = device_ctx.grid.get_physical_type({clb_blk_loc.x, clb_blk_loc.y, clb_blk_loc.layer});

    const t_pb_graph_pin* atom_pb_pin = atom_lookup.atom_pin_pb_graph_pin(atom_pin_id);
    int pin_physical_num = physical_tile->pb_pin_to_pin_num.at(atom_pb_pin);

    RRNodeId rr_node_id = get_pin_rr_node_id(device_ctx.rr_graph.node_lookup(),
                                             physical_tile,
                                             clb_blk_loc.layer,
                                             clb_blk_loc.x,
                                             clb_blk_loc.y,
                                             pin_physical_num);

    return rr_node_id;
}

std::pair<ClusterBlockId, t_pb_graph_pin*> get_rr_node_cluster_blk_id_pb_graph_pin(RRNodeId rr_node_id) {
    auto& device_ctx = g_vpr_ctx.device();
    auto& place_ctx = g_vpr_ctx.placement();

    VTR_ASSERT(!is_inter_cluster_node(g_vpr_ctx.device().rr_graph, rr_node_id));

    int pin_physical_num = device_ctx.rr_graph.node_ptc_num(rr_node_id);
    int x = device_ctx.rr_graph.node_xlow(rr_node_id);
    int y = device_ctx.rr_graph.node_ylow(rr_node_id);
    int layer = device_ctx.rr_graph.node_layer(rr_node_id);

    t_physical_tile_type_ptr physical_tile = device_ctx.grid.get_physical_type({x, y, layer});

    auto [sub_tile, sub_tile_num] = get_sub_tile_from_pin_physical_num(physical_tile, pin_physical_num);
    VTR_ASSERT(sub_tile && sub_tile_num >= 0 && sub_tile_num < physical_tile->capacity);

    ClusterBlockId blk_id = place_ctx.grid_blocks().block_at_location({x, y, sub_tile_num, layer});
    VTR_ASSERT(blk_id != ClusterBlockId::INVALID());

    t_pb_graph_pin* pb_graph_pin = physical_tile->pin_num_to_pb_pin.at(pin_physical_num);

    VTR_ASSERT(pb_graph_pin);

    return {blk_id, pb_graph_pin};
}

AtomPinId get_rr_node_atom_pin_id(RRNodeId rr_node_id) {

    auto [blk_id, pb_graph_pin] = get_rr_node_cluster_blk_id_pb_graph_pin(rr_node_id);

    AtomPinId atom_pin_id = find_atom_pin(blk_id, pb_graph_pin);

    VTR_ASSERT_SAFE(atom_pin_id != AtomPinId::INVALID());

    return atom_pin_id;
}

bool node_in_same_physical_tile(RRNodeId node_first, RRNodeId node_second) {
    const auto& device_ctx = g_vpr_ctx.device();
    const auto& rr_graph = device_ctx.rr_graph;
    auto firse_rr_type = rr_graph.node_type(node_first);
    auto second_rr_type = rr_graph.node_type(node_second);

    // If one of the given node's type is CHANX/Y nodes are definitely not in the same physical tile
    if (firse_rr_type == e_rr_type::CHANX || firse_rr_type == e_rr_type::CHANY || second_rr_type == e_rr_type::CHANX || second_rr_type == e_rr_type::CHANY) {
        return false;
    } else {
        VTR_ASSERT(firse_rr_type == e_rr_type::IPIN || firse_rr_type == e_rr_type::OPIN || firse_rr_type == e_rr_type::SINK || firse_rr_type == e_rr_type::SOURCE);
        VTR_ASSERT(second_rr_type == e_rr_type::IPIN || second_rr_type == e_rr_type::OPIN || second_rr_type == e_rr_type::SINK || second_rr_type == e_rr_type::SOURCE);
        int first_layer = rr_graph.node_layer(node_first);
        int first_x = rr_graph.node_xlow(node_first);
        int first_y = rr_graph.node_ylow(node_first);
        int sec_layer = rr_graph.node_layer(node_second);
        int sec_x = rr_graph.node_xlow(node_second);
        int sec_y = rr_graph.node_ylow(node_second);

        // Get the root-location of the pin's block
        int first_root_x = first_x - device_ctx.grid.get_width_offset({first_x, first_y, first_layer});
        int first_root_y = first_y - device_ctx.grid.get_height_offset({first_x, first_y, first_layer});

        int sec_root_x = sec_x - device_ctx.grid.get_width_offset({sec_x, sec_y, sec_layer});
        int sec_root_y = sec_y - device_ctx.grid.get_height_offset({sec_x, sec_y, sec_layer});

        // If the root-location of the nodes are similar, they should be located in the same tile
        if (first_root_x == sec_root_x && first_root_y == sec_root_y)
            return true;
        else
            return false;
    }
}

bool directconnect_exists(RRNodeId src_rr_node, RRNodeId sink_rr_node) {
    const auto& device_ctx = g_vpr_ctx.device();
    const auto& rr_graph = device_ctx.rr_graph;

    VTR_ASSERT(rr_graph.node_type(src_rr_node) == e_rr_type::SOURCE && rr_graph.node_type(sink_rr_node) == e_rr_type::SINK);

    // A direct connection is defined as a specific path: `SOURCE -> OPIN -> IPIN -> SINK`.
    //TODO: This is a constant depth search, but still may be too slow
    for (t_edge_size i_src_edge = 0; i_src_edge < rr_graph.num_edges(src_rr_node); ++i_src_edge) {
        RRNodeId opin_rr_node = rr_graph.edge_sink_node(src_rr_node, i_src_edge);

        if (rr_graph.node_type(opin_rr_node) != e_rr_type::OPIN) continue;

        for (t_edge_size i_opin_edge = 0; i_opin_edge < rr_graph.num_edges(opin_rr_node); ++i_opin_edge) {
            RRNodeId ipin_rr_node = rr_graph.edge_sink_node(opin_rr_node, i_opin_edge);
            if (rr_graph.node_type(ipin_rr_node) != e_rr_type::IPIN) continue;

            for (t_edge_size i_ipin_edge = 0; i_ipin_edge < rr_graph.num_edges(ipin_rr_node); ++i_ipin_edge) {
                if (sink_rr_node == rr_graph.edge_sink_node(ipin_rr_node, i_ipin_edge)) {
                    return true;
                }
            }
        }
    }
    return false;
}

std::vector<int> get_cluster_netlist_intra_tile_classes_at_loc(int layer,
                                                               int i,
                                                               int j,
                                                               t_physical_tile_type_ptr physical_type) {
    std::vector<int> class_num_vec;

    const auto& place_ctx = g_vpr_ctx.placement();
    const auto& atom_lookup = g_vpr_ctx.atom().lookup();
    const auto& grid_block = place_ctx.grid_blocks();

    class_num_vec.reserve(physical_type->primitive_class_inf.size());

    //iterate over different sub tiles inside a tile
    for (int abs_cap = 0; abs_cap < physical_type->capacity; abs_cap++) {
        if (grid_block.is_sub_tile_empty({i, j, layer}, abs_cap)) {
            continue;
        }
        auto cluster_blk_id = grid_block.block_at_location({i, j, abs_cap, layer});
        VTR_ASSERT(cluster_blk_id != ClusterBlockId::INVALID());

        auto primitive_classes = get_cluster_internal_class_pairs(atom_lookup,
                                                                  cluster_blk_id);
        /* Initialize SINK/SOURCE nodes and connect them to their respective pins */
        for (auto class_num : primitive_classes) {
            class_num_vec.push_back(class_num);
        }
    }

    class_num_vec.shrink_to_fit();
    return class_num_vec;
}

std::vector<int> get_cluster_netlist_intra_tile_pins_at_loc(const int layer,
                                                            const int i,
                                                            const int j,
                                                            const vtr::vector<ClusterBlockId, t_cluster_pin_chain>& pin_chains,
                                                            const vtr::vector<ClusterBlockId, std::unordered_set<int>>& pin_chains_num,
                                                            t_physical_tile_type_ptr physical_type) {
    const auto& place_ctx = g_vpr_ctx.placement();
    const auto& grid_block = place_ctx.grid_blocks();

    std::vector<int> pin_num_vec;
    pin_num_vec.reserve(get_tile_num_internal_pin(physical_type));

    for (int abs_cap = 0; abs_cap < physical_type->capacity; abs_cap++) {
        std::vector<int> cluster_internal_pins;

        if (grid_block.is_sub_tile_empty({i, j, layer}, abs_cap)) {
            continue;
        }
        auto cluster_blk_id = grid_block.block_at_location({i, j, abs_cap, layer});
        VTR_ASSERT(cluster_blk_id != ClusterBlockId::INVALID());

        cluster_internal_pins = get_cluster_internal_pins(cluster_blk_id);
        const auto& cluster_pin_chains = pin_chains_num[cluster_blk_id];
        const auto& cluster_chain_sinks = pin_chains[cluster_blk_id].chain_sink;
        const auto& cluster_pin_chain_idx = pin_chains[cluster_blk_id].pin_chain_idx;
        // remove common elements between cluster_pin_chains.
        for (auto pin : cluster_internal_pins) {
            auto it = cluster_pin_chains.find(pin);
            if (it == cluster_pin_chains.end()) {
                pin_num_vec.push_back(pin);
            } else {
                VTR_ASSERT(cluster_pin_chain_idx[pin] != OPEN);
                if (is_pin_on_tile(physical_type, pin) || is_primitive_pin(physical_type, pin) || cluster_chain_sinks[cluster_pin_chain_idx[pin]] == pin) {
                    pin_num_vec.push_back(pin);
                }
            }
        }
    }

    pin_num_vec.shrink_to_fit();
    return pin_num_vec;
}

std::vector<int> get_cluster_block_pins(t_physical_tile_type_ptr physical_tile,
                                        ClusterBlockId cluster_blk_id,
                                        int abs_cap) {
    int max_num_pin = get_tile_total_num_pin(physical_tile) / physical_tile->capacity;
    int num_tile_pin_per_inst = physical_tile->num_pins / physical_tile->capacity;
    std::vector<int> pin_num_vec(num_tile_pin_per_inst);
    std::iota(pin_num_vec.begin(), pin_num_vec.end(), abs_cap * num_tile_pin_per_inst);

    pin_num_vec.reserve(max_num_pin);

    auto internal_pins = get_cluster_internal_pins(cluster_blk_id);
    pin_num_vec.insert(pin_num_vec.end(), internal_pins.begin(), internal_pins.end());

    pin_num_vec.shrink_to_fit();
    return pin_num_vec;
}

t_arch_switch_inf create_internal_arch_sw(float delay) {
    t_arch_switch_inf arch_switch_inf;
    arch_switch_inf.set_type(SwitchType::MUX);
    std::ostringstream stream_obj;
    stream_obj << delay << std::scientific;
    arch_switch_inf.name = (std::string(VPR_INTERNAL_SWITCH_NAME) + "/" + stream_obj.str());
    arch_switch_inf.R = 0.;
    arch_switch_inf.Cin = 0.;
    arch_switch_inf.Cout = 0;
    arch_switch_inf.set_Tdel(t_arch_switch_inf::UNDEFINED_FANIN, delay);
    arch_switch_inf.power_buffer_type = POWER_BUFFER_TYPE_NONE;
    arch_switch_inf.mux_trans_size = 0.;
    arch_switch_inf.buf_size_type = BufferSize::ABSOLUTE;
    arch_switch_inf.buf_size = 0.;
    arch_switch_inf.intra_tile = true;

    return arch_switch_inf;
}

void add_pb_child_to_list(std::list<const t_pb*>& pb_list, const t_pb* parent_pb) {
    for (int child_pb_type_idx = 0; child_pb_type_idx < parent_pb->get_num_child_types(); child_pb_type_idx++) {
        int num_children = parent_pb->get_num_children_of_type(child_pb_type_idx);
        for (int child_idx = 0; child_idx < num_children; child_idx++) {
            const t_pb* child_pb = &parent_pb->child_pbs[child_pb_type_idx][child_idx];
            // We are adding a child, thus it is for sure not a root pb.
            // If parent_pb for a non-root pb is null, it means this pb doesn't contain
            // any atom block
            if (child_pb->parent_pb != nullptr) {
                pb_list.push_back(child_pb);
            }
        }
    }
}

void apply_route_constraints(const UserRouteConstraints& route_constraints) {
    ClusteringContext& mutable_cluster_ctx = g_vpr_ctx.mutable_clustering();

    // Iterate through all the nets
    for (auto net_id : mutable_cluster_ctx.clb_nlist.nets()) {
        // Get the name of the current net
        std::string net_name = mutable_cluster_ctx.clb_nlist.net_name(net_id);

        // Check if a routing constraint is specified for the current net
        if (route_constraints.has_routing_constraint(net_name)) {
            // Mark the net as 'global' if there is a routing constraint for this net
            // as the routing constraints are used to set the net as global
            // and specify the routing model for it
            mutable_cluster_ctx.clb_nlist.set_net_is_global(net_id, true);

            // Mark the net as 'ignored' if the route model is 'ideal'
            if (route_constraints.get_route_model_by_net_name(net_name) == e_clock_modeling::IDEAL_CLOCK) {
                mutable_cluster_ctx.clb_nlist.set_net_is_ignored(net_id, true);
            } else {
                // Set the 'ignored' flag to false otherwise
                mutable_cluster_ctx.clb_nlist.set_net_is_ignored(net_id, false);
            }
        }
    }
}

float get_min_cross_layer_delay() {
    const auto& rr_graph = g_vpr_ctx.device().rr_graph;
    float min_delay = std::numeric_limits<float>::max();

    for (const auto& driver_node : rr_graph.nodes()) {
        for (size_t edge_id = 0; edge_id < rr_graph.num_edges(driver_node); edge_id++) {
            const auto& sink_node = rr_graph.edge_sink_node(driver_node, edge_id);
            if (rr_graph.node_layer(driver_node) != rr_graph.node_layer(sink_node)) {
                int i_switch = rr_graph.edge_switch(driver_node, edge_id);
                float edge_delay = rr_graph.rr_switch_inf(RRSwitchId(i_switch)).Tdel;
                min_delay = std::min(min_delay, edge_delay);
            }
        }
    }

    return min_delay;
}

PortPinToBlockPinConverter::PortPinToBlockPinConverter() {
    const auto& device_ctx = g_vpr_ctx.device();
    const auto& types = device_ctx.physical_tile_types;

    // Resize and initialize the values to OPEN (-1).
    size_t num_types = types.size();
    blk_pin_from_port_pin_.resize(num_types);

    for (size_t itype = 1; itype < num_types; itype++) {
        int blk_pin_count = 0;
        auto& type = types[itype];
        size_t num_sub_tiles = type.sub_tiles.size();
        blk_pin_from_port_pin_[itype].resize(num_sub_tiles);
        for (size_t isub_tile = 0; isub_tile < num_sub_tiles; isub_tile++) {
            size_t num_ports = type.sub_tiles[isub_tile].ports.size();
            blk_pin_from_port_pin_[itype][isub_tile].resize(num_ports);
            for (size_t iport = 0; iport < num_ports; iport++) {
                int num_pins = type.sub_tiles[isub_tile].ports[iport].num_pins;
                for (int ipin = 0; ipin < num_pins; ipin++) {
                    blk_pin_from_port_pin_[itype][isub_tile][iport].push_back(blk_pin_count);
                    blk_pin_count++;
                }
            }
        }
    }
}

int PortPinToBlockPinConverter::get_blk_pin_from_port_pin(int blk_type_index, int sub_tile, int port, int port_pin) const {
    // Return the port and port_pin for the pin.
    int blk_pin = blk_pin_from_port_pin_[blk_type_index][sub_tile][port][port_pin];
    return blk_pin;
}<|MERGE_RESOLUTION|>--- conflicted
+++ resolved
@@ -1632,11 +1632,7 @@
 bool is_inter_cluster_node(const RRGraphView& rr_graph_view,
                            RRNodeId node_id) {
     auto node_type = rr_graph_view.node_type(node_id);
-<<<<<<< HEAD
-    if (node_type == e_rr_type::CHANX || node_type == e_rr_type::CHANY || node_type == e_rr_type::MUX) {
-=======
-    if (node_type == e_rr_type::CHANX || node_type == e_rr_type::CHANY || node_type == e_rr_type::CHANZ) {
->>>>>>> 5bd2d04e
+    if (node_type == e_rr_type::CHANX || node_type == e_rr_type::CHANY || node_type == e_rr_type::CHANZ || node_type == e_rr_type::MUX) {
         return true;
     } else {
         int x_low = rr_graph_view.node_xlow(node_id);
