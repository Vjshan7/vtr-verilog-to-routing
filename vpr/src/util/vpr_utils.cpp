#include <cstring>
#include <unordered_set>
#include <regex>
#include <algorithm>

#include "vtr_assert.h"
#include "vtr_log.h"
#include "vtr_memory.h"
#include "vtr_random.h"

#include "vpr_types.h"
#include "vpr_error.h"

#include "physical_types.h"
#include "globals.h"
#include "vpr_utils.h"
#include "cluster_placement.h"
#include "place_macro.h"
#include "string.h"
#include "pack_types.h"
#include "device_grid.h"
#include "timing_fail_error.h"
#include "route_constraint.h"
#include "re_cluster_util.h"

/* This module contains subroutines that are used in several unrelated parts *
 * of VPR.  They are VPR-specific utility routines.                          */

/* This defines the maximum string length that could be parsed by functions  *
 * in vpr_utils.                                                             */
#define MAX_STRING_LEN 128

/******************** File-scope variables declarations **********************/

/* These three mappings are needed since there are two different netlist *
 * conventions - in the cluster level, ports and port pins are used      *
 * while in the post-pack level, block pins are used. The reason block   *
 * type is used instead of blocks is to save memories.                   */

/* f_port_pin_to_block_pin array allows us to quickly find what block                   *
 * pin a port pin corresponds to.                                                       *
 * [0...device_ctx.physical_tile_types.size()-1][0..num_sub_tiles][0...num_ports-1][0...num_port_pins-1]  */
static std::vector<std::vector<std::vector<std::vector<int>>>> f_blk_pin_from_port_pin;

//Regular expressions used to determine register and logic primitives
//TODO: Make this set-able from command-line?
const std::regex REGISTER_MODEL_REGEX("(.subckt\\s+)?.*(latch|dff).*", std::regex::icase);
const std::regex LOGIC_MODEL_REGEX("(.subckt\\s+)?.*(lut|names|lcell).*", std::regex::icase);

/******************** Subroutine declarations ********************************/

/* Allocates and loads blk_pin_from_port_pin array. */
static void alloc_and_load_blk_pin_from_port_pin();

/* Go through all the ports in all the blocks to find the port that has the same   *
 * name as port_name and belongs to the block type that has the name pb_type_name. *
 * Then, check that whether start_pin_index and end_pin_index are specified. If    *
 * they are, mark down the pins from start_pin_index to end_pin_index, inclusive.  *
 * Otherwise, mark down all the pins in that port.                                 */
static void mark_direct_of_ports(int idirect, int direct_type, char* pb_type_name, char* port_name, int end_pin_index, int start_pin_index, char* src_string, int line, int** idirect_from_blk_pin, int** direct_type_from_blk_pin);

static void get_blk_pin_from_port_pin(int blk_type_index, int sub_tile, int port, int port_pin, int* blk_pin);
/* Mark the pin entry in idirect_from_blk_pin with idirect and the pin entry in    *
 * direct_type_from_blk_pin with direct_type from start_pin_index to               *
 * end_pin_index.                                                                  */
static void mark_direct_of_pins(int start_pin_index, int end_pin_index, int itype, int isub_tile, int iport, int** idirect_from_blk_pin, int idirect, int** direct_type_from_blk_pin, int direct_type, int line, char* src_string);

static void load_pb_graph_pin_lookup_from_index_rec(t_pb_graph_pin** pb_graph_pin_lookup_from_index, t_pb_graph_node* pb_graph_node);

static void load_pin_id_to_pb_mapping_rec(t_pb* cur_pb, t_pb** pin_id_to_pb_mapping);

static std::vector<int> find_connected_internal_clb_sink_pins(ClusterBlockId clb, int pb_pin);
static void find_connected_internal_clb_sink_pins_recurr(ClusterBlockId clb, int pb_pin, std::vector<int>& connected_sink_pb_pins);
static AtomPinId find_atom_pin_for_pb_route_id(ClusterBlockId clb, int pb_route_id, const IntraLbPbPinLookup& pb_gpin_lookup);

static bool block_type_contains_blif_model(t_logical_block_type_ptr type, const std::regex& blif_model_regex);
static bool pb_type_contains_blif_model(const t_pb_type* pb_type, const std::regex& blif_model_regex);

/******************** Subroutine definitions *********************************/

const t_model* find_model(const t_model* models, const std::string& name, bool required) {
    for (const t_model* model = models; model != nullptr; model = model->next) {
        if (name == model->name) {
            return model;
        }
    }

    if (required) {
        VPR_FATAL_ERROR(VPR_ERROR_ARCH, "Failed to find architecture modedl '%s'\n", name.c_str());
    }

    return nullptr;
}

const t_model_ports* find_model_port(const t_model* model, const std::string& name, bool required) {
    VTR_ASSERT(model);

    for (const t_model_ports* model_ports : {model->inputs, model->outputs}) {
        for (const t_model_ports* port = model_ports; port != nullptr; port = port->next) {
            if (port->name == name) {
                return port;
            }
        }
    }

    if (required) {
        VPR_FATAL_ERROR(VPR_ERROR_ARCH, "Failed to find port '%s; on architecture modedl '%s'\n", name.c_str(), model->name);
    }

    return nullptr;
}

/**
 * print tabs given number of tabs to file
 */
void print_tabs(FILE* fpout, int num_tab) {
    int i;
    for (i = 0; i < num_tab; i++) {
        fprintf(fpout, "\t");
    }
}

/* Points the place_ctx.grid_blocks structure back to the blocks list */
void sync_grid_to_blocks() {
    auto& place_ctx = g_vpr_ctx.mutable_placement();
    auto& device_ctx = g_vpr_ctx.device();
    auto& device_grid = device_ctx.grid;

    /* Reset usage and allocate blocks list if needed */
    auto& grid_blocks = place_ctx.grid_blocks;
    grid_blocks.resize({device_grid.width(), device_grid.height()});
    for (size_t x = 0; x < device_grid.width(); ++x) {
        for (size_t y = 0; y < device_grid.height(); ++y) {
            auto& grid_block = grid_blocks[x][y];
            grid_block.blocks.resize(device_ctx.grid[x][y].type->capacity);

            for (int z = 0; z < device_ctx.grid[x][y].type->capacity; ++z) {
                grid_block.blocks[z] = EMPTY_BLOCK_ID;
            }
        }
    }

    /* Go through each block */
    auto& cluster_ctx = g_vpr_ctx.clustering();
    for (auto blk_id : cluster_ctx.clb_nlist.blocks()) {
        int blk_x = place_ctx.block_locs[blk_id].loc.x;
        int blk_y = place_ctx.block_locs[blk_id].loc.y;
        int blk_z = place_ctx.block_locs[blk_id].loc.sub_tile;

        auto type = physical_tile_type(blk_id);

        /* Check range of block coords */
        if (blk_x < 0 || blk_y < 0
            || (blk_x + type->width - 1) > int(device_ctx.grid.width() - 1)
            || (blk_y + type->height - 1) > int(device_ctx.grid.height() - 1)
            || blk_z < 0 || blk_z > (type->capacity)) {
            VPR_FATAL_ERROR(VPR_ERROR_PLACE, "Block %zu is at invalid location (%d, %d, %d).\n",
                            size_t(blk_id), blk_x, blk_y, blk_z);
        }

        /* Check types match */
        if (type != device_ctx.grid[blk_x][blk_y].type) {
            VPR_FATAL_ERROR(VPR_ERROR_PLACE, "A block is in a grid location (%d x %d) with a conflicting types '%s' and '%s' .\n",
                            blk_x, blk_y,
                            type->name,
                            device_ctx.grid[blk_x][blk_y].type->name);
        }

        /* Check already in use */
        if ((EMPTY_BLOCK_ID != place_ctx.grid_blocks[blk_x][blk_y].blocks[blk_z])
            && (INVALID_BLOCK_ID != place_ctx.grid_blocks[blk_x][blk_y].blocks[blk_z])) {
            VPR_FATAL_ERROR(VPR_ERROR_PLACE, "Location (%d, %d, %d) is used more than once.\n",
                            blk_x, blk_y, blk_z);
        }

        if (device_ctx.grid[blk_x][blk_y].width_offset != 0 || device_ctx.grid[blk_x][blk_y].height_offset != 0) {
            VPR_FATAL_ERROR(VPR_ERROR_PLACE, "Large block not aligned in placment for cluster_ctx.blocks %lu at (%d, %d, %d).",
                            size_t(blk_id), blk_x, blk_y, blk_z);
        }

        /* Set the block */
        for (int width = 0; width < type->width; ++width) {
            for (int height = 0; height < type->height; ++height) {
                place_ctx.grid_blocks[blk_x + width][blk_y + height].blocks[blk_z] = blk_id;
                place_ctx.grid_blocks[blk_x + width][blk_y + height].usage++;
                VTR_ASSERT(device_ctx.grid[blk_x + width][blk_y + height].width_offset == width);
                VTR_ASSERT(device_ctx.grid[blk_x + width][blk_y + height].height_offset == height);
            }
        }
    }
}

std::string rr_node_arch_name(int inode, bool is_flat) {
    auto& device_ctx = g_vpr_ctx.device();
    const auto& rr_graph = device_ctx.rr_graph;

    auto rr_node = RRNodeId(inode);

    std::string rr_node_arch_name;
    if (rr_graph.node_type(RRNodeId(inode)) == OPIN || rr_graph.node_type(RRNodeId(inode)) == IPIN) {
        //Pin names
        auto type = device_ctx.grid[rr_graph.node_xlow(rr_node)][rr_graph.node_ylow(rr_node)].type;
        rr_node_arch_name += block_type_pin_index_to_name(type, rr_graph.node_pin_num(rr_node), is_flat);
    } else if (rr_graph.node_type(RRNodeId(inode)) == SOURCE || rr_graph.node_type(RRNodeId(inode)) == SINK) {
        //Set of pins associated with SOURCE/SINK
        auto type = device_ctx.grid[rr_graph.node_xlow(rr_node)][rr_graph.node_ylow(rr_node)].type;
        auto pin_names = block_type_class_index_to_pin_names(type, rr_graph.node_class_num(rr_node), is_flat);
        if (pin_names.size() > 1) {
            rr_node_arch_name += rr_graph.node_type_string(RRNodeId(inode));
            rr_node_arch_name += " connected to ";
            rr_node_arch_name += "{";
            rr_node_arch_name += vtr::join(pin_names, ", ");
            rr_node_arch_name += "}";
        } else {
            rr_node_arch_name += pin_names[0];
        }
    } else {
        VTR_ASSERT(rr_graph.node_type(RRNodeId(inode)) == CHANX || rr_graph.node_type(RRNodeId(inode)) == CHANY);
        //Wire segment name
        auto cost_index = rr_graph.node_cost_index(RRNodeId(inode));
        int seg_index = device_ctx.rr_indexed_data[cost_index].seg_index;

        rr_node_arch_name += rr_graph.rr_segments(RRSegmentId(seg_index)).name;
    }

    return rr_node_arch_name;
}

IntraLbPbPinLookup::IntraLbPbPinLookup(const std::vector<t_logical_block_type>& block_types)
    : block_types_(block_types)
    , intra_lb_pb_pin_lookup_(block_types.size(), nullptr) {
    for (unsigned int itype = 0; itype < block_types_.size(); ++itype) {
        intra_lb_pb_pin_lookup_[itype] = alloc_and_load_pb_graph_pin_lookup_from_index(&block_types[itype]);
    }
}

IntraLbPbPinLookup::IntraLbPbPinLookup(const IntraLbPbPinLookup& rhs)
    : IntraLbPbPinLookup(rhs.block_types_) {
    //nop
}

IntraLbPbPinLookup& IntraLbPbPinLookup::operator=(IntraLbPbPinLookup rhs) {
    //Copy-swap idiom
    swap(*this, rhs);

    return *this;
}

IntraLbPbPinLookup::~IntraLbPbPinLookup() {
    for (unsigned int itype = 0; itype < intra_lb_pb_pin_lookup_.size(); ++itype) {
        free_pb_graph_pin_lookup_from_index(intra_lb_pb_pin_lookup_[itype]);
    }
}

const t_pb_graph_pin* IntraLbPbPinLookup::pb_gpin(unsigned int itype, int ipin) const {
    VTR_ASSERT(itype < block_types_.size());

    return intra_lb_pb_pin_lookup_[itype][ipin];
}

void swap(IntraLbPbPinLookup& lhs, IntraLbPbPinLookup& rhs) {
    std::swap(lhs.block_types_, rhs.block_types_);
    std::swap(lhs.intra_lb_pb_pin_lookup_, rhs.intra_lb_pb_pin_lookup_);
}

//Returns the set of pins which are connected to the top level clb pin
//  The pin(s) may be input(s) or and output (returning the connected sinks or drivers respectively)
std::vector<AtomPinId> find_clb_pin_connected_atom_pins(ClusterBlockId clb, int logical_pin, const IntraLbPbPinLookup& pb_gpin_lookup) {
    std::vector<AtomPinId> atom_pins;
    auto& clb_nlist = g_vpr_ctx.clustering().clb_nlist;

    auto logical_block = clb_nlist.block_type(clb);
    auto physical_tile = pick_physical_type(logical_block);

    int physical_pin = get_physical_pin(physical_tile, logical_block, logical_pin);
    VTR_ASSERT(physical_pin >= 0);

    if (is_opin(physical_pin, physical_tile)) {
        //output
        AtomPinId driver = find_clb_pin_driver_atom_pin(clb, logical_pin, pb_gpin_lookup);
        if (driver) {
            atom_pins.push_back(driver);
        }
    } else {
        //input
        atom_pins = find_clb_pin_sink_atom_pins(clb, logical_pin, pb_gpin_lookup);
    }

    return atom_pins;
}

//Returns the atom pin which drives the top level clb output pin
AtomPinId find_clb_pin_driver_atom_pin(ClusterBlockId clb, int logical_pin, const IntraLbPbPinLookup& pb_gpin_lookup) {
    auto& cluster_ctx = g_vpr_ctx.clustering();
    auto& atom_ctx = g_vpr_ctx.atom();

    if (logical_pin < 0) {
        //CLB output pin has no internal driver
        return AtomPinId::INVALID();
    }
    const t_pb_routes& pb_routes = cluster_ctx.clb_nlist.block_pb(clb)->pb_route;
    AtomNetId atom_net = pb_routes[logical_pin].atom_net_id;

    int pb_pin_id = logical_pin;
    //Trace back until the driver is reached
    while (pb_routes[pb_pin_id].driver_pb_pin_id >= 0) {
        pb_pin_id = pb_routes[pb_pin_id].driver_pb_pin_id;
    }
    VTR_ASSERT(pb_pin_id >= 0);

    VTR_ASSERT(atom_net == pb_routes[pb_pin_id].atom_net_id);

    //Map the pb_pin_id to AtomPinId
    AtomPinId atom_pin = find_atom_pin_for_pb_route_id(clb, pb_pin_id, pb_gpin_lookup);
    VTR_ASSERT(atom_pin);

    VTR_ASSERT_MSG(atom_ctx.nlist.pin_net(atom_pin) == atom_net, "Driver atom pin should drive the same net");

    return atom_pin;
}

//Returns the set of atom sink pins associated with the top level clb input pin
std::vector<AtomPinId> find_clb_pin_sink_atom_pins(ClusterBlockId clb, int logical_pin, const IntraLbPbPinLookup& pb_gpin_lookup) {
    auto& cluster_ctx = g_vpr_ctx.clustering();
    auto& atom_ctx = g_vpr_ctx.atom();

    const t_pb_routes& pb_routes = cluster_ctx.clb_nlist.block_pb(clb)->pb_route;

    VTR_ASSERT_MSG(logical_pin < cluster_ctx.clb_nlist.block_type(clb)->pb_type->num_pins, "Must be a valid tile pin");

    VTR_ASSERT(cluster_ctx.clb_nlist.block_pb(clb));
    VTR_ASSERT_MSG(logical_pin < cluster_ctx.clb_nlist.block_pb(clb)->pb_graph_node->num_pins(), "Pin must map to a top-level pb pin");

    VTR_ASSERT_MSG(pb_routes[logical_pin].driver_pb_pin_id < 0, "CLB input pin should have no internal drivers");

    AtomNetId atom_net = pb_routes[logical_pin].atom_net_id;
    VTR_ASSERT(atom_net);

    std::vector<int> connected_sink_pb_pins = find_connected_internal_clb_sink_pins(clb, logical_pin);

    std::vector<AtomPinId> sink_atom_pins;
    for (int sink_pb_pin : connected_sink_pb_pins) {
        //Map the logical_pin_id to AtomPinId
        AtomPinId atom_pin = find_atom_pin_for_pb_route_id(clb, sink_pb_pin, pb_gpin_lookup);
        VTR_ASSERT(atom_pin);

        VTR_ASSERT_MSG(atom_ctx.nlist.pin_net(atom_pin) == atom_net, "Sink atom pins should be driven by the same net");

        sink_atom_pins.push_back(atom_pin);
    }

    return sink_atom_pins;
}

//Find sinks internal to the given clb which are connected to the specified pb_pin
static std::vector<int> find_connected_internal_clb_sink_pins(ClusterBlockId clb, int pb_pin) {
    std::vector<int> connected_sink_pb_pins;
    find_connected_internal_clb_sink_pins_recurr(clb, pb_pin, connected_sink_pb_pins);

    return connected_sink_pb_pins;
}

//Recursive helper for find_connected_internal_clb_sink_pins()
static void find_connected_internal_clb_sink_pins_recurr(ClusterBlockId clb, int pb_pin, std::vector<int>& connected_sink_pb_pins) {
    auto& cluster_ctx = g_vpr_ctx.clustering();

    if (cluster_ctx.clb_nlist.block_pb(clb)->pb_route[pb_pin].sink_pb_pin_ids.empty()) {
        //No more sinks => primitive input
        connected_sink_pb_pins.push_back(pb_pin);
    }
    for (int sink_pb_pin : cluster_ctx.clb_nlist.block_pb(clb)->pb_route[pb_pin].sink_pb_pin_ids) {
        find_connected_internal_clb_sink_pins_recurr(clb, sink_pb_pin, connected_sink_pb_pins);
    }
}

//Maps from a CLB's pb_route ID to it's matching AtomPinId (if the pb_route is a primitive pin)
static AtomPinId find_atom_pin_for_pb_route_id(ClusterBlockId clb, int pb_route_id, const IntraLbPbPinLookup& pb_gpin_lookup) {
    auto& cluster_ctx = g_vpr_ctx.clustering();
    auto& atom_ctx = g_vpr_ctx.atom();

    VTR_ASSERT_MSG(cluster_ctx.clb_nlist.block_pb(clb)->pb_route[pb_route_id].atom_net_id, "PB route should correspond to a valid atom net");

    //Find the graph pin associated with this pb_route
    const t_pb_graph_pin* gpin = pb_gpin_lookup.pb_gpin(cluster_ctx.clb_nlist.block_type(clb)->index, pb_route_id);
    VTR_ASSERT(gpin);

    //Get the PB associated with this block
    const t_pb* pb = cluster_ctx.clb_nlist.block_pb(clb);

    //Find the graph node containing the pin
    const t_pb_graph_node* gnode = gpin->parent_node;

    //Find the pb matching the gnode
    const t_pb* child_pb = pb->find_pb(gnode);

    VTR_ASSERT_MSG(child_pb, "Should find pb containing pb route");

    //Check if this is a leaf/atom pb
    if (child_pb->child_pbs == nullptr) {
        //It is a leaf, and hence should map to an atom

        //Find the associated atom
        AtomBlockId atom_block = atom_ctx.lookup.pb_atom(child_pb);
        VTR_ASSERT(atom_block);

        //Now find the matching pin by seeing which pin maps to the gpin
        for (AtomPinId atom_pin : atom_ctx.nlist.block_pins(atom_block)) {
            const t_pb_graph_pin* atom_pin_gpin = atom_ctx.lookup.atom_pin_pb_graph_pin(atom_pin);
            if (atom_pin_gpin == gpin) {
                //Match
                return atom_pin;
            }
        }
    }

    //No match
    return AtomPinId::INVALID();
}

/* Return the net pin which drive the CLB input connected to sink_pb_pin_id, or nullptr if none (i.e. driven internally)
 *   clb: Block in which the the sink pin is located on
 *   sink_pb_pin_id: The physical pin index of the sink pin on the block
 *
 *  Returns a tuple containing
 *   ClusterNetId: Corresponds to the net connected to the sink pin
 *                 INVALID if not an external CLB pin, or if it's an output (driver pin)
 *   clb_pin: Physical pin index, same as sink_pb_pin_id but potentially with an offset (if z is defined)
 *            -1 if not an external CLB pin, or if it's an output (driver pin)
 *   clb_net_pin: Index of the pin relative to the net, (i.e. 0 = driver, +1 = sink)
 *                -1 if not an external CLB pin, or if it's an output (driver pin)
 */
std::tuple<ClusterNetId, int, int> find_pb_route_clb_input_net_pin(ClusterBlockId clb, int sink_pb_pin_id) {
    auto& cluster_ctx = g_vpr_ctx.clustering();

    VTR_ASSERT(sink_pb_pin_id < cluster_ctx.clb_nlist.block_pb(clb)->pb_graph_node->total_pb_pins);
    VTR_ASSERT(clb != ClusterBlockId::INVALID());
    VTR_ASSERT(sink_pb_pin_id >= 0);

    const t_pb_routes& pb_routes = cluster_ctx.clb_nlist.block_pb(clb)->pb_route;

    VTR_ASSERT_MSG(pb_routes[sink_pb_pin_id].atom_net_id, "PB route should be associated with a net");

    //Walk back from the sink to the CLB input pin
    int curr_pb_pin_id = sink_pb_pin_id;
    int next_pb_pin_id = pb_routes[curr_pb_pin_id].driver_pb_pin_id;

    while (next_pb_pin_id >= 0) {
        //Advance back towards the input
        curr_pb_pin_id = next_pb_pin_id;

        VTR_ASSERT_MSG(pb_routes[next_pb_pin_id].atom_net_id == pb_routes[sink_pb_pin_id].atom_net_id,
                       "Connected pb_routes should connect the same net");

        next_pb_pin_id = pb_routes[curr_pb_pin_id].driver_pb_pin_id;
    }

    bool is_output_pin = (pb_routes[curr_pb_pin_id].pb_graph_pin->port->type == OUT_PORT);

    if (!is_clb_external_pin(clb, curr_pb_pin_id) || is_output_pin) {
        return std::make_tuple(ClusterNetId::INVALID(), -1, -1);
    }

    //curr_pb_pin should be a top-level CLB input
    ClusterNetId clb_net_idx = cluster_ctx.clb_nlist.block_net(clb, curr_pb_pin_id);
    int clb_net_pin_idx = cluster_ctx.clb_nlist.block_pin_net_index(clb, curr_pb_pin_id);

    /* The net could be remapped, we should verify the remapped location */
    auto remapped_clb = cluster_ctx.post_routing_clb_pin_nets.find(clb);
    if (remapped_clb != cluster_ctx.post_routing_clb_pin_nets.end()) {
        auto remapped_result = remapped_clb->second.find(curr_pb_pin_id);
        if ((remapped_result != remapped_clb->second.end())
            && (remapped_result->second != clb_net_idx)) {
            clb_net_idx = remapped_result->second;
            VTR_ASSERT(clb_net_idx);
            clb_net_pin_idx = cluster_ctx.clb_nlist.block_pin_net_index(clb, cluster_ctx.pre_routing_net_pin_mapping.at(clb).at(curr_pb_pin_id));
        }
    }
    VTR_ASSERT(clb_net_pin_idx >= 0);

    return std::tuple<ClusterNetId, int, int>(clb_net_idx, curr_pb_pin_id, clb_net_pin_idx);
}

bool is_clb_external_pin(ClusterBlockId blk_id, int pb_pin_id) {
    auto& cluster_ctx = g_vpr_ctx.clustering();

    const t_pb_graph_pin* gpin = cluster_ctx.clb_nlist.block_pb(blk_id)->pb_route[pb_pin_id].pb_graph_pin;
    VTR_ASSERT(gpin);

    //If the gpin's parent graph node is the same as the pb's graph node
    //this must be a top level pin
    const t_pb_graph_node* gnode = gpin->parent_node;
    bool is_top_level_pin = (gnode == cluster_ctx.clb_nlist.block_pb(blk_id)->pb_graph_node);

    return is_top_level_pin;
}

bool is_empty_type(t_physical_tile_type_ptr type) {
    auto& device_ctx = g_vpr_ctx.device();

    return type == device_ctx.EMPTY_PHYSICAL_TILE_TYPE;
}

bool is_empty_type(t_logical_block_type_ptr type) {
    auto& device_ctx = g_vpr_ctx.device();

    return type == device_ctx.EMPTY_LOGICAL_BLOCK_TYPE;
}

t_physical_tile_type_ptr physical_tile_type(ClusterBlockId blk) {
    auto& place_ctx = g_vpr_ctx.placement();
    auto& device_ctx = g_vpr_ctx.device();

    auto block_loc = place_ctx.block_locs[blk];
    auto loc = block_loc.loc;

    return device_ctx.grid[loc.x][loc.y].type;
}

t_physical_tile_type_ptr physical_tile_type(AtomBlockId atom_blk) {
    auto& atom_look_up = g_vpr_ctx.atom().lookup;

    auto cluster_blk = atom_look_up.atom_clb(atom_blk);
    VTR_ASSERT(cluster_blk != ClusterBlockId::INVALID());

    return physical_tile_type(cluster_blk);
}

t_physical_tile_type_ptr physical_tile_type(ParentBlockId blk_id, bool is_flat) {
    if (is_flat) {
        return physical_tile_type(convert_to_atom_block_id(blk_id));
    } else {
        return physical_tile_type(convert_to_cluster_block_id(blk_id));
    }
}

int get_sub_tile_index(ClusterBlockId blk) {
    auto& place_ctx = g_vpr_ctx.placement();
    auto& device_ctx = g_vpr_ctx.device();
    auto& cluster_ctx = g_vpr_ctx.clustering();

    auto logical_block = cluster_ctx.clb_nlist.block_type(blk);
    auto block_loc = place_ctx.block_locs[blk];
    auto loc = block_loc.loc;
    int sub_tile_coordinate = loc.sub_tile;

    auto type = device_ctx.grid[loc.x][loc.y].type;

    for (const auto& sub_tile : type->sub_tiles) {
        if (sub_tile.capacity.is_in_range(sub_tile_coordinate)) {
            auto result = std::find(sub_tile.equivalent_sites.begin(), sub_tile.equivalent_sites.end(), logical_block);
            if (result == sub_tile.equivalent_sites.end()) {
                VPR_THROW(VPR_ERROR_PLACE, "The Block Id %d has been placed in an incompatible sub tile location.\n", blk);
            }

            return sub_tile.index;
        }
    }

    VPR_THROW(VPR_ERROR_PLACE, "The Block Id %d has been placed in an impossible sub tile location.\n", blk);
}

/* Each node in the pb_graph for a top-level pb_type can be uniquely identified
 * by its pins. Since the pins in a cluster of a certain type are densely indexed,
 * this function will find the pin index (int pin_count_in_cluster) of the first
 * pin for a given pb_graph_node, and use this index value as unique identifier
 * for the node.
 */
int get_unique_pb_graph_node_id(const t_pb_graph_node* pb_graph_node) {
    t_pb_graph_pin first_input_pin;
    t_pb_graph_pin first_output_pin;
    int node_id;

    if (pb_graph_node->num_input_pins != nullptr) {
        /* If input port exists on this node, return the index of the first
         * input pin as node_id.
         */
        first_input_pin = pb_graph_node->input_pins[0][0];
        node_id = first_input_pin.pin_count_in_cluster;
        return node_id;
    } else {
        /* If no input port exists on node, then return the index of the first
         * output pin. Every pb_node is guaranteed to have at least an input or
         * output pin.
         */
        first_output_pin = pb_graph_node->output_pins[0][0];
        node_id = first_output_pin.pin_count_in_cluster;
        return node_id;
    }
}

t_class_range get_class_range_for_block(const ClusterBlockId blk_id) {
    /* Assumes that the placement has been done so each block has a set of pins allocated to it */
    auto& place_ctx = g_vpr_ctx.placement();

    auto type = physical_tile_type(blk_id);
    auto sub_tile = type->sub_tiles[get_sub_tile_index(blk_id)];
    int sub_tile_capacity = sub_tile.capacity.total();
    auto class_range = sub_tile.class_range;
    int class_range_total = class_range.high - class_range.low + 1;

    VTR_ASSERT((class_range_total) % sub_tile_capacity == 0);
    int rel_capacity = place_ctx.block_locs[blk_id].loc.sub_tile - sub_tile.capacity.low;

    t_class_range abs_class_range;
    abs_class_range.low = rel_capacity * (class_range_total / sub_tile_capacity) + class_range.low;
    abs_class_range.high = (rel_capacity + 1) * (class_range_total / sub_tile_capacity) - 1 + class_range.low;

    return abs_class_range;
}

t_class_range get_class_range_for_block(const AtomBlockId atom_blk) {
    auto& atom_look_up = g_vpr_ctx.atom().lookup;

    auto cluster_blk = atom_look_up.atom_clb(atom_blk);

    t_physical_tile_type_ptr physical_tile;
    const t_sub_tile* sub_tile;
    int sub_tile_cap;
    t_logical_block_type_ptr logical_block;
    std::tie(physical_tile, sub_tile, sub_tile_cap, logical_block) = get_cluster_blk_physical_spec(cluster_blk);
    const t_pb_graph_node* pb_graph_node = atom_look_up.atom_pb_graph_node(atom_blk);
    VTR_ASSERT(pb_graph_node != nullptr);
    return get_pb_graph_node_class_physical_range(physical_tile,
                                                  sub_tile,
                                                  logical_block,
                                                  sub_tile_cap,
                                                  pb_graph_node);
}

t_class_range get_class_range_for_block(const ParentBlockId blk_id, bool is_flat) {
    if (is_flat) {
        return get_class_range_for_block(convert_to_atom_block_id(blk_id));
    } else {
        return get_class_range_for_block(convert_to_cluster_block_id(blk_id));
    }
}

void get_pin_range_for_block(const ClusterBlockId blk_id,
                             int* pin_low,
                             int* pin_high) {
    /* Assumes that the placement has been done so each block has a set of pins allocated to it */
    auto& place_ctx = g_vpr_ctx.placement();

    auto type = physical_tile_type(blk_id);
    auto sub_tile = type->sub_tiles[get_sub_tile_index(blk_id)];
    int sub_tile_capacity = sub_tile.capacity.total();

    VTR_ASSERT(sub_tile.num_phy_pins % sub_tile_capacity == 0);
    int rel_capacity = place_ctx.block_locs[blk_id].loc.sub_tile - sub_tile.capacity.low;
    int rel_pin_low = rel_capacity * (sub_tile.num_phy_pins / sub_tile_capacity);
    int rel_pin_high = (rel_capacity + 1) * (sub_tile.num_phy_pins / sub_tile_capacity) - 1;

    *pin_low = sub_tile.sub_tile_to_tile_pin_indices[rel_pin_low];
    *pin_high = sub_tile.sub_tile_to_tile_pin_indices[rel_pin_high];
}

t_physical_tile_type_ptr find_tile_type_by_name(std::string name, const std::vector<t_physical_tile_type>& types) {
    for (auto const& type : types) {
        if (type.name == name) {
            return &type;
        }
    }
    return nullptr; //Not found
}

t_block_loc get_block_loc(const ParentBlockId& block_id, bool is_flat) {
    auto& place_ctx = g_vpr_ctx.placement();
    ClusterBlockId cluster_block_id = ClusterBlockId::INVALID();

    if (is_flat) {
        AtomBlockId atom_block_id = convert_to_atom_block_id(block_id);
        auto& atom_look_up = g_vpr_ctx.atom().lookup;
        cluster_block_id = atom_look_up.atom_clb(atom_block_id);
    } else {
        cluster_block_id = convert_to_cluster_block_id(block_id);
    }

    VTR_ASSERT(cluster_block_id != ClusterBlockId::INVALID());
    auto blk_loc = place_ctx.block_locs[cluster_block_id];

    return blk_loc;
}

int get_block_num_class(const ParentBlockId& block_id, bool is_flat) {
    auto type = physical_tile_type(block_id, is_flat);
    return get_tile_class_max_ptc(type, is_flat);
}

int get_block_pin_class_num(const ParentBlockId& block_id, const ParentPinId& pin_id, bool is_flat) {
    int class_num;

    if (is_flat) {
        AtomPinId atom_pin_id = convert_to_atom_pin_id(pin_id);
        class_num = get_atom_pin_class_num(atom_pin_id);
    } else {
        ClusterBlockId cluster_block_id = convert_to_cluster_block_id(block_id);
        ClusterPinId cluster_pin_id = convert_to_cluster_pin_id(pin_id);
        auto type = physical_tile_type(cluster_block_id);
        int phys_pin = tile_pin_index(cluster_pin_id);
        class_num = get_class_num_from_pin_physical_num(type, phys_pin);
    }

    return class_num;
}

t_logical_block_type_ptr infer_logic_block_type(const DeviceGrid& grid) {
    auto& device_ctx = g_vpr_ctx.device();
    //Collect candidate blocks which contain LUTs
    std::vector<t_logical_block_type_ptr> logic_block_candidates;

    for (const auto& type : device_ctx.logical_block_types) {
        if (block_type_contains_blif_model(&type, LOGIC_MODEL_REGEX)) {
            logic_block_candidates.push_back(&type);
        }
    }

    if (logic_block_candidates.empty()) {
        //No LUTs, fallback to looking for which contain FFs
        for (const auto& type : device_ctx.logical_block_types) {
            if (block_type_contains_blif_model(&type, REGISTER_MODEL_REGEX)) {
                logic_block_candidates.push_back(&type);
            }
        }
    }

    //Sort the candidates by the most common block type
    auto by_desc_grid_count = [&](t_logical_block_type_ptr lhs, t_logical_block_type_ptr rhs) {
        int lhs_num_instances = 0;
        int rhs_num_instances = 0;
        // Count number of instances for each type
        for (auto type : lhs->equivalent_tiles)
            lhs_num_instances += grid.num_instances(type);
        for (auto type : rhs->equivalent_tiles)
            rhs_num_instances += grid.num_instances(type);
        return lhs_num_instances > rhs_num_instances;
    };
    std::stable_sort(logic_block_candidates.begin(), logic_block_candidates.end(), by_desc_grid_count);

    if (!logic_block_candidates.empty()) {
        return logic_block_candidates.front();
    } else {
        //Otherwise assume it is the most common block type
        auto most_common_type = find_most_common_block_type(grid);
        if (most_common_type == nullptr) {
            VTR_LOG_WARN("Unable to infer which block type is a logic block\n");
        }
        return most_common_type;
    }
}

t_logical_block_type_ptr find_most_common_block_type(const DeviceGrid& grid) {
    auto& device_ctx = g_vpr_ctx.device();

    t_logical_block_type_ptr max_type = nullptr;
    size_t max_count = 0;
    for (const auto& logical_block : device_ctx.logical_block_types) {
        size_t inst_cnt = 0;
        for (const auto& equivalent_tile : logical_block.equivalent_tiles) {
            inst_cnt += grid.num_instances(equivalent_tile);
        }

        if (max_count < inst_cnt) {
            max_count = inst_cnt;
            max_type = &logical_block;
        }
    }

    if (max_type == nullptr) {
        VTR_LOG_WARN("Unable to determine most common block type (perhaps the device grid was empty?)\n");
    }

    return max_type;
}

t_physical_tile_type_ptr find_most_common_tile_type(const DeviceGrid& grid) {
    auto& device_ctx = g_vpr_ctx.device();

    t_physical_tile_type_ptr max_type = nullptr;
    size_t max_count = 0;
    for (const auto& physical_tile : device_ctx.physical_tile_types) {
        size_t inst_cnt = grid.num_instances(&physical_tile);

        if (max_count < inst_cnt) {
            max_count = inst_cnt;
            max_type = &physical_tile;
        }
    }

    if (max_type == nullptr) {
        VTR_LOG_WARN("Unable to determine most common block type (perhaps the device grid was empty?)\n");
    }

    return max_type;
}

InstPort parse_inst_port(std::string str) {
    InstPort inst_port(str);

    auto& device_ctx = g_vpr_ctx.device();
    auto blk_type = find_tile_type_by_name(inst_port.instance_name(), device_ctx.physical_tile_types);
    if (blk_type == nullptr) {
        VPR_FATAL_ERROR(VPR_ERROR_ARCH, "Failed to find block type named %s", inst_port.instance_name().c_str());
    }

    int num_pins = find_tile_port_by_name(blk_type, inst_port.port_name().c_str()).num_pins;

    if (num_pins == OPEN) {
        VPR_FATAL_ERROR(VPR_ERROR_ARCH, "Failed to find port %s on block type %s", inst_port.port_name().c_str(), inst_port.instance_name().c_str());
    }

    if (inst_port.port_low_index() == InstPort::UNSPECIFIED) {
        VTR_ASSERT(inst_port.port_high_index() == InstPort::UNSPECIFIED);

        inst_port.set_port_low_index(0);
        inst_port.set_port_high_index(num_pins - 1);

    } else {
        if (inst_port.port_low_index() < 0 || inst_port.port_low_index() >= num_pins
            || inst_port.port_high_index() < 0 || inst_port.port_high_index() >= num_pins) {
            VPR_FATAL_ERROR(VPR_ERROR_ARCH, "Pin indices [%d:%d] on port %s of block type %s out of expected range [%d:%d]",
                            inst_port.port_low_index(), inst_port.port_high_index(),
                            inst_port.port_name().c_str(), inst_port.instance_name().c_str(),
                            0, num_pins - 1);
        }
    }
    return inst_port;
}

static bool block_type_contains_blif_model(t_logical_block_type_ptr type, const std::regex& blif_model_regex) {
    return pb_type_contains_blif_model(type->pb_type, blif_model_regex);
}
static bool pb_type_contains_blif_model(const t_pb_type* pb_type, const std::regex& blif_model_regex) {
    if (!pb_type) {
        return false;
    }

    if (pb_type->blif_model != nullptr) {
        //Leaf pb_type
        VTR_ASSERT(pb_type->num_modes == 0);
        if (std::regex_match(pb_type->blif_model, blif_model_regex)) {
            return true;
        } else {
            return false;
        }
    } else {
        for (int imode = 0; imode < pb_type->num_modes; ++imode) {
            const t_mode* mode = &pb_type->modes[imode];

            for (int ichild = 0; ichild < mode->num_pb_type_children; ++ichild) {
                const t_pb_type* pb_type_child = &mode->pb_type_children[ichild];
                if (pb_type_contains_blif_model(pb_type_child, blif_model_regex)) {
                    return true;
                }
            }
        }
    }
    return false;
}

int get_max_primitives_in_pb_type(t_pb_type* pb_type) {
    int i, j;
    int max_size, temp_size;
    if (pb_type->modes == nullptr) {
        max_size = 1;
    } else {
        max_size = 0;
        temp_size = 0;
        for (i = 0; i < pb_type->num_modes; i++) {
            for (j = 0; j < pb_type->modes[i].num_pb_type_children; j++) {
                temp_size += pb_type->modes[i].pb_type_children[j].num_pb
                             * get_max_primitives_in_pb_type(
                                 &pb_type->modes[i].pb_type_children[j]);
            }
            if (temp_size > max_size) {
                max_size = temp_size;
            }
        }
    }
    return max_size;
}

/* finds maximum number of nets that can be contained in pb_type, this is bounded by the number of driving pins */
int get_max_nets_in_pb_type(const t_pb_type* pb_type) {
    int i, j;
    int max_nets, temp_nets;
    if (pb_type->modes == nullptr) {
        max_nets = pb_type->num_output_pins;
    } else {
        max_nets = 0;
        for (i = 0; i < pb_type->num_modes; i++) {
            temp_nets = 0;
            for (j = 0; j < pb_type->modes[i].num_pb_type_children; j++) {
                temp_nets += pb_type->modes[i].pb_type_children[j].num_pb
                             * get_max_nets_in_pb_type(
                                 &pb_type->modes[i].pb_type_children[j]);
            }
            if (temp_nets > max_nets) {
                max_nets = temp_nets;
            }
        }
    }
    if (pb_type->parent_mode == nullptr) {
        max_nets += pb_type->num_input_pins + pb_type->num_output_pins
                    + pb_type->num_clock_pins;
    }
    return max_nets;
}

int get_max_depth_of_pb_type(t_pb_type* pb_type) {
    int i, j;
    int max_depth, temp_depth;
    max_depth = pb_type->depth;
    for (i = 0; i < pb_type->num_modes; i++) {
        for (j = 0; j < pb_type->modes[i].num_pb_type_children; j++) {
            temp_depth = get_max_depth_of_pb_type(
                &pb_type->modes[i].pb_type_children[j]);
            if (temp_depth > max_depth) {
                max_depth = temp_depth;
            }
        }
    }
    return max_depth;
}

/**
 * given an atom block and physical primitive type, is the mapping legal
 */
bool primitive_type_feasible(const AtomBlockId blk_id, const t_pb_type* cur_pb_type) {
    if (cur_pb_type == nullptr) {
        return false;
    }

    auto& atom_ctx = g_vpr_ctx.atom();
    if (cur_pb_type->model != atom_ctx.nlist.block_model(blk_id)) {
        //Primitive and atom do not match
        return false;
    }

    VTR_ASSERT_MSG(atom_ctx.nlist.is_compressed(), "This function assumes a compressed/non-dirty netlist");

    //Keep track of how many atom ports were checked.
    //
    //We need to do this since we iterate over the pb's ports and
    //may miss some atom ports if there is a mismatch
    size_t checked_ports = 0;

    //Look at each port on the pb and find the associated port on the
    //atom. To be feasible the pb must have as many pins on each port
    //as the atom requires
    for (int iport = 0; iport < cur_pb_type->num_ports; ++iport) {
        const t_port* pb_port = &cur_pb_type->ports[iport];
        const t_model_ports* pb_model_port = pb_port->model_port;

        //Find the matching port on the atom
        auto port_id = atom_ctx.nlist.find_atom_port(blk_id, pb_model_port);

        if (port_id) { //Port is used by the atom

            //In compressed form the atom netlist stores only in-use pins,
            //so we can query the number of required pins directly
            int required_atom_pins = atom_ctx.nlist.port_pins(port_id).size();

            int available_pb_pins = pb_port->num_pins;

            if (available_pb_pins < required_atom_pins) {
                //Too many pins required
                return false;
            }

            //Note that this port was checked
            ++checked_ports;
        }
    }

    //Similarly to pins, only in-use ports are stored in the compressed
    //atom netlist, so we can figure out how many ports should have been
    //checked directly
    size_t atom_ports = atom_ctx.nlist.block_ports(blk_id).size();

    //See if all the atom ports were checked
    if (checked_ports != atom_ports) {
        VTR_ASSERT(checked_ports < atom_ports);
        //Required atom port was missing from physical primitive
        return false;
    }

    //Feasible
    return true;
}

//Returns the sibling atom of a memory slice pb
//  Note that the pb must be part of a MEMORY_CLASS
AtomBlockId find_memory_sibling(const t_pb* pb) {
    auto& atom_ctx = g_vpr_ctx.atom();

    const t_pb_type* pb_type = pb->pb_graph_node->pb_type;

    VTR_ASSERT(pb_type->class_type == MEMORY_CLASS);

    const t_pb* memory_class_pb = pb->parent_pb;

    for (int isibling = 0; isibling < pb_type->parent_mode->num_pb_type_children; ++isibling) {
        const t_pb* sibling_pb = &memory_class_pb->child_pbs[pb->mode][isibling];

        if (sibling_pb->name != nullptr) {
            return atom_ctx.lookup.pb_atom(sibling_pb);
        }
    }
    return AtomBlockId::INVALID();
}

/**
 * Return pb_graph_node pin from model port and pin
 *  NULL if not found
 */
t_pb_graph_pin* get_pb_graph_node_pin_from_model_port_pin(const t_model_ports* model_port, const int model_pin, const t_pb_graph_node* pb_graph_node) {
    int i;

    if (model_port->dir == IN_PORT) {
        if (model_port->is_clock == false) {
            for (i = 0; i < pb_graph_node->num_input_ports; i++) {
                if (pb_graph_node->input_pins[i][0].port->model_port == model_port) {
                    if (pb_graph_node->num_input_pins[i] > model_pin) {
                        return &pb_graph_node->input_pins[i][model_pin];
                    } else {
                        return nullptr;
                    }
                }
            }
        } else {
            for (i = 0; i < pb_graph_node->num_clock_ports; i++) {
                if (pb_graph_node->clock_pins[i][0].port->model_port == model_port) {
                    if (pb_graph_node->num_clock_pins[i] > model_pin) {
                        return &pb_graph_node->clock_pins[i][model_pin];
                    } else {
                        return nullptr;
                    }
                }
            }
        }
    } else {
        VTR_ASSERT(model_port->dir == OUT_PORT);
        for (i = 0; i < pb_graph_node->num_output_ports; i++) {
            if (pb_graph_node->output_pins[i][0].port->model_port == model_port) {
                if (pb_graph_node->num_output_pins[i] > model_pin) {
                    return &pb_graph_node->output_pins[i][model_pin];
                } else {
                    return nullptr;
                }
            }
        }
    }
    return nullptr;
}

//Retrieves the atom pin associated with a specific CLB and pb_graph_pin
AtomPinId find_atom_pin(ClusterBlockId blk_id, const t_pb_graph_pin* pb_gpin) {
    auto& cluster_ctx = g_vpr_ctx.clustering();
    auto& atom_ctx = g_vpr_ctx.atom();

    int pb_route_id = pb_gpin->pin_count_in_cluster;
    AtomNetId atom_net = cluster_ctx.clb_nlist.block_pb(blk_id)->pb_route[pb_route_id].atom_net_id;

    VTR_ASSERT(atom_net);

    AtomPinId atom_pin;

    //Look through all the pins on this net, looking for the matching pin
    for (AtomPinId pin : atom_ctx.nlist.net_pins(atom_net)) {
        AtomBlockId blk = atom_ctx.nlist.pin_block(pin);
        if (atom_ctx.lookup.atom_clb(blk) == blk_id) {
            //Part of the same CLB
            if (atom_ctx.lookup.atom_pin_pb_graph_pin(pin) == pb_gpin)
                //The same pin
                atom_pin = pin;
        }
    }

    VTR_ASSERT(atom_pin);

    return atom_pin;
}

//Retrieves the pb_graph_pin associated with an AtomPinId
//  Currently this function just wraps get_pb_graph_node_pin_from_model_port_pin()
//  in a more convenient interface.
const t_pb_graph_pin* find_pb_graph_pin(const AtomNetlist& netlist, const AtomLookup& netlist_lookup, const AtomPinId pin_id) {
    VTR_ASSERT(pin_id);

    //Get the graph node
    AtomBlockId blk_id = netlist.pin_block(pin_id);
    const t_pb_graph_node* pb_gnode = netlist_lookup.atom_pb_graph_node(blk_id);
    VTR_ASSERT(pb_gnode);

    //The graph node and pin/block should agree on the model they represent
    VTR_ASSERT(netlist.block_model(blk_id) == pb_gnode->pb_type->model);

    //Get the pin index
    AtomPortId port_id = netlist.pin_port(pin_id);
    int ipin = netlist.pin_port_bit(pin_id);

    //Get the model port
    const t_model_ports* model_port = netlist.port_model(port_id);
    VTR_ASSERT(model_port);

    return get_pb_graph_node_pin_from_model_port_pin(model_port, ipin, pb_gnode);
}

t_pb_graph_pin* get_pb_graph_node_pin_from_block_pin(ClusterBlockId iblock, int ipin) {
    int i, count;
    const t_pb_type* pb_type;
    t_pb_graph_node* pb_graph_node;
    auto& cluster_ctx = g_vpr_ctx.clustering();

    pb_graph_node = cluster_ctx.clb_nlist.block_pb(iblock)->pb_graph_node;
    pb_type = pb_graph_node->pb_type;

    /* If this is post-placed, then the ipin may have been shuffled up by the z * num_pins,
     * bring it back down to 0..num_pins-1 range for easier analysis */
    ipin %= (pb_type->num_input_pins + pb_type->num_output_pins + pb_type->num_clock_pins);

    if (ipin < pb_type->num_input_pins) {
        count = ipin;
        for (i = 0; i < pb_graph_node->num_input_ports; i++) {
            if (count - pb_graph_node->num_input_pins[i] >= 0) {
                count -= pb_graph_node->num_input_pins[i];
            } else {
                return &pb_graph_node->input_pins[i][count];
            }
        }
    } else if (ipin < pb_type->num_input_pins + pb_type->num_output_pins) {
        count = ipin - pb_type->num_input_pins;
        for (i = 0; i < pb_graph_node->num_output_ports; i++) {
            if (count - pb_graph_node->num_output_pins[i] >= 0) {
                count -= pb_graph_node->num_output_pins[i];
            } else {
                return &pb_graph_node->output_pins[i][count];
            }
        }
    } else {
        count = ipin - pb_type->num_input_pins - pb_type->num_output_pins;
        for (i = 0; i < pb_graph_node->num_clock_ports; i++) {
            if (count - pb_graph_node->num_clock_pins[i] >= 0) {
                count -= pb_graph_node->num_clock_pins[i];
            } else {
                return &pb_graph_node->clock_pins[i][count];
            }
        }
    }
    VTR_ASSERT(0);
    return nullptr;
}

const t_port* find_pb_graph_port(const t_pb_graph_node* pb_gnode, std::string port_name) {
    const t_pb_graph_pin* gpin = find_pb_graph_pin(pb_gnode, port_name, 0);

    if (gpin != nullptr) {
        return gpin->port;
    }
    return nullptr;
}

const t_pb_graph_pin* find_pb_graph_pin(const t_pb_graph_node* pb_gnode, std::string port_name, int index) {
    for (int iport = 0; iport < pb_gnode->num_input_ports; iport++) {
        if (pb_gnode->num_input_pins[iport] < index) continue;

        const t_pb_graph_pin* gpin = &pb_gnode->input_pins[iport][index];

        if (gpin->port->name == port_name) {
            return gpin;
        }
    }
    for (int iport = 0; iport < pb_gnode->num_output_ports; iport++) {
        if (pb_gnode->num_output_pins[iport] < index) continue;

        const t_pb_graph_pin* gpin = &pb_gnode->output_pins[iport][index];

        if (gpin->port->name == port_name) {
            return gpin;
        }
    }
    for (int iport = 0; iport < pb_gnode->num_clock_ports; iport++) {
        if (pb_gnode->num_clock_pins[iport] < index) continue;

        const t_pb_graph_pin* gpin = &pb_gnode->clock_pins[iport][index];

        if (gpin->port->name == port_name) {
            return gpin;
        }
    }

    //Not found
    return nullptr;
}

/* Recusively visit through all pb_graph_nodes to populate pb_graph_pin_lookup_from_index */
static void load_pb_graph_pin_lookup_from_index_rec(t_pb_graph_pin** pb_graph_pin_lookup_from_index, t_pb_graph_node* pb_graph_node) {
    for (int iport = 0; iport < pb_graph_node->num_input_ports; iport++) {
        for (int ipin = 0; ipin < pb_graph_node->num_input_pins[iport]; ipin++) {
            t_pb_graph_pin* pb_pin = &pb_graph_node->input_pins[iport][ipin];
            VTR_ASSERT(pb_graph_pin_lookup_from_index[pb_pin->pin_count_in_cluster] == nullptr);
            pb_graph_pin_lookup_from_index[pb_pin->pin_count_in_cluster] = pb_pin;
        }
    }
    for (int iport = 0; iport < pb_graph_node->num_output_ports; iport++) {
        for (int ipin = 0; ipin < pb_graph_node->num_output_pins[iport]; ipin++) {
            t_pb_graph_pin* pb_pin = &pb_graph_node->output_pins[iport][ipin];
            VTR_ASSERT(pb_graph_pin_lookup_from_index[pb_pin->pin_count_in_cluster] == nullptr);
            pb_graph_pin_lookup_from_index[pb_pin->pin_count_in_cluster] = pb_pin;
        }
    }
    for (int iport = 0; iport < pb_graph_node->num_clock_ports; iport++) {
        for (int ipin = 0; ipin < pb_graph_node->num_clock_pins[iport]; ipin++) {
            t_pb_graph_pin* pb_pin = &pb_graph_node->clock_pins[iport][ipin];
            VTR_ASSERT(pb_graph_pin_lookup_from_index[pb_pin->pin_count_in_cluster] == nullptr);
            pb_graph_pin_lookup_from_index[pb_pin->pin_count_in_cluster] = pb_pin;
        }
    }

    for (int imode = 0; imode < pb_graph_node->pb_type->num_modes; imode++) {
        for (int ipb_type = 0; ipb_type < pb_graph_node->pb_type->modes[imode].num_pb_type_children; ipb_type++) {
            for (int ipb = 0; ipb < pb_graph_node->pb_type->modes[imode].pb_type_children[ipb_type].num_pb; ipb++) {
                load_pb_graph_pin_lookup_from_index_rec(pb_graph_pin_lookup_from_index, &pb_graph_node->child_pb_graph_nodes[imode][ipb_type][ipb]);
            }
        }
    }
}

/* Create a lookup that returns a pb_graph_pin pointer given the pb_graph_pin index */
t_pb_graph_pin** alloc_and_load_pb_graph_pin_lookup_from_index(t_logical_block_type_ptr type) {
    t_pb_graph_pin** pb_graph_pin_lookup_from_type = nullptr;

    t_pb_graph_node* pb_graph_head = type->pb_graph_head;
    if (pb_graph_head == nullptr) {
        return nullptr;
    }
    int num_pins = pb_graph_head->total_pb_pins;

    VTR_ASSERT(num_pins > 0);

    pb_graph_pin_lookup_from_type = new t_pb_graph_pin*[num_pins];
    for (int id = 0; id < num_pins; id++) {
        pb_graph_pin_lookup_from_type[id] = nullptr;
    }

    VTR_ASSERT(pb_graph_pin_lookup_from_type);

    load_pb_graph_pin_lookup_from_index_rec(pb_graph_pin_lookup_from_type, pb_graph_head);

    for (int id = 0; id < num_pins; id++) {
        VTR_ASSERT(pb_graph_pin_lookup_from_type[id] != nullptr);
    }

    return pb_graph_pin_lookup_from_type;
}

/* Free pb_graph_pin lookup array */
void free_pb_graph_pin_lookup_from_index(t_pb_graph_pin** pb_graph_pin_lookup_from_type) {
    if (pb_graph_pin_lookup_from_type == nullptr) {
        return;
    }
    delete[] pb_graph_pin_lookup_from_type;
}

/**
 * Create lookup table that returns a pointer to the pb given [index to block][pin_id].
 */
vtr::vector<ClusterBlockId, t_pb**> alloc_and_load_pin_id_to_pb_mapping() {
    auto& cluster_ctx = g_vpr_ctx.clustering();

    vtr::vector<ClusterBlockId, t_pb**> pin_id_to_pb_mapping(cluster_ctx.clb_nlist.blocks().size());
    for (auto blk_id : cluster_ctx.clb_nlist.blocks()) {
        pin_id_to_pb_mapping[blk_id] = new t_pb*[cluster_ctx.clb_nlist.block_type(blk_id)->pb_graph_head->total_pb_pins];
        for (int j = 0; j < cluster_ctx.clb_nlist.block_type(blk_id)->pb_graph_head->total_pb_pins; j++) {
            pin_id_to_pb_mapping[blk_id][j] = nullptr;
        }
        load_pin_id_to_pb_mapping_rec(cluster_ctx.clb_nlist.block_pb(blk_id), pin_id_to_pb_mapping[blk_id]);
    }
    return pin_id_to_pb_mapping;
}

/**
 * Recursively create lookup table that returns a pointer to the pb given a pb_graph_pin id.
 */
static void load_pin_id_to_pb_mapping_rec(t_pb* cur_pb, t_pb** pin_id_to_pb_mapping) {
    t_pb_graph_node* pb_graph_node = cur_pb->pb_graph_node;
    t_pb_type* pb_type = pb_graph_node->pb_type;
    int mode = cur_pb->mode;

    for (int i = 0; i < pb_graph_node->num_input_ports; i++) {
        for (int j = 0; j < pb_graph_node->num_input_pins[i]; j++) {
            pin_id_to_pb_mapping[pb_graph_node->input_pins[i][j].pin_count_in_cluster] = cur_pb;
        }
    }
    for (int i = 0; i < pb_graph_node->num_output_ports; i++) {
        for (int j = 0; j < pb_graph_node->num_output_pins[i]; j++) {
            pin_id_to_pb_mapping[pb_graph_node->output_pins[i][j].pin_count_in_cluster] = cur_pb;
        }
    }
    for (int i = 0; i < pb_graph_node->num_clock_ports; i++) {
        for (int j = 0; j < pb_graph_node->num_clock_pins[i]; j++) {
            pin_id_to_pb_mapping[pb_graph_node->clock_pins[i][j].pin_count_in_cluster] = cur_pb;
        }
    }

    if (pb_type->num_modes == 0 || cur_pb->child_pbs == nullptr) {
        return;
    }

    for (int i = 0; i < pb_type->modes[mode].num_pb_type_children; i++) {
        for (int j = 0; j < pb_type->modes[mode].pb_type_children[i].num_pb; j++) {
            load_pin_id_to_pb_mapping_rec(&cur_pb->child_pbs[i][j], pin_id_to_pb_mapping);
        }
    }
}

/**
 * free pin_index_to_pb_mapping lookup table
 */
void free_pin_id_to_pb_mapping(vtr::vector<ClusterBlockId, t_pb**>& pin_id_to_pb_mapping) {
    auto& cluster_ctx = g_vpr_ctx.clustering();
    for (auto blk_id : cluster_ctx.clb_nlist.blocks()) {
        delete[] pin_id_to_pb_mapping[blk_id];
    }
    pin_id_to_pb_mapping.clear();
}

std::tuple<t_physical_tile_type_ptr, const t_sub_tile*, int, t_logical_block_type_ptr> get_cluster_blk_physical_spec(ClusterBlockId cluster_blk_id) {
    auto& grid = g_vpr_ctx.device().grid;
    auto& place_ctx = g_vpr_ctx.placement();
    auto& loc = place_ctx.block_locs[cluster_blk_id].loc;
    int i = loc.x;
    int j = loc.y;
    int cap = loc.sub_tile;
    auto physical_type = grid[i][j].type;
    VTR_ASSERT(grid[i][j].width_offset == 0 && grid[i][j].height_offset == 0);
    VTR_ASSERT(cap < physical_type->capacity);

    auto& cluster_net_list = g_vpr_ctx.clustering().clb_nlist;
    auto sub_tile = &physical_type->sub_tiles[get_sub_tile_index(cluster_blk_id)];
    int rel_cap = cap - sub_tile->capacity.low;
    VTR_ASSERT(rel_cap >= 0);
    auto logical_block = cluster_net_list.block_type(cluster_blk_id);

    return std::make_tuple(physical_type, sub_tile, rel_cap, logical_block);
}

std::vector<int> get_cluster_internal_class_pairs(const AtomLookup& atom_lookup,
                                                  ClusterBlockId cluster_block_id) {
    std::vector<int> class_num_vec;

    t_physical_tile_type_ptr physical_tile;
    const t_sub_tile* sub_tile;
    int rel_cap;
    t_logical_block_type_ptr logical_block;

    std::tie(physical_tile, sub_tile, rel_cap, logical_block) = get_cluster_blk_physical_spec(cluster_block_id);
    class_num_vec.reserve(physical_tile->primitive_class_inf.size());

    const auto& cluster_atoms = *cluster_to_atoms(cluster_block_id);
    for (auto atom_blk_id : cluster_atoms) {
        auto atom_pb_graph_node = atom_lookup.atom_pb_graph_node(atom_blk_id);
        auto class_range = get_pb_graph_node_class_physical_range(physical_tile,
                                                                  sub_tile,
                                                                  logical_block,
                                                                  rel_cap,
                                                                  atom_pb_graph_node);
        for (int class_num = class_range.low; class_num <= class_range.high; class_num++) {
            class_num_vec.push_back(class_num);
        }
    }

    return class_num_vec;
}

std::vector<int> get_cluster_internal_pins(ClusterBlockId cluster_blk_id) {
    std::vector<int> internal_pins;

    auto& cluster_net_list = g_vpr_ctx.clustering().clb_nlist;

    t_physical_tile_type_ptr physical_tile;
    const t_sub_tile* sub_tile;
    int rel_cap;
    t_logical_block_type_ptr logical_block;

    std::tie(physical_tile, sub_tile, rel_cap, logical_block) = get_cluster_blk_physical_spec(cluster_blk_id);
    internal_pins.reserve(logical_block->pin_logical_num_to_pb_pin_mapping.size());

    std::list<const t_pb*> internal_pbs;
    const t_pb* pb = cluster_net_list.block_pb(cluster_blk_id);
    // Pins on the tile are already added. Thus, we should ** not ** at the top-level block's classes.
    add_pb_child_to_list(internal_pbs, pb);

    while (!internal_pbs.empty()) {
        pb = internal_pbs.front();
        internal_pbs.pop_front();

        auto pin_num_range = get_pb_pins(physical_tile,
                                         sub_tile,
                                         logical_block,
                                         pb,
                                         rel_cap);
        for (int pin_num = pin_num_range.low; pin_num <= pin_num_range.high; pin_num++) {
            internal_pins.push_back(pin_num);
        }

        add_pb_child_to_list(internal_pbs, pb);
    }
    internal_pins.shrink_to_fit();
    VTR_ASSERT(internal_pins.size() <= logical_block->pin_logical_num_to_pb_pin_mapping.size());
    return internal_pins;
}

t_pin_range get_pb_pins(t_physical_tile_type_ptr physical_type,
                        const t_sub_tile* sub_tile,
                        t_logical_block_type_ptr logical_block,
                        const t_pb* pb,
                        int rel_cap) {
    /* If pb is the root block, pins on the tile is returned */
    VTR_ASSERT(pb->pb_graph_node != nullptr);

    //TODO: This is not working if there is a custom mapping between tile pins and the root-level
    // pb-block.
    t_pin_range pin_num_range;
    if (pb->pb_graph_node->is_root()) {
        int num_pins = sub_tile->num_phy_pins / sub_tile->capacity.total();
        int first_num_node = sub_tile->sub_tile_to_tile_pin_indices[0] + num_pins * rel_cap;

        return {first_num_node, first_num_node + num_pins - 1};
    } else {
        return get_pb_graph_node_pins(physical_type,
                                      sub_tile,
                                      logical_block,
                                      rel_cap,
                                      pb->pb_graph_node);
    }
}
/**
 * Determine cost for using primitive within a complex block, should use primitives of low cost before selecting primitives of high cost
 * For now, assume primitives that have a lot of pins are scarcer than those without so use primitives with less pins before those with more
 */
float compute_primitive_base_cost(const t_pb_graph_node* primitive) {
    return (primitive->pb_type->num_input_pins
            + primitive->pb_type->num_output_pins
            + primitive->pb_type->num_clock_pins);
}

int num_ext_inputs_atom_block(AtomBlockId blk_id) {
    /* Returns the number of input pins on this atom block that must be hooked *
     * up through external interconnect. That is, the number of input          *
     * pins used - the number which connect (internally) to the outputs.       */

    int ext_inps = 0;

    /* TODO: process to get ext_inps is slow, should cache in lookup table */

    std::unordered_set<AtomNetId> input_nets;

    //Record the unique input nets
    auto& atom_ctx = g_vpr_ctx.atom();
    for (auto pin_id : atom_ctx.nlist.block_input_pins(blk_id)) {
        auto net_id = atom_ctx.nlist.pin_net(pin_id);
        input_nets.insert(net_id);
    }

    ext_inps = input_nets.size();

    //Look through the output nets for any duplicates of the input nets
    for (auto pin_id : atom_ctx.nlist.block_output_pins(blk_id)) {
        auto net_id = atom_ctx.nlist.pin_net(pin_id);
        if (input_nets.count(net_id)) {
            --ext_inps;
        }
    }

    VTR_ASSERT(ext_inps >= 0);

    return (ext_inps);
}

void free_pb(t_pb* pb) {
    if (pb == nullptr) {
        return;
    }

    const t_pb_type* pb_type;
    int i, j, mode;

    pb_type = pb->pb_graph_node->pb_type;

    if (pb->name) {
        free(pb->name);
        pb->name = nullptr;
    }

    if (pb_type->blif_model == nullptr) {
        mode = pb->mode;
        for (i = 0; i < pb_type->modes[mode].num_pb_type_children && pb->child_pbs != nullptr; i++) {
            for (j = 0; j < pb_type->modes[mode].pb_type_children[i].num_pb && pb->child_pbs[i] != nullptr; j++) {
                if (pb->child_pbs[i][j].name != nullptr || pb->child_pbs[i][j].child_pbs != nullptr) {
                    free_pb(&pb->child_pbs[i][j]);
                }
            }
            if (pb->child_pbs[i]) {
                //Free children (num_pb)
                delete[] pb->child_pbs[i];
            }
        }
        if (pb->child_pbs) {
            //Free child pointers (modes)
            delete[] pb->child_pbs;
        }

        pb->child_pbs = nullptr;

    } else {
        /* Primitive */
        auto& atom_ctx = g_vpr_ctx.mutable_atom();
        auto blk_id = atom_ctx.lookup.pb_atom(pb);
        if (blk_id) {
            //Update atom netlist mapping
            atom_ctx.lookup.set_atom_clb(blk_id, ClusterBlockId::INVALID());
            atom_ctx.lookup.set_atom_pb(blk_id, nullptr);
        }
        atom_ctx.lookup.set_atom_pb(AtomBlockId::INVALID(), pb);
    }
    free_pb_stats(pb);
}

void revalid_molecules(const t_pb* pb) {
    const t_pb_type* pb_type = pb->pb_graph_node->pb_type;

    if (pb_type->blif_model == nullptr) {
        int mode = pb->mode;
        for (int i = 0; i < pb_type->modes[mode].num_pb_type_children && pb->child_pbs != nullptr; i++) {
            for (int j = 0; j < pb_type->modes[mode].pb_type_children[i].num_pb && pb->child_pbs[i] != nullptr; j++) {
                if (pb->child_pbs[i][j].name != nullptr || pb->child_pbs[i][j].child_pbs != nullptr) {
                    revalid_molecules(&pb->child_pbs[i][j]);
                }
            }
        }
    } else {
        //Primitive
        auto& atom_ctx = g_vpr_ctx.mutable_atom();

        auto blk_id = atom_ctx.lookup.pb_atom(pb);
        if (blk_id) {
            /* If any molecules were marked invalid because of this logic block getting packed, mark them valid */

            //Update atom netlist mapping
            atom_ctx.lookup.set_atom_clb(blk_id, ClusterBlockId::INVALID());
            atom_ctx.lookup.set_atom_pb(blk_id, nullptr);

            auto rng = atom_ctx.atom_molecules.equal_range(blk_id);
            for (const auto& kv : vtr::make_range(rng.first, rng.second)) {
                t_pack_molecule* cur_molecule = kv.second;
                if (cur_molecule->valid == false) {
                    int i;
                    for (i = 0; i < get_array_size_of_molecule(cur_molecule); i++) {
                        if (cur_molecule->atom_block_ids[i]) {
                            if (atom_ctx.lookup.atom_clb(cur_molecule->atom_block_ids[i]) != ClusterBlockId::INVALID()) {
                                break;
                            }
                        }
                    }
                    /* All atom blocks are open for this molecule, place back in queue */
                    if (i == get_array_size_of_molecule(cur_molecule)) {
                        cur_molecule->valid = true;
                        // when invalidating a molecule check if it's a chain molecule
                        // that is part of a long chain. If so, check if this molecule
                        // have modified the chain_id value based on the stale packing
                        // then reset the chain id and the first packed molecule pointer
                        // this is packing is being reset
                        if (cur_molecule->is_chain() && cur_molecule->chain_info->is_long_chain && cur_molecule->chain_info->first_packed_molecule == cur_molecule) {
                            cur_molecule->chain_info->first_packed_molecule = nullptr;
                            cur_molecule->chain_info->chain_id = -1;
                        }
                    }
                }
            }
        }
    }
}

void free_pb_stats(t_pb* pb) {
    if (pb) {
        if (pb->pb_stats == nullptr) {
            return;
        }

        pb->pb_stats->gain.clear();
        pb->pb_stats->timinggain.clear();
        pb->pb_stats->sharinggain.clear();
        pb->pb_stats->hillgain.clear();
        pb->pb_stats->connectiongain.clear();
        pb->pb_stats->num_pins_of_net_in_pb.clear();

        if (pb->pb_stats->feasible_blocks) {
            delete[](pb->pb_stats->feasible_blocks);
        }
        if (!pb->parent_pb) {
            pb->pb_stats->transitive_fanout_candidates.clear();
        }
        delete pb->pb_stats;
        pb->pb_stats = nullptr;
    }
}

/***************************************************************************************
 * Y.G.THIEN
 * 29 AUG 2012
 *
 * The following functions maps the block pins indices for all block types to the      *
 * corresponding port indices and port_pin indices. This is necessary since there are  *
 * different netlist conventions - in the cluster level, ports and port pins are used  *
 * while in the post-pack level, block pins are used.                                  *
 *                                                                                     *
 ***************************************************************************************/

static void get_blk_pin_from_port_pin(int blk_type_index, int sub_tile, int port, int port_pin, int* blk_pin) {
    /* This mapping is needed since there are two different netlist                         *
     * conventions - in the cluster level, ports and port pins are used                     *
     * while in the post-pack level, block pins are used. The reason block                  *
     * type is used instead of blocks is to save memories.                                  *
     *                                                                                      *
     * f_port_pin_to_block_pin array allows us to quickly find what block                   *
     * pin a port pin corresponds to.                                                       *
     * [0...device_ctx.logical_block_types.size()-1][0...num_ports-1][0...num_port_pins-1]  */

    /* If the array is not allocated and loaded, allocate it.                */
    if (f_blk_pin_from_port_pin.empty()) {
        alloc_and_load_blk_pin_from_port_pin();
    }

    /* Return the port and port_pin for the pin.                             */
    *blk_pin = f_blk_pin_from_port_pin[blk_type_index][sub_tile][port][port_pin];
}

static void alloc_and_load_blk_pin_from_port_pin() {
    /* Allocates and loads blk_pin_from_port_pin array. */

    auto& device_ctx = g_vpr_ctx.device();
    auto& types = device_ctx.physical_tile_types;

    /* Resize and initialize the values to OPEN (-1). */
    int num_types = types.size();
    f_blk_pin_from_port_pin.resize(num_types);
    for (int itype = 1; itype < num_types; itype++) {
        int blk_pin_count = 0;
        auto& type = types[itype];
        int num_sub_tiles = type.sub_tiles.size();
        f_blk_pin_from_port_pin[itype].resize(num_sub_tiles);
        for (int isub_tile = 0; isub_tile < num_sub_tiles; isub_tile++) {
            int num_ports = type.sub_tiles[isub_tile].ports.size();
            f_blk_pin_from_port_pin[itype][isub_tile].resize(num_ports);
            for (int iport = 0; iport < num_ports; iport++) {
                int num_pins = type.sub_tiles[isub_tile].ports[iport].num_pins;
                for (int ipin = 0; ipin < num_pins; ipin++) {
                    f_blk_pin_from_port_pin[itype][isub_tile][iport].push_back(blk_pin_count);
                    blk_pin_count++;
                }
            }
        }
    }
}

/***************************************************************************************
 * Y.G.THIEN
 * 30 AUG 2012
 *
 * The following functions parses the direct connections' information obtained from    *
 * the arch file. Then, the functions map the block pins indices for all block types   *
 * to the corresponding idirect (the index of the direct connection as specified in    *
 * the arch file) and direct type (whether this pin is a SOURCE or a SINK for the      *
 * direct connection). If a pin is not part of any direct connections, the value       *
 * OPEN (-1) is stored in both entries.                                                *
 *                                                                                     *
 * The mapping arrays are freed by the caller. Currently, this mapping is only used to *
 * load placement macros in place_macro.c                                              *
 *                                                                                     *
 ***************************************************************************************/

void parse_direct_pin_name(char* src_string, int line, int* start_pin_index, int* end_pin_index, char* pb_type_name, char* port_name) {
    /* Parses out the pb_type_name and port_name from the direct passed in.   *
     * If the start_pin_index and end_pin_index is specified, parse them too. *
     * Return the values parsed by reference.                                 */

    char source_string[MAX_STRING_LEN + 1];
    char* find_format = nullptr;
    int ichar, match_count;

    if (vtr::split(src_string).size() > 1) {
        VPR_THROW(VPR_ERROR_ARCH,
                  "Only a single port pin range specification allowed for direct connect (was: '%s')", src_string);
    }

    // parse out the pb_type and port name, possibly pin_indices
    find_format = strstr(src_string, "[");
    if (find_format == nullptr) {
        /* Format "pb_type_name.port_name" */
        *start_pin_index = *end_pin_index = -1;

        if (strlen(src_string) + 1 <= MAX_STRING_LEN + 1) {
            strcpy(source_string, src_string);
        } else {
            VPR_FATAL_ERROR(VPR_ERROR_ARCH,
                            "Pin name exceeded buffer size of %zu characters", MAX_STRING_LEN + 1);
        }
        for (ichar = 0; ichar < (int)(strlen(source_string)); ichar++) {
            if (source_string[ichar] == '.')
                source_string[ichar] = ' ';
        }

        match_count = sscanf(source_string, "%s %s", pb_type_name, port_name);
        if (match_count != 2) {
            VTR_LOG_ERROR(
                "[LINE %d] Invalid pin - %s, name should be in the format "
                "\"pb_type_name\".\"port_name\" or \"pb_type_name\".\"port_name[end_pin_index:start_pin_index]\". "
                "The end_pin_index and start_pin_index can be the same.\n",
                line, src_string);
            exit(1);
        }
    } else {
        /* Format "pb_type_name.port_name[end_pin_index:start_pin_index]" */
        strcpy(source_string, src_string);
        for (ichar = 0; ichar < (int)(strlen(source_string)); ichar++) {
            //Need white space between the components when using %s with
            //sscanf
            if (source_string[ichar] == '.')
                source_string[ichar] = ' ';
            if (source_string[ichar] == '[')
                source_string[ichar] = ' ';
        }

        match_count = sscanf(source_string, "%s %s %d:%d]",
                             pb_type_name, port_name,
                             end_pin_index, start_pin_index);
        if (match_count != 4) {
            VTR_LOG_ERROR(
                "[LINE %d] Invalid pin - %s, name should be in the format "
                "\"pb_type_name\".\"port_name\" or \"pb_type_name\".\"port_name[end_pin_index:start_pin_index]\". "
                "The end_pin_index and start_pin_index can be the same.\n",
                line, src_string);
            exit(1);
        }
        if (*end_pin_index < 0 || *start_pin_index < 0) {
            VTR_LOG_ERROR(
                "[LINE %d] Invalid pin - %s, the pin_index in "
                "[end_pin_index:start_pin_index] should not be a negative value.\n",
                line, src_string);
            exit(1);
        }
        if (*end_pin_index < *start_pin_index) {
            VTR_LOG_ERROR(
                "[LINE %d] Invalid from_pin - %s, the end_pin_index in "
                "[end_pin_index:start_pin_index] should not be less than start_pin_index.\n",
                line, src_string);
            exit(1);
        }
    }
}

static void mark_direct_of_pins(int start_pin_index, int end_pin_index, int itype, int isub_tile, int iport, int** idirect_from_blk_pin, int idirect, int** direct_type_from_blk_pin, int direct_type, int line, char* src_string) {
    /* Mark the pin entry in idirect_from_blk_pin with idirect and the pin entry in    *
     * direct_type_from_blk_pin with direct_type from start_pin_index to               *
     * end_pin_index.                                                                  */

    int iport_pin, iblk_pin;
    auto& device_ctx = g_vpr_ctx.device();

    // Mark pins with indices from start_pin_index to end_pin_index, inclusive
    for (iport_pin = start_pin_index; iport_pin <= end_pin_index; iport_pin++) {
        get_blk_pin_from_port_pin(itype, isub_tile, iport, iport_pin, &iblk_pin);

        //iterate through all segment connections and check if all Fc's are 0
        bool all_fcs_0 = true;
        for (const auto& fc_spec : device_ctx.physical_tile_types[itype].fc_specs) {
            for (int ipin : fc_spec.pins) {
                if (iblk_pin == ipin && fc_spec.fc_value > 0) {
                    all_fcs_0 = false;
                    break;
                }
            }
            if (!all_fcs_0) break;
        }

        // Check the fc for the pin, direct chain link only if fc == 0
        if (all_fcs_0) {
            idirect_from_blk_pin[itype][iblk_pin] = idirect;

            // Check whether the pins are marked, errors out if so
            if (direct_type_from_blk_pin[itype][iblk_pin] != OPEN) {
                VPR_FATAL_ERROR(VPR_ERROR_ARCH,
                                "[LINE %d] Invalid pin - %s, this pin is in more than one direct connection.\n",
                                line, src_string);
            } else {
                direct_type_from_blk_pin[itype][iblk_pin] = direct_type;
            }
        }
    } // Finish marking all the pins
}

static void mark_direct_of_ports(int idirect, int direct_type, char* pb_type_name, char* port_name, int end_pin_index, int start_pin_index, char* src_string, int line, int** idirect_from_blk_pin, int** direct_type_from_blk_pin) {
    /* Go through all the ports in all the blocks to find the port that has the same   *
     * name as port_name and belongs to the block type that has the name pb_type_name. *
     * Then, check that whether start_pin_index and end_pin_index are specified. If    *
     * they are, mark down the pins from start_pin_index to end_pin_index, inclusive.  *
     * Otherwise, mark down all the pins in that port.                                 */

    auto& device_ctx = g_vpr_ctx.device();

    // Go through all the block types
    for (int itype = 1; itype < (int)device_ctx.physical_tile_types.size(); itype++) {
        auto& physical_tile = device_ctx.physical_tile_types[itype];
        // Find blocks with the same pb_type_name
        if (strcmp(physical_tile.name, pb_type_name) == 0) {
            int num_sub_tiles = physical_tile.sub_tiles.size();
            for (int isub_tile = 0; isub_tile < num_sub_tiles; isub_tile++) {
                auto& ports = physical_tile.sub_tiles[isub_tile].ports;
                int num_ports = ports.size();
                for (int iport = 0; iport < num_ports; iport++) {
                    // Find ports with the same port_name
                    if (strcmp(ports[iport].name, port_name) == 0) {
                        int num_port_pins = ports[iport].num_pins;

                        // Check whether the end_pin_index is valid
                        if (end_pin_index > num_port_pins) {
                            VTR_LOG_ERROR(
                                "[LINE %d] Invalid pin - %s, the end_pin_index in "
                                "[end_pin_index:start_pin_index] should "
                                "be less than the num_port_pins %d.\n",
                                line, src_string, num_port_pins);
                            exit(1);
                        }

                        // Check whether the pin indices are specified
                        if (start_pin_index >= 0 || end_pin_index >= 0) {
                            mark_direct_of_pins(start_pin_index, end_pin_index, itype,
                                                isub_tile, iport, idirect_from_blk_pin, idirect,
                                                direct_type_from_blk_pin, direct_type, line, src_string);
                        } else {
                            mark_direct_of_pins(0, num_port_pins - 1, itype,
                                                isub_tile, iport, idirect_from_blk_pin, idirect,
                                                direct_type_from_blk_pin, direct_type, line, src_string);
                        }
                    } // Do nothing if port_name does not match
                }     // Finish going through all the ports
            }         // Finish going through all the subtiles
        }             // Do nothing if pb_type_name does not match
    }                 // Finish going through all the blocks
}

void alloc_and_load_idirect_from_blk_pin(t_direct_inf* directs, int num_directs, int*** idirect_from_blk_pin, int*** direct_type_from_blk_pin) {
    /* Allocates and loads idirect_from_blk_pin and direct_type_from_blk_pin arrays.    *
     *                                                                                  *
     * For a bus (multiple bits) direct connection, all the pins in the bus are marked. *
     *                                                                                  *
     * idirect_from_blk_pin array allow us to quickly find pins that could be in a      *
     * direct connection. Values stored is the index of the possible direct connection  *
     * as specified in the arch file, OPEN (-1) is stored for pins that could not be    *
     * part of a direct chain conneciton.                                               *
     *                                                                                  *
     * direct_type_from_blk_pin array stores the value SOURCE if the pin is the         *
     * from_pin, SINK if the pin is the to_pin in the direct connection as specified in *
     * the arch file, OPEN (-1) is stored for pins that could not be part of a direct   *
     * chain conneciton.                                                                *
     *                                                                                  *
     * Stores the pointers to the two 2D arrays in the addresses passed in.             *
     *                                                                                  *
     * The two arrays are freed by the caller(s).                                       */

    int iblk_pin, idirect, num_type_pins;
    int **temp_idirect_from_blk_pin, **temp_direct_type_from_blk_pin;

    char to_pb_type_name[MAX_STRING_LEN + 1], to_port_name[MAX_STRING_LEN + 1],
        from_pb_type_name[MAX_STRING_LEN + 1], from_port_name[MAX_STRING_LEN + 1];
    int to_start_pin_index = -1, to_end_pin_index = -1;
    int from_start_pin_index = -1, from_end_pin_index = -1;
    auto& device_ctx = g_vpr_ctx.device();

    /* Allocate and initialize the values to OPEN (-1). */
    temp_idirect_from_blk_pin = new int*[device_ctx.physical_tile_types.size()];
    temp_direct_type_from_blk_pin = new int*[device_ctx.physical_tile_types.size()];
    for (const auto& type : device_ctx.physical_tile_types) {
        if (is_empty_type(&type)) continue;

        int itype = type.index;
        num_type_pins = type.num_pins;

        temp_idirect_from_blk_pin[itype] = new int[num_type_pins];
        temp_direct_type_from_blk_pin[itype] = new int[num_type_pins];

        /* Initialize values to OPEN */
        for (iblk_pin = 0; iblk_pin < num_type_pins; iblk_pin++) {
            temp_idirect_from_blk_pin[itype][iblk_pin] = OPEN;
            temp_direct_type_from_blk_pin[itype][iblk_pin] = OPEN;
        }
    }

    /* Load the values */
    // Go through directs and find pins with possible direct connections
    for (idirect = 0; idirect < num_directs; idirect++) {
        // Parse out the pb_type and port name, possibly pin_indices from from_pin
        parse_direct_pin_name(directs[idirect].from_pin, directs[idirect].line,
                              &from_end_pin_index, &from_start_pin_index, from_pb_type_name, from_port_name);

        // Parse out the pb_type and port name, possibly pin_indices from to_pin
        parse_direct_pin_name(directs[idirect].to_pin, directs[idirect].line,
                              &to_end_pin_index, &to_start_pin_index, to_pb_type_name, to_port_name);

        /* Now I have all the data that I need, I could go through all the block pins   *
         * in all the blocks to find all the pins that could have possible direct       *
         * connections. Mark all down all those pins with the idirect the pins belong   *
         * to and whether it is a source or a sink of the direct connection.            */

        // Find blocks with the same name as from_pb_type_name and from_port_name
        mark_direct_of_ports(idirect, SOURCE, from_pb_type_name, from_port_name,
                             from_end_pin_index, from_start_pin_index, directs[idirect].from_pin,
                             directs[idirect].line,
                             temp_idirect_from_blk_pin, temp_direct_type_from_blk_pin);

        // Then, find blocks with the same name as to_pb_type_name and from_port_name
        mark_direct_of_ports(idirect, SINK, to_pb_type_name, to_port_name,
                             to_end_pin_index, to_start_pin_index, directs[idirect].to_pin,
                             directs[idirect].line,
                             temp_idirect_from_blk_pin, temp_direct_type_from_blk_pin);

    } // Finish going through all the directs

    /* Returns the pointer to the 2D arrays by reference. */
    *idirect_from_blk_pin = temp_idirect_from_blk_pin;
    *direct_type_from_blk_pin = temp_direct_type_from_blk_pin;
}

/*
 * this function is only called by print_switch_usage()
 * at the point of this function call, every switch type / fanin combination
 * has a unique index.
 * but for switch usage analysis, we need to convert the index back to the
 * type / fanin combination
 */
static int convert_switch_index(int* switch_index, int* fanin) {
    if (*switch_index == -1)
        return 1;

    auto& device_ctx = g_vpr_ctx.device();

    for (int iswitch = 0; iswitch < (int)device_ctx.arch_switch_inf.size(); iswitch++) {
        for (auto itr = device_ctx.switch_fanin_remap[iswitch].begin(); itr != device_ctx.switch_fanin_remap[iswitch].end(); itr++) {
            if (itr->second == *switch_index) {
                *switch_index = iswitch;
                *fanin = itr->first;
                return 0;
            }
        }
    }
    *switch_index = -1;
    *fanin = -1;
    VTR_LOG("\n\nerror converting switch index ! \n\n");
    return -1;
}

/*
 * print out number of usage for every switch (type / fanin combination)
 * (referring to rr_graph.c: alloc_rr_switch_inf())
 * NOTE: to speed up this function, for XXX uni-directional arch XXX, the most efficient
 * way is to change the device_ctx.rr_nodes data structure (let it store the inward switch index,
 * instead of outward switch index list): --> instead of using a nested loop of
 *     for (inode in rr_nodes) {
 *         for (iedges in edges) {
 *             get switch type;
 *             get fanin;
 *         }
 *     }
 * as is done in rr_graph.c: alloc_rr_switch_inf()
 * we can just use a single loop
 *     for (inode in rr_nodes) {
 *         get switch type of inode;
 *         get fanin of inode;
 *     }
 * now since device_ctx.rr_nodes does not contain the switch type inward to the current node,
 * we have to use an extra loop to setup the information of inward switch first.
 */
void print_switch_usage() {
    auto& device_ctx = g_vpr_ctx.device();
    const auto& rr_graph = device_ctx.rr_graph;
    if (device_ctx.switch_fanin_remap.empty()) {
        VTR_LOG_WARN("Cannot print switch usage stats: device_ctx.switch_fanin_remap is empty\n");
        return;
    }
    std::map<int, int>* switch_fanin_count;
    std::map<int, float>* switch_fanin_delay;
    switch_fanin_count = new std::map<int, int>[device_ctx.all_sw_inf.size()];
    switch_fanin_delay = new std::map<int, float>[device_ctx.all_sw_inf.size()];
    // a node can have multiple inward switches, so
    // map key: switch index; map value: count (fanin)
    std::map<int, int>* inward_switch_inf = new std::map<int, int>[rr_graph.num_nodes()];
    for (const RRNodeId& inode : rr_graph.nodes()) {
        int num_edges = rr_graph.num_edges(inode);
        for (int iedge = 0; iedge < num_edges; iedge++) {
            int switch_index = rr_graph.edge_switch(inode, iedge);
            int to_node_index = size_t(rr_graph.edge_sink_node(inode, iedge));
            // Assumption: suppose for a L4 wire (bi-directional): ----+----+----+----, it can be driven from any point (0, 1, 2, 3).
            //             physically, the switch driving from point 1 & 3 should be the same. But we will assign then different switch
            //             index; or there is no way to differentiate them after abstracting a 2D wire into a 1D node
            if (inward_switch_inf[to_node_index].count(switch_index) == 0)
                inward_switch_inf[to_node_index][switch_index] = 0;
            //VTR_ASSERT(from_node.type != OPIN);
            inward_switch_inf[to_node_index][switch_index]++;
        }
    }
    for (const RRNodeId& rr_id : device_ctx.rr_graph.nodes()) {
        std::map<int, int>::iterator itr;
        for (itr = inward_switch_inf[(size_t)rr_id].begin(); itr != inward_switch_inf[(size_t)rr_id].end(); itr++) {
            int switch_index = itr->first;
            int fanin = itr->second;
            float Tdel = rr_graph.rr_switch_inf(RRSwitchId(switch_index)).Tdel;
            int status = convert_switch_index(&switch_index, &fanin);
            if (status == -1) {
                delete[] switch_fanin_count;
                delete[] switch_fanin_delay;
                delete[] inward_switch_inf;
                return;
            }
            if (switch_fanin_count[switch_index].count(fanin) == 0) {
                switch_fanin_count[switch_index][fanin] = 0;
            }
            switch_fanin_count[switch_index][fanin]++;
            switch_fanin_delay[switch_index][fanin] = Tdel;
        }
    }
    VTR_LOG("\n=============== switch usage stats ===============\n");
    for (int iswitch = 0; iswitch < (int)device_ctx.all_sw_inf.size(); iswitch++) {
        std::string s_name = device_ctx.all_sw_inf.at(iswitch).name;
        float s_area = device_ctx.all_sw_inf.at(iswitch).mux_trans_size;
        VTR_LOG(">>>>> switch index: %d, name: %s, mux trans size: %g\n", iswitch, s_name.c_str(), s_area);

        std::map<int, int>::iterator itr;
        for (itr = switch_fanin_count[iswitch].begin(); itr != switch_fanin_count[iswitch].end(); itr++) {
            VTR_LOG("\t\tnumber of fanin: %d", itr->first);
            VTR_LOG("\t\tnumber of wires driven by this switch: %d", itr->second);
            VTR_LOG("\t\tTdel: %g\n", switch_fanin_delay[iswitch][itr->first]);
        }
    }
    VTR_LOG("\n==================================================\n\n");
    delete[] switch_fanin_count;
    delete[] switch_fanin_delay;
    delete[] inward_switch_inf;
}

/*
 * Motivation:
 *     to see what portion of long wires are utilized
 *     potentially a good measure for router look ahead quality
 */
/*
 * void print_usage_by_wire_length() {
 * map<int, int> used_wire_count;
 * map<int, int> total_wire_count;
 * auto& device_ctx = g_vpr_ctx.device();
 * for (const RRNodeId& rr_id : device_ctx.rr_graph.nodes()){
 * if (rr_graph.node_type(rr_id) == CHANX || rr_graph.node_type(rr_id) == CHANY) {
 * //int length = abs(rr_graph.node_xhigh(rr_id) + rr_graph.node_yhigh(rr_id)
 * //             - rr_graph.node_xlow(rr_id) - rr_graph.node_ylow(rr_id));
 * int length = device_ctx.rr_nodes[(size_t)rr_id].get_length();
 * if (rr_node_route_inf[(size_t)rr_id].occ() > 0) {
 * if (used_wire_count.count(length) == 0)
 * used_wire_count[length] = 0;
 * used_wire_count[length] ++;
 * }
 * if (total_wire_count.count(length) == 0)
 * total_wire_count[length] = 0;
 * total_wire_count[length] ++;
 * }
 * }
 * int total_wires = 0;
 * map<int, int>::iterator itr;
 * for (itr = total_wire_count.begin(); itr != total_wire_count.end(); itr++) {
 * total_wires += itr->second;
 * }
 * VTR_LOG("\n\t-=-=-=-=-=-=-=-=-=-=- wire usage stats -=-=-=-=-=-=-=-=-=-=-\n");
 * for (itr = total_wire_count.begin(); itr != total_wire_count.end(); itr++)
 * VTR_LOG("\ttotal number: wire of length %d, ratio to all length of wires: %g\n", itr->first, ((float)itr->second) / total_wires);
 * for (itr = used_wire_count.begin(); itr != used_wire_count.end(); itr++) {
 * float ratio_to_same_type_total = ((float)itr->second) / total_wire_count[itr->first];
 * float ratio_to_all_type_total = ((float)itr->second) / total_wires;
 * VTR_LOG("\t\tratio to same type of wire: %g\tratio to all types of wire: %g\n", ratio_to_same_type_total, ratio_to_all_type_total);
 * }
 * VTR_LOG("\n\t-=-=-=-=-=-=-=-=-=-=-=-=-=-=-=-=-=-=-=-=-=-=-=-=-=-=-=-=-=-=\n\n");
 * used_wire_count.clear();
 * total_wire_count.clear();
 * }
 */

void place_sync_external_block_connections(ClusterBlockId iblk) {
    auto& cluster_ctx = g_vpr_ctx.clustering();
    auto& clb_nlist = cluster_ctx.clb_nlist;
    auto& place_ctx = g_vpr_ctx.mutable_placement();

    auto physical_tile = physical_tile_type(iblk);
    auto logical_block = clb_nlist.block_type(iblk);

    int sub_tile_index = get_sub_tile_index(iblk);
    auto sub_tile = physical_tile->sub_tiles[sub_tile_index];

    VTR_ASSERT(sub_tile.num_phy_pins % sub_tile.capacity.total() == 0);

    int max_num_block_pins = sub_tile.num_phy_pins / sub_tile.capacity.total();
    /* Logical location and physical location is offset by z * max_num_block_pins */

    int rel_capacity = place_ctx.block_locs[iblk].loc.sub_tile - sub_tile.capacity.low;

    for (auto pin : clb_nlist.block_pins(iblk)) {
        int logical_pin_index = clb_nlist.pin_logical_index(pin);
        int sub_tile_pin_index = get_sub_tile_physical_pin(sub_tile_index, physical_tile, logical_block, logical_pin_index);

        int new_physical_pin_index = sub_tile.sub_tile_to_tile_pin_indices[sub_tile_pin_index + rel_capacity * max_num_block_pins];

        auto result = place_ctx.physical_pins.find(pin);
        if (result != place_ctx.physical_pins.end()) {
            place_ctx.physical_pins[pin] = new_physical_pin_index;
        } else {
            place_ctx.physical_pins.insert(pin, new_physical_pin_index);
        }
    }
}

int max_pins_per_grid_tile() {
    auto& device_ctx = g_vpr_ctx.device();
    int max_pins = 0;
    for (auto& type : device_ctx.physical_tile_types) {
        int pins_per_grid_tile = type.num_pins / (type.width * type.height);
        //Use the maximum number of pins normalized by block area
        max_pins = std::max(max_pins, pins_per_grid_tile);
    }
    return max_pins;
}

t_physical_tile_type_ptr get_physical_tile_type(const ClusterBlockId blk) {
    auto& cluster_ctx = g_vpr_ctx.clustering();
    auto& place_ctx = g_vpr_ctx.placement();
    if (place_ctx.block_locs.empty()) { //No placement, pick best match
        return pick_physical_type(cluster_ctx.clb_nlist.block_type(blk));
    } else { //Have placement, select physical tile implementing blk
        auto& device_ctx = g_vpr_ctx.device();

        t_pl_loc loc = place_ctx.block_locs[blk].loc;

        return device_ctx.grid[loc.x][loc.y].type;
    }
}

int net_pin_to_tile_pin_index(const ClusterNetId net_id, int net_pin_index) {
    auto& cluster_ctx = g_vpr_ctx.clustering();

    // Get the logical pin index of pin within it's logical block type
    auto pin_id = cluster_ctx.clb_nlist.net_pin(net_id, net_pin_index);

    return tile_pin_index(pin_id);
}

int tile_pin_index(const ClusterPinId pin) {
    auto& place_ctx = g_vpr_ctx.placement();

    return place_ctx.physical_pins[pin];
}

int get_atom_pin_class_num(const AtomPinId atom_pin_id) {
    auto& atom_look_up = g_vpr_ctx.atom().lookup;
    auto& atom_net_list = g_vpr_ctx.atom().nlist;

    auto atom_blk_id = atom_net_list.pin_block(atom_pin_id);
    auto cluster_block_id = atom_look_up.atom_clb(atom_blk_id);

    t_physical_tile_type_ptr physical_type;
    const t_sub_tile* sub_tile;
    int sub_tile_rel_cap;
    t_logical_block_type_ptr logical_block;
    std::tie(physical_type, sub_tile, sub_tile_rel_cap, logical_block) = get_cluster_blk_physical_spec(cluster_block_id);
    auto pb_graph_pin = atom_look_up.atom_pin_pb_graph_pin(atom_pin_id);
    int pin_physical_num = -1;
    pin_physical_num = get_pb_pin_physical_num(physical_type, sub_tile, logical_block, sub_tile_rel_cap, pb_graph_pin);

    return get_class_num_from_pin_physical_num(physical_type, pin_physical_num);
}

t_physical_tile_port find_tile_port_by_name(t_physical_tile_type_ptr type, const char* port_name) {
    for (const auto& sub_tile : type->sub_tiles) {
        for (const auto& port : sub_tile.ports) {
            if (0 == strcmp(port.name, port_name)) {
                return port;
            }
        }
    }

    // Port has not been found, throw an error.
    VPR_THROW(VPR_ERROR_ARCH, "Unable to find port %s (on block %s).\n", port_name, type->name);
}

void pretty_print_uint(const char* prefix, size_t value, int num_digits, int scientific_precision) {
    //Print as integer if it will fit in the width, other wise scientific
    if (value <= std::pow(10, num_digits) - 1) {
        //Direct
        VTR_LOG("%s%*zu", prefix, num_digits, value);
    } else {
        //Scientific
        VTR_LOG("%s%#*.*g", prefix, num_digits, scientific_precision, float(value));
    }
}

void pretty_print_float(const char* prefix, double value, int num_digits, int scientific_precision) {
    //Print as float if it will fit in the width, other wise scientific

    //How many whole digits are there in non-scientific style?
    size_t whole_digits = num_digits - scientific_precision - 1; //-1 for decimal point
    if (value <= std::pow(10, whole_digits) - 1) {
        //Direct
        VTR_LOG("%s%*.*f", prefix, num_digits, scientific_precision, value);
    } else {
        //Scientific
        VTR_LOG("%s%#*.*g", prefix, num_digits, scientific_precision + 1, value);
    }
}

void print_timing_stats(std::string name,
                        const t_timing_analysis_profile_info& current,
                        const t_timing_analysis_profile_info& past) {
    VTR_LOG("%s timing analysis took %g seconds (%g STA, %g slack) (%zu full updates: %zu setup, %zu hold, %zu combined).\n",
            name.c_str(),
            current.timing_analysis_wallclock_time() - past.timing_analysis_wallclock_time(),
            current.sta_wallclock_time - past.sta_wallclock_time,
            current.slack_wallclock_time - past.slack_wallclock_time,
            current.num_full_updates() - past.num_full_updates(),
            current.num_full_setup_updates - past.num_full_setup_updates,
            current.num_full_hold_updates - past.num_full_hold_updates,
            current.num_full_setup_hold_updates - past.num_full_setup_hold_updates);
}

std::vector<const t_pb_graph_node*> get_all_pb_graph_node_primitives(const t_pb_graph_node* pb_graph_node) {
    std::vector<const t_pb_graph_node*> primitives;
    if (pb_graph_node->is_primitive()) {
        primitives.push_back(pb_graph_node);
        return primitives;
    }

    auto pb_type = pb_graph_node->pb_type;
    for (int mode_idx = 0; mode_idx < pb_graph_node->pb_type->num_modes; mode_idx++) {
        for (int pb_type_idx = 0; pb_type_idx < (pb_type->modes[mode_idx]).num_pb_type_children; pb_type_idx++) {
            int num_pb = pb_type->modes[mode_idx].pb_type_children[pb_type_idx].num_pb;
            for (int pb_idx = 0; pb_idx < num_pb; pb_idx++) {
                const t_pb_graph_node* child_pb_graph_node = &(pb_graph_node->child_pb_graph_nodes[mode_idx][pb_type_idx][pb_idx]);
                auto tmp_primitives = get_all_pb_graph_node_primitives(child_pb_graph_node);
                primitives.insert(std::end(primitives), std::begin(tmp_primitives), std::end(tmp_primitives));
            }
        }
    }
    return primitives;
}

bool is_inter_cluster_node(t_physical_tile_type_ptr physical_tile,
                           t_rr_type node_type,
                           int node_ptc) {
    if (node_type == CHANX || node_type == CHANY) {
        return true;
    } else {
        VTR_ASSERT(node_type == IPIN || node_type == SINK || node_type == OPIN || node_type == SOURCE);
        if (node_type == IPIN || node_type == OPIN) {
            return is_pin_on_tile(physical_tile, node_ptc);
        } else {
            VTR_ASSERT(node_type == SINK || node_type == SOURCE);
            return is_class_on_tile(physical_tile, node_ptc);
        }
    }
}

void apply_route_constraints(VprConstraints& vpr_constraint) {
    ClusteringContext& mutable_cluster_ctx = g_vpr_ctx.mutable_clustering();
    for (auto net_id : mutable_cluster_ctx.clb_nlist.nets()) {
        std::string net_name = mutable_cluster_ctx.clb_nlist.net_name(net_id);
<<<<<<< HEAD
        const RouteConstraint rc = vpr_constraint.get_route_constraint_by_net_name(net_name);
=======
        RouteConstraint rc = vpr_constraint.get_route_constraint_by_net_name(net_name);
>>>>>>> d70659f4
        if (rc.is_valid()) {
            mutable_cluster_ctx.clb_nlist.set_net_is_global(net_id, true);
            if (rc.route_model() == "route") {
                mutable_cluster_ctx.clb_nlist.set_net_is_ignored(net_id, false);
            } else {
                mutable_cluster_ctx.clb_nlist.set_net_is_ignored(net_id, true);
            }
        }
    }
}

int get_rr_node_max_ptc(const RRGraphView& rr_graph_view,
                        RRNodeId node_id,
                        bool is_flat) {
    auto node_type = rr_graph_view.node_type(node_id);

    VTR_ASSERT(node_type == IPIN || node_type == OPIN || node_type == SINK || node_type == SOURCE);

    const DeviceContext& device_ctx = g_vpr_ctx.device();
    auto physical_type = device_ctx.grid[rr_graph_view.node_xlow(node_id)][rr_graph_view.node_ylow(node_id)].type;

    if (node_type == SINK || node_type == SOURCE) {
        return get_tile_class_max_ptc(physical_type, is_flat);
    } else {
        return get_tile_pin_max_ptc(physical_type, is_flat);
    }
}

RRNodeId get_pin_rr_node_id(const RRSpatialLookup& rr_spatial_lookup,
                            t_physical_tile_type_ptr physical_tile,
                            const int root_i,
                            const int root_j,
                            int pin_physical_num) {
    auto pin_type = get_pin_type_from_pin_physical_num(physical_tile, pin_physical_num);
    t_rr_type node_type = (pin_type == e_pin_type::DRIVER) ? t_rr_type::OPIN : t_rr_type::IPIN;
    std::vector<int> x_offset;
    std::vector<int> y_offset;
    std::vector<e_side> pin_sides;
    std::tie(x_offset, y_offset, pin_sides) = get_pin_coordinates(physical_tile, pin_physical_num, std::vector<e_side>(SIDES.begin(), SIDES.end()));
    VTR_ASSERT(!x_offset.empty());
    RRNodeId node_id = RRNodeId::INVALID();
    for (int coord_idx = 0; coord_idx < (int)pin_sides.size(); coord_idx++) {
        node_id = rr_spatial_lookup.find_node(root_i + x_offset[coord_idx],
                                              root_j + y_offset[coord_idx],
                                              node_type,
                                              pin_physical_num,
                                              pin_sides[coord_idx]);
        if (node_id != RRNodeId::INVALID())
            break;
    }
    return node_id;
}

RRNodeId get_class_rr_node_id(const RRSpatialLookup& rr_spatial_lookup,
                              t_physical_tile_type_ptr physical_tile,
                              const int i,
                              const int j,
                              int class_physical_num) {
    auto class_type = get_class_type_from_class_physical_num(physical_tile, class_physical_num);
    VTR_ASSERT(class_type == DRIVER || class_type == RECEIVER);
    t_rr_type node_type = (class_type == e_pin_type::DRIVER) ? t_rr_type::SOURCE : t_rr_type::SINK;
    return rr_spatial_lookup.find_node(i, j, node_type, class_physical_num);
}

bool node_in_same_physical_tile(RRNodeId node_first, RRNodeId node_second) {
    const auto& device_ctx = g_vpr_ctx.device();
    const auto& rr_graph = device_ctx.rr_graph;
    auto first_rr_type = rr_graph.node_type(node_first);
    auto second_rr_type = rr_graph.node_type(node_second);

    // If one of the given node's type is CHANX/Y nodes are definitely not in the same physical tile
    if (first_rr_type == t_rr_type::CHANX || first_rr_type == t_rr_type::CHANY || second_rr_type == t_rr_type::CHANX || second_rr_type == t_rr_type::CHANY) {
        return false;
    } else {
        VTR_ASSERT(first_rr_type == t_rr_type::IPIN || first_rr_type == t_rr_type::OPIN || first_rr_type == t_rr_type::SINK || first_rr_type == t_rr_type::SOURCE);
        VTR_ASSERT(second_rr_type == t_rr_type::IPIN || second_rr_type == t_rr_type::OPIN || second_rr_type == t_rr_type::SINK || second_rr_type == t_rr_type::SOURCE);
        int first_x = rr_graph.node_xlow(node_first);
        int first_y = rr_graph.node_ylow(node_first);
        int sec_x = rr_graph.node_xlow(node_second);
        int sec_y = rr_graph.node_ylow(node_second);

        // Get the root-location of the pin's block
        int first_root_x = first_x - device_ctx.grid[first_x][first_y].width_offset;
        int first_root_y = first_y - device_ctx.grid[first_x][first_y].height_offset;

        int sec_root_x = sec_x - device_ctx.grid[sec_x][sec_y].width_offset;
        int sec_root_y = sec_y - device_ctx.grid[sec_x][sec_y].height_offset;

        // If the root-location of the nodes are similar, they should be located in the same tile
        if (first_root_x == sec_root_x && first_root_y == sec_root_y)
            return true;
        else
            return false;
    }
}

std::vector<int> get_cluster_netlist_intra_tile_classes_at_loc(const int i,
                                                               const int j,
                                                               t_physical_tile_type_ptr physical_type) {
    std::vector<int> class_num_vec;

    const auto& place_ctx = g_vpr_ctx.placement();
    const auto& atom_lookup = g_vpr_ctx.atom().lookup;
    const auto& grid_block = place_ctx.grid_blocks[i][j];

    class_num_vec.reserve(physical_type->primitive_class_inf.size());

    //iterate over different sub tiles inside a tile
    for (int abs_cap = 0; abs_cap < physical_type->capacity; abs_cap++) {
        if (grid_block.subtile_empty(abs_cap)) {
            continue;
        }
        auto cluster_blk_id = grid_block.blocks[abs_cap];
        VTR_ASSERT(cluster_blk_id != ClusterBlockId::INVALID() || cluster_blk_id != EMPTY_BLOCK_ID);

        auto primitive_classes = get_cluster_internal_class_pairs(atom_lookup,
                                                                  cluster_blk_id);
        /* Initialize SINK/SOURCE nodes and connect them to their respective pins */
        for (auto class_num : primitive_classes) {
            class_num_vec.push_back(class_num);
        }
    }

    class_num_vec.shrink_to_fit();
    return class_num_vec;
}

std::vector<int> get_cluster_netlist_intra_tile_pins_at_loc(const int i,
                                                            const int j,
                                                            const vtr::vector<ClusterBlockId, t_cluster_pin_chain>& pin_chains,
                                                            const vtr::vector<ClusterBlockId, std::unordered_set<int>>& pin_chains_num,
                                                            t_physical_tile_type_ptr physical_type) {
    auto& place_ctx = g_vpr_ctx.placement();
    auto grid_block = place_ctx.grid_blocks[i][j];

    std::vector<int> pin_num_vec;
    pin_num_vec.reserve(get_tile_num_internal_pin(physical_type));

    for (int abs_cap = 0; abs_cap < physical_type->capacity; abs_cap++) {
        std::vector<int> cluster_internal_pins;

        if (grid_block.subtile_empty(abs_cap)) {
            continue;
        }
        auto cluster_blk_id = grid_block.blocks[abs_cap];
        VTR_ASSERT(cluster_blk_id != ClusterBlockId::INVALID() && cluster_blk_id != EMPTY_BLOCK_ID);

        cluster_internal_pins = get_cluster_internal_pins(cluster_blk_id);
        const auto& cluster_pin_chains = pin_chains_num[cluster_blk_id];
        const auto& cluster_chain_sinks = pin_chains[cluster_blk_id].chain_sink;
        const auto& cluster_pin_chain_idx = pin_chains[cluster_blk_id].pin_chain_idx;
        // remove common elements betweeen cluster_pin_chains.
        for (auto pin : cluster_internal_pins) {
            auto it = cluster_pin_chains.find(pin);
            if (it == cluster_pin_chains.end()) {
                pin_num_vec.push_back(pin);
            } else {
                VTR_ASSERT(cluster_pin_chain_idx[pin] != OPEN);
                if (is_pin_on_tile(physical_type, pin) || is_primitive_pin(physical_type, pin) || cluster_chain_sinks[cluster_pin_chain_idx[pin]] == pin) {
                    pin_num_vec.push_back(pin);
                }
            }
        }
    }

    pin_num_vec.shrink_to_fit();
    return pin_num_vec;
}

std::vector<int> get_cluster_block_pins(t_physical_tile_type_ptr physical_tile,
                                        ClusterBlockId cluster_blk_id,
                                        int abs_cap) {
    int max_num_pin = get_tile_total_num_pin(physical_tile) / physical_tile->capacity;
    int num_tile_pin_per_inst = physical_tile->num_pins / physical_tile->capacity;
    std::vector<int> pin_num_vec(num_tile_pin_per_inst);
    std::iota(pin_num_vec.begin(), pin_num_vec.end(), abs_cap * num_tile_pin_per_inst);

    pin_num_vec.reserve(max_num_pin);

    auto internal_pins = get_cluster_internal_pins(cluster_blk_id);
    pin_num_vec.insert(pin_num_vec.end(), internal_pins.begin(), internal_pins.end());

    pin_num_vec.shrink_to_fit();
    return pin_num_vec;
}

t_arch_switch_inf create_internal_arch_sw(float delay) {
    t_arch_switch_inf arch_switch_inf;
    arch_switch_inf.set_type(SwitchType::MUX);
    std::ostringstream stream_obj;
    stream_obj << delay << std::scientific;
    arch_switch_inf.name = ("Internal Switch/" + stream_obj.str());
    arch_switch_inf.R = 0.;
    arch_switch_inf.Cin = 0.;
    arch_switch_inf.Cout = 0;
    arch_switch_inf.set_Tdel(t_arch_switch_inf::UNDEFINED_FANIN, delay);
    arch_switch_inf.power_buffer_type = POWER_BUFFER_TYPE_NONE;
    arch_switch_inf.mux_trans_size = 0.;
    arch_switch_inf.buf_size_type = BufferSize::ABSOLUTE;
    arch_switch_inf.buf_size = 0.;
    arch_switch_inf.intra_tile = true;

    return arch_switch_inf;
}

void add_pb_child_to_list(std::list<const t_pb*>& pb_list, const t_pb* parent_pb) {
    for (int child_pb_type_idx = 0; child_pb_type_idx < parent_pb->get_num_child_types(); child_pb_type_idx++) {
        int num_children = parent_pb->get_num_children_of_type(child_pb_type_idx);
        for (int child_idx = 0; child_idx < num_children; child_idx++) {
            const t_pb* child_pb = &parent_pb->child_pbs[child_pb_type_idx][child_idx];
            // We are adding a child, thus it is for sure not a root pb.
            // If parent_pb for a non-root pb is null, it means this pb doesn't contain
            // any atom block
            if (child_pb->parent_pb != nullptr) {
                pb_list.push_back(child_pb);
            }
        }
    }
}<|MERGE_RESOLUTION|>--- conflicted
+++ resolved
@@ -2277,11 +2277,7 @@
     ClusteringContext& mutable_cluster_ctx = g_vpr_ctx.mutable_clustering();
     for (auto net_id : mutable_cluster_ctx.clb_nlist.nets()) {
         std::string net_name = mutable_cluster_ctx.clb_nlist.net_name(net_id);
-<<<<<<< HEAD
         const RouteConstraint rc = vpr_constraint.get_route_constraint_by_net_name(net_name);
-=======
-        RouteConstraint rc = vpr_constraint.get_route_constraint_by_net_name(net_name);
->>>>>>> d70659f4
         if (rc.is_valid()) {
             mutable_cluster_ctx.clb_nlist.set_net_is_global(net_id, true);
             if (rc.route_model() == "route") {
