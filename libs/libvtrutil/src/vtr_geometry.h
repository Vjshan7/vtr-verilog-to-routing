--- conflicted
+++ resolved
@@ -92,25 +92,22 @@
     ///@brief Swap x and y values
     void swap();
 
-<<<<<<< HEAD
     /// @brief + operator
     Point<T> operator+(const Point<T>& rhs);
 
+    /// @brief - operator
+    Point<T> operator-(const Point<T>& rhs);
+
+    /// @brief += operator
+    Point<T>& operator+=(const Point<T>& rhs);
+
     /// @brief -= operator
-    Point<T> operator-(const Point<T>& rhs);
-=======
-    /// @brief += operator
-    Point<T>& operator+= (const Point<T>& rhs);
-
-    /// @brief += operator
-    Point<T>& operator-= (const Point<T>& rhs);
->>>>>>> 16adbfa4
+    Point<T>& operator-=(const Point<T>& rhs);
 
   private:
     T x_;
     T y_;
 };
-
 
 /**
  * @brief A 2D rectangle
@@ -212,10 +209,10 @@
     void set_ymax(T ymax_val);
 
     /// @brief += operator
-    Rect<T>& operator+= (const Point<T>& rhs);
+    Rect<T>& operator+=(const Point<T>& rhs);
 
     /// @brief -= operator
-    Rect<T>& operator-= (const Point<T>& rhs);
+    Rect<T>& operator-=(const Point<T>& rhs);
 
     ///@brief Equivalent to `*this = bounding_box(*this, other)`
     Rect<T>& expand_bounding_box(const Rect<T>& other);
