--- conflicted
+++ resolved
@@ -1,53 +1,18 @@
 #include "device_grid.h"
 
-<<<<<<< HEAD
-///@brief comparison operator to compare 2 grids based on the given dimension
-struct gridDimComp {
-    // The dimension to compare
-    int dim_;
-    // Whether to compare in ascending or descending order
-    bool is_greater_;
-    gridDimComp(int dim, bool is_greater)
-        : dim_(dim)
-        , is_greater_(is_greater) {}
-
-    bool operator()(const vtr::Matrix<t_grid_tile>& lhs, const vtr::Matrix<t_grid_tile>& rhs) {
-        return is_greater_ ? lhs.dim_size(dim_) > rhs.dim_size(dim_) : lhs.dim_size(dim_) < rhs.dim_size(dim_);
-    }
-};
-
-DeviceGrid::DeviceGrid(std::string grid_name, std::vector<vtr::Matrix<t_grid_tile>> grid)
-=======
 DeviceGrid::DeviceGrid(std::string grid_name, vtr::NdMatrix<t_grid_tile, 3> grid)
->>>>>>> b86ab992
     : name_(grid_name)
     , grid_(grid) {
-    num_layers_ = grid_.size();
     count_instances();
 }
 
-<<<<<<< HEAD
-DeviceGrid::DeviceGrid(std::string grid_name, std::vector<vtr::Matrix<t_grid_tile>> grid, std::vector<t_logical_block_type_ptr> limiting_res)
-=======
 DeviceGrid::DeviceGrid(std::string grid_name, vtr::NdMatrix<t_grid_tile, 3> grid, std::vector<t_logical_block_type_ptr> limiting_res)
->>>>>>> b86ab992
     : DeviceGrid(grid_name, grid) {
-    num_layers_ = grid_.size();
     limiting_resources_ = limiting_res;
 }
 
 size_t DeviceGrid::num_instances(t_physical_tile_type_ptr type, int layer_num) const {
     size_t count = 0;
-<<<<<<< HEAD
-    if (instance_counts_.size() == 0) {
-        //No instances counted
-        return count;
-    }
-
-    if (layer_num == -1) {
-        //Count all layers
-        for (int curr_layer_num = 0; curr_layer_num < num_layers_; ++curr_layer_num) {
-=======
     //instance_counts_ is not initialized
     if (instance_counts_.empty()) {
         return 0;
@@ -58,7 +23,6 @@
     if (layer_num == -1) {
         //Count all layers
         for (int curr_layer_num = 0; curr_layer_num < num_layers; ++curr_layer_num) {
->>>>>>> b86ab992
             auto iter = instance_counts_[curr_layer_num].find(type);
             if (iter != instance_counts_[curr_layer_num].end()) {
                 count += iter->second;
@@ -79,18 +43,11 @@
 void DeviceGrid::clear() {
     grid_.clear();
     instance_counts_.clear();
-    num_layers_ = 1;
 }
 
 void DeviceGrid::count_instances() {
     int num_layers = (int)grid_.dim_size(0);
     instance_counts_.clear();
-<<<<<<< HEAD
-    instance_counts_.resize(num_layers_);
-
-    //Count the number of blocks in the grid
-    for (int layer_num = 0; layer_num < num_layers_; ++layer_num) {
-=======
     instance_counts_.resize(num_layers);
 
     //Initialize the instance counts
@@ -109,7 +66,6 @@
 
     //Count the number of blocks in the grid
     for (int layer_num = 0; layer_num < num_layers; ++layer_num) {
->>>>>>> b86ab992
         for (size_t x = 0; x < width(); ++x) {
             for (size_t y = 0; y < height(); ++y) {
                 auto type = grid_[layer_num][x][y].type;
