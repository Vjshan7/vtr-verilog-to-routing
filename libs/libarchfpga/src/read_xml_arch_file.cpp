--- conflicted
+++ resolved
@@ -477,11 +477,7 @@
         /* Process directs */
         Next = get_single_child(architecture, "directlist", loc_data, ReqOpt::OPTIONAL);
         if (Next) {
-<<<<<<< HEAD
-            arch->Directs = ProcessDirects(Next, arch->switches, loc_data);
-=======
             arch->directs = ProcessDirects(Next, arch->switches, loc_data);
->>>>>>> f3326338
         }
 
         /* Process Clock Networks */
