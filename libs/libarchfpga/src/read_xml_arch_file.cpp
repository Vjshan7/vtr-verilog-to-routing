/* The XML parser processes an XML file into a tree data structure composed of
 * pugi::xml_nodes.  Each node represents an XML element.  For example
 * <a> <b/> </a> will generate two pugi::xml_nodes.  One called "a" and its
 * child "b".  Each pugi::xml_node can contain various XML data such as attribute
 * information and text content.  The XML parser provides several functions to
 * help the developer build, and traverse tree (this is also sometimes referred to
 * as the Document Object Model or DOM).
 *
 * For convenience, it often makes sense to use some wraper functions (provided in
 * the pugiutil namespace of libvtrutil) which simplify loading an XML file and
 * error handling.
 *
 * The function pugiutil::load_xml() reads in an xml file.
 *
 * The function pugiutil::get_single_child() returns a child xml_node for a given parent
 * xml_node if there is a child which matches the name provided by the developer.
 *
 * The function pugiutil::get_attribute() is used to extract attributes from an
 * xml_node, returning a pugi::xml_attribute. xml_attribute objects support accessors
 * such as as_float(), as_int() to retrieve semantic values. See pugixml documentation
 * for more details.
 *
 * Architecture file checks already implemented (Daniel Chen):
 *		- Duplicate pb_types, pb_type ports, models, model ports,
 *			interconnects, interconnect annotations.
 *		- Port and pin range checking (port with 4 pins can only be
 *			accessed within [0:3].
 *		- LUT delay matrix size matches # of LUT inputs
 *		- Ensures XML tags are ordered.
 *		- Clocked primitives that have timing annotations must have a clock
 *			name matching the primitive.
 *		- Enforced VPR definition of LUT and FF must have one input port (n pins)
 *			and one output port(1 pin).
 *		- Checks file extension for blif and architecture xml file, avoid crashes if
 *			the two files are swapped on command line.
 *
 */

#include <cstring>
#include <map>
#include <set>
#include <string>
#include <sstream>
#include <algorithm>

#include "pugixml.hpp"
#include "pugixml_util.hpp"

#include "vtr_assert.h"
#include "vtr_log.h"
#include "vtr_util.h"
#include "vtr_memory.h"
#include "vtr_digest.h"
#include "vtr_token.h"
#include "vtr_bimap.h"

#include "arch_check.h"
#include "arch_error.h"
#include "arch_util.h"
#include "arch_types.h"

#include "read_xml_arch_file.h"
#include "read_xml_util.h"
#include "parse_switchblocks.h"

#include "physical_types_util.h"

#include "read_xml_arch_file_noc_tag.h"

using namespace std::string_literals;
using pugiutil::ReqOpt;

struct t_fc_override {
    std::string port_name;
    std::string seg_name;
    e_fc_value_type fc_value_type;
    float fc_value;
};

struct t_pin_counts {
    int input = 0;
    int output = 0;
    int clock = 0;

    int total() const {
        return input + output + clock;
    }
};

struct t_pin_locs {
  private:
    // Distribution must be set once for each physical tile type
    // and must be equal for each sub tile within a physical tile.
    bool distribution_set = false;

  public:
    e_pin_location_distr distribution = e_pin_location_distr::SPREAD;

    /* [0..num_sub_tiles-1][0..width-1][0..height-1][0..num_of_layer-1][0..3][0..num_tokens-1] */
    vtr::NdMatrix<std::vector<std::string>, 5> assignments;

    bool is_distribution_set() const {
        return distribution_set;
    }

    void set_distribution() {
        VTR_ASSERT(distribution_set == false);
        distribution_set = true;
    }
};

/* Function prototypes */
/*   Populate data */

static void LoadPinLoc(pugi::xml_node Locations,
                       t_physical_tile_type* type,
                       t_pin_locs* pin_locs,
                       const pugiutil::loc_data& loc_data,
                       const int num_of_avail_layer);
template<typename T>
static std::pair<int, int> ProcessPinString(pugi::xml_node Locations,
                                            T type,
                                            const char* pin_loc_string,
                                            const pugiutil::loc_data& loc_data);

/* Process XML hierarchy */
static void ProcessTiles(pugi::xml_node Node,
                         std::vector<t_physical_tile_type>& PhysicalTileTypes,
                         std::vector<t_logical_block_type>& LogicalBlockTypes,
                         const t_default_fc_spec& arch_def_fc,
                         t_arch& arch,
                         const pugiutil::loc_data& loc_data,
                         int num_of_avail_layer);

// TODO: Remove block_type_contains_blif_model / pb_type_contains_blif_model
// as part of
// https://github.com/verilog-to-routing/vtr-verilog-to-routing/issues/1193
static void MarkIoTypes(std::vector<t_physical_tile_type>& PhysicalTileTypes);

static void ProcessTileProps(pugi::xml_node Node,
                             t_physical_tile_type* PhysicalTileType,
                             const pugiutil::loc_data& loc_data);

static t_pin_counts ProcessSubTilePorts(pugi::xml_node Parent,
                                        t_sub_tile* SubTile,
                                        const pugiutil::loc_data& loc_data);

static void ProcessTilePort(pugi::xml_node Node,
                            t_physical_tile_port* port,
                            const pugiutil::loc_data& loc_data);

static void ProcessTileEquivalentSites(pugi::xml_node Parent,
                                       t_sub_tile* SubTile,
                                       t_physical_tile_type* PhysicalTileType,
                                       std::vector<t_logical_block_type>& LogicalBlockTypes,
                                       const pugiutil::loc_data& loc_data);
static void ProcessEquivalentSiteDirectConnection(pugi::xml_node Parent,
                                                  t_sub_tile* SubTile,
                                                  t_physical_tile_type* PhysicalTileType,
                                                  t_logical_block_type* LogicalBlockType,
                                                  const pugiutil::loc_data& loc_data);
static void ProcessEquivalentSiteCustomConnection(pugi::xml_node Parent,
                                                  t_sub_tile* SubTile,
                                                  t_physical_tile_type* PhysicalTileType,
                                                  t_logical_block_type* LogicalBlockType,
                                                  const std::string& site_name,
                                                  const pugiutil::loc_data& loc_data);
static void ProcessPinLocations(pugi::xml_node Locations,
                                t_physical_tile_type* PhysicalTileType,
                                t_sub_tile* SubTile,
                                t_pin_locs* pin_locs,
                                const pugiutil::loc_data& loc_data,
                                const int num_of_avail_layer);

static void ProcessSubTiles(pugi::xml_node Node,
                            t_physical_tile_type* PhysicalTileType,
                            std::vector<t_logical_block_type>& LogicalBlockTypes,
                            std::vector<t_segment_inf>& segments,
                            const t_default_fc_spec& arch_def_fc,
                            const pugiutil::loc_data& loc_data,
                            int num_of_avail_layer);

/**
 * @brief Parses a <pb_type> tag and all <mode> and <pb_type> tags under it.
 *
 * @param Parent An XML node pointing to <pb_type> tag to be processed
 * @param pb_type To be filled by this function with parsed information
 * about the given pb_type
 * @param mode The parent mode of the pb_type to be processed. If the given
 * pb_type is the root, nullptr should be passed.
 * @param timing_enabled Determines whether timing-aware optimizations are enabled.
 * @param arch Contains high-level architecture information like models and
 * string interment storage.
 * @param loc_data Points to the location in the architecture file where the parser is reading.
 * @param pb_idx Used to assign unique values to index_in_logical_block field in
* t_pb_type for all pb_types under a logical block type.
 */
static void ProcessPb_Type(pugi::xml_node Parent,
                           t_pb_type* pb_type,
                           t_mode* mode,
                           bool timing_enabled,
                           const t_arch& arch,
                           const pugiutil::loc_data& loc_data,
                           int& pb_idx);

static void ProcessPb_TypePort(pugi::xml_node Parent,
                               t_port* port,
                               e_power_estimation_method power_method,
                               const bool is_root_pb_type,
                               const pugiutil::loc_data& loc_data);
static void ProcessPinToPinAnnotations(pugi::xml_node parent,
                                       t_pin_to_pin_annotation* annotation,
                                       t_pb_type* parent_pb_type,
                                       const pugiutil::loc_data& loc_data);

/**
 * @brief Parses <interconnect> tags under a <mode> or <pb_type> tag.
 *
 * @param strings String internment storage used to store strings used
 * as keys and values in <metadata> tags under the given <interconnect> tag.
 * @param Parent An XML node pointing to <interconnect> tag to be processed
 * @param mode To be filled with interconnect-related information.
 * @param loc_data Points to the location in the architecture file where
 * the parser is reading.
 */
static void ProcessInterconnect(vtr::string_internment& strings,
                                pugi::xml_node Parent,
                                t_mode* mode,
                                const pugiutil::loc_data& loc_data);

/**
 * @brief Processes a <mode> tag under <pb_type> tag in the architecture file.
 * If a <pb_type> tag does not have any <mode> tags, a default mode is implied.
 *
 * @param Parent An XML node referring to either <mode> tag or <pb_type> tag.
 * It the XML node refers to <pb_type> tag, the mode is implied.
 * @param mode Mode information to be filled by this function.
 * @param timing_enabled Determines whether timing-aware optimizations are enabled.
 * @param arch Contains high-level architecture information like models and
 * string interment storage.
 * @param loc_data Points to the location in the architecture file where the parser is reading.
 * @param parent_pb_idx Used to assign unique values to index_in_logical_block field in
 * t_pb_type for all pb_types under a logical block type.
 */
static void ProcessMode(pugi::xml_node Parent,
                        t_mode* mode,
                        bool timing_enabled,
                        const t_arch& arch,
                        const pugiutil::loc_data& loc_data,
                        int& parent_pb_idx);
/**
 * @brief Processes <metadata> tags.
 *
 * @param strings String internment storage used to store strings used
* as keys and values in <metadata> tags.
 * @param Parent An XML node pointing to the parent tag whose <metadata> children
 * are to be parsed.
 * @param loc_data Points to the location in the architecture file where the parser is reading.
 * @return A t_metadata_dict that stored parsed (key, value) pairs.
 */
static t_metadata_dict ProcessMetadata(vtr::string_internment& strings,
                                       pugi::xml_node Parent,
                                       const pugiutil::loc_data& loc_data);

static void Process_Fc_Values(pugi::xml_node Node, t_default_fc_spec& spec, const pugiutil::loc_data& loc_data);
static void Process_Fc(pugi::xml_node Node,
                       t_physical_tile_type* PhysicalTileType,
                       t_sub_tile* SubTile,
                       t_pin_counts pin_counts,
                       std::vector<t_segment_inf>& segments,
                       const t_default_fc_spec& arch_def_fc,
                       const pugiutil::loc_data& loc_data);
static t_fc_override Process_Fc_override(pugi::xml_node node, const pugiutil::loc_data& loc_data);

/**
 * @brief Processes optional <switchblock_locations> tag under a <tile> tag//
 *
 * @param switchblock_locations An XML node pointing to <switchblock_locations> tag
 * if it exists.
 * @param type To be filled with information extracted from the given
 * <switchblock_locations> tag. This function fills switchblock_locations and
 * switchblock_switch_overrides fields.
 * @param arch Used to find switchblock by name
 * @param loc_data Points to the location in the xml file where the parser is reading.
 */
static void ProcessSwitchblockLocations(pugi::xml_node switchblock_locations,
                                        t_physical_tile_type* type,
                                        const t_arch& arch,
                                        const pugiutil::loc_data& loc_data);

static e_fc_value_type string_to_fc_value_type(const std::string& str, pugi::xml_node node, const pugiutil::loc_data& loc_data);
static void ProcessChanWidthDistr(pugi::xml_node Node,
                                  t_arch* arch,
                                  const pugiutil::loc_data& loc_data);
static void ProcessChanWidthDistrDir(pugi::xml_node Node, t_chan* chan, const pugiutil::loc_data& loc_data);
static void ProcessModels(pugi::xml_node Node, t_arch* arch, const pugiutil::loc_data& loc_data);
static void ProcessModelPorts(pugi::xml_node port_group, t_model* model, std::set<std::string>& port_names, const pugiutil::loc_data& loc_data);
static void ProcessLayout(pugi::xml_node Node, t_arch* arch, const pugiutil::loc_data& loc_data, int& num_of_avail_layer);
static t_grid_def ProcessGridLayout(vtr::string_internment& strings, pugi::xml_node layout_type_tag, const pugiutil::loc_data& loc_data, t_arch* arch, int& num_of_avail_layer);
static void ProcessBlockTypeLocs(t_grid_def& grid_def, int die_number, vtr::string_internment& strings, pugi::xml_node layout_block_type_tag, const pugiutil::loc_data& loc_data);
static int get_number_of_layers(pugi::xml_node layout_type_tag, const pugiutil::loc_data& loc_data);
static void ProcessDevice(pugi::xml_node Node, t_arch* arch, t_default_fc_spec& arch_def_fc, const pugiutil::loc_data& loc_data);

/**
 * @brief Parses <complexblocklist> tag in the architecture file.
 *
 * @param Node The xml node referring to <complexblocklist> tag
 * @param LogicalBlockTypes This function fills this vector with all available
 * logical block types.
 * @param arch Used to access models and string internment storage.
 * @param timing_enabled Determines whether timing-aware optimizations are enabled.
 * @param loc_data Points to the location in the xml file where the parser is reading.
 */
static void ProcessComplexBlocks(pugi::xml_node Node,
                                 std::vector<t_logical_block_type>& LogicalBlockTypes,
                                 const t_arch& arch,
                                 bool timing_enabled,
                                 const pugiutil::loc_data& loc_data);

static void ProcessSwitches(pugi::xml_node Node,
                            t_arch_switch_inf** Switches,
                            int* NumSwitches,
                            const bool timing_enabled,
                            const pugiutil::loc_data& loc_data);
static void ProcessSwitchTdel(pugi::xml_node Node, const bool timing_enabled, const int switch_index, t_arch_switch_inf* Switches, const pugiutil::loc_data& loc_data);
static void ProcessDirects(pugi::xml_node Parent, t_direct_inf** Directs, int* NumDirects, const t_arch_switch_inf* Switches, const int NumSwitches, const pugiutil::loc_data& loc_data);
static void ProcessClockMetalLayers(pugi::xml_node parent,
                                    std::unordered_map<std::string, t_metal_layer>& metal_layers,
                                    pugiutil::loc_data& loc_data);
static void ProcessClockNetworks(pugi::xml_node parent,
                                 std::vector<t_clock_network_arch>& clock_networks,
                                 const t_arch_switch_inf* switches,
                                 const int num_switches,
                                 pugiutil::loc_data& loc_data);
static void ProcessClockSwitchPoints(pugi::xml_node parent,
                                     t_clock_network_arch& clock_network,
                                     const t_arch_switch_inf* switches,
                                     const int num_switches,
                                     pugiutil::loc_data& loc_data);
static void ProcessClockRouting(pugi::xml_node parent,
                                std::vector<t_clock_connection_arch>& clock_connections,
                                const t_arch_switch_inf* switches,
                                const int num_switches,
                                pugiutil::loc_data& loc_data);
static void ProcessSegments(pugi::xml_node Parent,
                            std::vector<t_segment_inf>& Segs,
                            const t_arch_switch_inf* Switches,
                            const int NumSwitches,
                            const bool timing_enabled,
                            const bool switchblocklist_required,
                            const pugiutil::loc_data& loc_data);
static void ProcessSwitchblocks(pugi::xml_node Parent, t_arch* arch, const pugiutil::loc_data& loc_data);
static void ProcessCB_SB(pugi::xml_node Node, std::vector<bool>& list, const pugiutil::loc_data& loc_data);
static void ProcessPower(pugi::xml_node parent,
                         t_power_arch* power_arch,
                         const pugiutil::loc_data& loc_data);

static void ProcessClocks(pugi::xml_node Parent, t_clock_arch* clocks, const pugiutil::loc_data& loc_data);


static void ProcessPb_TypePowerEstMethod(pugi::xml_node Parent, t_pb_type* pb_type, const pugiutil::loc_data& loc_data);
static void ProcessPb_TypePort_Power(pugi::xml_node Parent, t_port* port, e_power_estimation_method power_method, const pugiutil::loc_data& loc_data);

std::string inst_port_to_port_name(std::string inst_port);

static bool attribute_to_bool(const pugi::xml_node node,
                              const pugi::xml_attribute attr,
                              const pugiutil::loc_data& loc_data);

static int find_switch_by_name(const t_arch& arch, const std::string& switch_name);

static e_side string_to_side(const std::string& side_str);

template<typename T>
static T* get_type_by_name(const char* type_name, std::vector<T>& types);

/*
 *
 *
 * External Function Implementations
 *
 *
 */

/* Loads the given architecture file. */
void XmlReadArch(const char* ArchFile,
                 const bool timing_enabled,
                 t_arch* arch,
                 std::vector<t_physical_tile_type>& PhysicalTileTypes,
                 std::vector<t_logical_block_type>& LogicalBlockTypes) {
    pugi::xml_node Next;
    ReqOpt POWER_REQD, SWITCHBLOCKLIST_REQD;

    if (!vtr::check_file_name_extension(ArchFile, ".xml")) {
        VTR_LOG_WARN(
            "Architecture file '%s' may be in incorrect format. "
            "Expecting .xml format for architecture files.\n",
            ArchFile);
    }

    //Create a unique identifier for this architecture file based on it's contents
    arch->architecture_id = vtr::strdup(vtr::secure_digest_file(ArchFile).c_str());

    /* Parse the file */
    pugi::xml_document doc;
    pugiutil::loc_data loc_data;
    t_default_fc_spec arch_def_fc;
    try {
        loc_data = pugiutil::load_xml(doc, ArchFile);

        set_arch_file_name(ArchFile);

        /* Root node should be architecture */
        auto architecture = get_single_child(doc, "architecture", loc_data);

        /* TODO: do version processing properly with string delimiting on the . */
#if 0
        char* Prop = get_attribute(architecture, "version", loc_data, ReqOpt::OPTIONAL).as_string(NULL);
        if (Prop != NULL) {
            if (atof(Prop) > atof(VPR_VERSION)) {
                VTR_LOG_WARN( "This architecture version is for VPR %f while your current VPR version is " VPR_VERSION ", compatability issues may arise\n",
                        atof(Prop));
            }
        }
#endif

        /* Process models */
        Next = get_single_child(architecture, "models", loc_data);
        ProcessModels(Next, arch, loc_data);
        CreateModelLibrary(arch);

        /* Process layout */
        int num_of_avail_layers = 0;
        Next = get_single_child(architecture, "layout", loc_data);
        ProcessLayout(Next, arch, loc_data, num_of_avail_layers);

        /* Process device */
        Next = get_single_child(architecture, "device", loc_data);
        ProcessDevice(Next, arch, arch_def_fc, loc_data);

        /* Process switches */
        Next = get_single_child(architecture, "switchlist", loc_data);
        ProcessSwitches(Next, &(arch->Switches), &(arch->num_switches),
                        timing_enabled, loc_data);

        /* Process switchblocks. This depends on switches */
        bool switchblocklist_required = (arch->SBType == CUSTOM); //require this section only if custom switchblocks are used
        SWITCHBLOCKLIST_REQD = BoolToReqOpt(switchblocklist_required);

        /* Process segments. This depends on switches */
        Next = get_single_child(architecture, "segmentlist", loc_data);
        ProcessSegments(Next, arch->Segments,
                        arch->Switches, arch->num_switches, timing_enabled, switchblocklist_required, loc_data);

        Next = get_single_child(architecture, "switchblocklist", loc_data, SWITCHBLOCKLIST_REQD);
        if (Next) {
            ProcessSwitchblocks(Next, arch, loc_data);
        }

        /* Process logical block types */
        Next = get_single_child(architecture, "complexblocklist", loc_data);
        ProcessComplexBlocks(Next, LogicalBlockTypes, *arch, timing_enabled, loc_data);

        /* Process logical block types */
        Next = get_single_child(architecture, "tiles", loc_data);
        ProcessTiles(Next, PhysicalTileTypes, LogicalBlockTypes, arch_def_fc, *arch, loc_data, num_of_avail_layers);

        /* Link Physical Tiles with Logical Blocks */
        link_physical_logical_types(PhysicalTileTypes, LogicalBlockTypes);

        /* Process directs */
        Next = get_single_child(architecture, "directlist", loc_data, ReqOpt::OPTIONAL);
        if (Next) {
            ProcessDirects(Next, &(arch->Directs), &(arch->num_directs),
                           arch->Switches, arch->num_switches,
                           loc_data);
        }

        /* Process Clock Networks */
        Next = get_single_child(architecture, "clocknetworks", loc_data, ReqOpt::OPTIONAL);
        if (Next) {
            std::vector<std::string> expected_children = {"metal_layers", "clock_network", "clock_routing"};
            expect_only_children(Next, expected_children, loc_data);

            ProcessClockMetalLayers(Next, arch->clock_arch.clock_metal_layers, loc_data);
            ProcessClockNetworks(Next,
                                 arch->clock_arch.clock_networks_arch,
                                 arch->Switches,
                                 arch->num_switches,
                                 loc_data);
            ProcessClockRouting(Next,
                                arch->clock_arch.clock_connections_arch,
                                arch->Switches,
                                arch->num_switches,
                                loc_data);
        }

        /* Process architecture power information */

        /* If arch->power has been initialized, meaning the user has requested power estimation,
         * then the power architecture information is required.
         */
        if (arch->power) {
            POWER_REQD = ReqOpt::REQUIRED;
        } else {
            POWER_REQD = ReqOpt::OPTIONAL;
        }

        Next = get_single_child(architecture, "power", loc_data, POWER_REQD);
        if (Next) {
            if (arch->power) {
                ProcessPower(Next, arch->power, loc_data);
            } else {
                /* This information still needs to be read, even if it is just
                 * thrown away.
                 */
                t_power_arch* power_arch_fake = (t_power_arch*)vtr::calloc(1,
                                                                           sizeof(t_power_arch));
                ProcessPower(Next, power_arch_fake, loc_data);
                free(power_arch_fake);
            }
        }

        // Process Clocks
        Next = get_single_child(architecture, "clocks", loc_data, POWER_REQD);
        if (Next) {
            if (arch->clocks) {
                ProcessClocks(Next, arch->clocks, loc_data);
            } else {
                /* This information still needs to be read, even if it is just
                 * thrown away.
                 */
                t_clock_arch* clocks_fake = (t_clock_arch*)vtr::calloc(1,
                                                                       sizeof(t_clock_arch));
                ProcessClocks(Next, clocks_fake, loc_data);
                free(clocks_fake->clock_inf);
                free(clocks_fake);
            }
        }

        // process NoC (optional)
        Next = get_single_child(architecture, "noc", loc_data, pugiutil::OPTIONAL);
        if (Next) {
            process_noc_tag(Next, arch, loc_data);
        }

        SyncModelsPbTypes(arch, LogicalBlockTypes);
        check_models(arch);

        MarkIoTypes(PhysicalTileTypes);
    } catch (pugiutil::XmlError& e) {
        archfpga_throw(ArchFile, e.line(),
                       "%s", e.what());
    }
}

/*
 *
 *
 * File-scope function implementations
 *
 *
 */

static void LoadPinLoc(pugi::xml_node Locations,
                       t_physical_tile_type* type,
                       t_pin_locs* pin_locs,
                       const pugiutil::loc_data& loc_data,
                       const int num_of_avail_layer) {
    type->pin_width_offset.resize(type->num_pins, 0);
    type->pin_height_offset.resize(type->num_pins, 0);
    //layer_offset is not used if the distribution is not custom
    type->pin_layer_offset.resize(type->num_pins, 0);

    std::vector<int> physical_pin_counts(type->num_pins, 0);
    if (pin_locs->distribution == e_pin_location_distr::SPREAD) {
        /* evenly distribute pins starting at bottom left corner */

        int num_sides = 4 * (type->width * type->height);
        int side_index = 0;
        int count = 0;
        for (e_side side : TOTAL_2D_SIDES) {
            for (int width = 0; width < type->width; ++width) {
                for (int height = 0; height < type->height; ++height) {
                    for (int pin_offset = 0; pin_offset < (type->num_pins / num_sides) + 1; ++pin_offset) {
                        int pin_num = side_index + pin_offset * num_sides;
                        if (pin_num < type->num_pins) {
                            type->pinloc[width][height][side][pin_num] = true;
                            type->pin_width_offset[pin_num] += width;
                            type->pin_height_offset[pin_num] += height;
                            physical_pin_counts[pin_num] += 1;
                            count++;
                        }
                    }
                    side_index++;
                }
            }
        }
        VTR_ASSERT(side_index == num_sides);
        VTR_ASSERT(count == type->num_pins);
    } else if (pin_locs->distribution == e_pin_location_distr::PERIMETER) {
        //Add one pin at-a-time to perimeter sides in round-robin order
        int ipin = 0;
        while (ipin < type->num_pins) {
            for (int width = 0; width < type->width; ++width) {
                for (int height = 0; height < type->height; ++height) {
                    for (e_side side : TOTAL_2D_SIDES) {
                        if (((width == 0 && side == LEFT)
                             || (height == type->height - 1 && side == TOP)
                             || (width == type->width - 1 && side == RIGHT)
                             || (height == 0 && side == BOTTOM))
                            && ipin < type->num_pins) {
                            //On a side, with pins still to allocate

                            type->pinloc[width][height][side][ipin] = true;
                            type->pin_width_offset[ipin] += width;
                            type->pin_height_offset[ipin] += height;
                            physical_pin_counts[ipin] += 1;
                            ++ipin;
                        }
                    }
                }
            }
        }
        VTR_ASSERT(ipin == type->num_pins);

    } else if (pin_locs->distribution == e_pin_location_distr::SPREAD_INPUTS_PERIMETER_OUTPUTS) {
        //Collect the sets of block input/output pins
        std::vector<int> input_pins;
        std::vector<int> output_pins;
        for (int pin_num = 0; pin_num < type->num_pins; ++pin_num) {
            auto class_type = get_pin_type_from_pin_physical_num(type, pin_num);

            if (class_type == RECEIVER) {
                input_pins.push_back(pin_num);
            } else {
                VTR_ASSERT(class_type == DRIVER);
                output_pins.push_back(pin_num);
            }
        }

        //Allocate the inputs one pin at-a-time in a round-robin order
        //to all sides
        size_t ipin = 0;
        while (ipin < input_pins.size()) {
            for (int width = 0; width < type->width; ++width) {
                for (int height = 0; height < type->height; ++height) {
                    for (e_side side : TOTAL_2D_SIDES) {
                        if (ipin < input_pins.size()) {
                            //Pins still to allocate

                            int pin_num = input_pins[ipin];

                            type->pinloc[width][height][side][pin_num] = true;
                            type->pin_width_offset[pin_num] += width;
                            type->pin_height_offset[pin_num] += height;
                            physical_pin_counts[pin_num] += 1;
                            ++ipin;
                        }
                    }
                }
            }
        }
        VTR_ASSERT(ipin == input_pins.size());

        //Allocate the outputs one pin at-a-time to perimeter sides in round-robin order
        ipin = 0;
        while (ipin < output_pins.size()) {
            for (int width = 0; width < type->width; ++width) {
                for (int height = 0; height < type->height; ++height) {
                    for (e_side side : TOTAL_2D_SIDES) {
                        if (((width == 0 && side == LEFT)
                             || (height == type->height - 1 && side == TOP)
                             || (width == type->width - 1 && side == RIGHT)
                             || (height == 0 && side == BOTTOM))
                            && ipin < output_pins.size()) {
                            //On a perimeter side, with pins still to allocate

                            int pin_num = output_pins[ipin];

                            type->pinloc[width][height][side][pin_num] = true;
                            type->pin_width_offset[pin_num] += width;
                            type->pin_height_offset[pin_num] += height;
                            physical_pin_counts[pin_num] += 1;
                            ++ipin;
                        }
                    }
                }
            }
        }
        VTR_ASSERT(ipin == output_pins.size());

    } else {
        VTR_ASSERT(pin_locs->distribution == e_pin_location_distr::CUSTOM);
        for (auto& sub_tile : type->sub_tiles) {
            int sub_tile_index = sub_tile.index;
            int sub_tile_capacity = sub_tile.capacity.total();

            for (int layer = 0; layer < num_of_avail_layer; ++layer) {
                for (int width = 0; width < type->width; ++width) {
                    for (int height = 0; height < type->height; ++height) {
<<<<<<< HEAD
                        for (e_side side : TOTAL_2D_SIDES) {
                            for (auto token : pin_locs->assignments[sub_tile_index][width][height][layer][side]) {
=======
                        for (e_side side : {TOP, RIGHT, BOTTOM, LEFT}) {
                            for (const auto& token : pin_locs->assignments[sub_tile_index][width][height][layer][side]) {
>>>>>>> 21d01503
                                auto pin_range = ProcessPinString<t_sub_tile*>(Locations,
                                                                               &sub_tile,
                                                                               token.c_str(),
                                                                               loc_data);

                                for (int pin_num = pin_range.first; pin_num < pin_range.second; ++pin_num) {
                                    VTR_ASSERT(pin_num < (int)sub_tile.sub_tile_to_tile_pin_indices.size() / sub_tile_capacity);
                                    for (int capacity = 0; capacity < sub_tile_capacity; ++capacity) {
                                        int sub_tile_pin_index = pin_num + capacity * sub_tile.num_phy_pins / sub_tile_capacity;
                                        int physical_pin_index = sub_tile.sub_tile_to_tile_pin_indices[sub_tile_pin_index];
                                        type->pinloc[width][height][side][physical_pin_index] = true;
                                        type->pin_width_offset[physical_pin_index] += width;
                                        type->pin_height_offset[physical_pin_index] += height;
                                        type->pin_layer_offset[physical_pin_index] = layer;
                                        physical_pin_counts[physical_pin_index] += 1;
                                    }
                                }
                            }
                        }
                    }
                }
            }
        }
    }

    for (int ipin = 0; ipin < type->num_pins; ++ipin) {
        VTR_ASSERT(physical_pin_counts[ipin] >= 1);

        type->pin_width_offset[ipin] /= physical_pin_counts[ipin];
        type->pin_height_offset[ipin] /= physical_pin_counts[ipin];

        VTR_ASSERT(type->pin_width_offset[ipin] >= 0 && type->pin_width_offset[ipin] < type->width);
        VTR_ASSERT(type->pin_height_offset[ipin] >= 0 && type->pin_height_offset[ipin] < type->height);
        VTR_ASSERT(type->pin_layer_offset[ipin] >= 0 && type->pin_layer_offset[ipin] < num_of_avail_layer);
    }
}

template<typename T>
static std::pair<int, int> ProcessPinString(pugi::xml_node Locations,
                                            T type,
                                            const char* pin_loc_string,
                                            const pugiutil::loc_data& loc_data) {
    int num_tokens;
    auto tokens = GetTokensFromString(pin_loc_string, &num_tokens);

    int token_index = 0;
    auto token = tokens[token_index];

    if (token.type != TOKEN_STRING || 0 != strcmp(token.data, type->name)) {
        archfpga_throw(loc_data.filename_c_str(), loc_data.line(Locations),
                       "Wrong physical type name of the port: %s\n", pin_loc_string);
    }

    token_index++;
    token = tokens[token_index];

    if (token.type != TOKEN_DOT) {
        archfpga_throw(loc_data.filename_c_str(), loc_data.line(Locations),
                       "No dot is present to separate type name and port name: %s\n", pin_loc_string);
    }

    token_index++;
    token = tokens[token_index];

    if (token.type != TOKEN_STRING) {
        archfpga_throw(loc_data.filename_c_str(), loc_data.line(Locations),
                       "No port name is present: %s\n", pin_loc_string);
    }

    auto port = get_port_by_name(type, token.data);
    if (port == nullptr) {
        archfpga_throw(loc_data.filename_c_str(), loc_data.line(Locations),
                       "Port %s for %s could not be found: %s\n",
                       type->name, token.data,
                       pin_loc_string);
    }
    int abs_first_pin_idx = port->absolute_first_pin_index;

    token_index++;

    // All the pins of the port are taken or the port has a single pin
    if (token_index == num_tokens) {
        freeTokens(tokens, num_tokens);
        return std::make_pair(abs_first_pin_idx, abs_first_pin_idx + port->num_pins);
    }

    token = tokens[token_index];

    if (token.type != TOKEN_OPEN_SQUARE_BRACKET) {
        archfpga_throw(loc_data.filename_c_str(), loc_data.line(Locations),
                       "No open square bracket present: %s\n", pin_loc_string);
    }

    token_index++;
    token = tokens[token_index];

    if (token.type != TOKEN_INT) {
        archfpga_throw(loc_data.filename_c_str(), loc_data.line(Locations),
                       "No integer to indicate least significant pin index: %s\n", pin_loc_string);
    }

    int first_pin = vtr::atoi(token.data);

    token_index++;
    token = tokens[token_index];

    // Single pin is specified
    if (token.type != TOKEN_COLON) {
        if (token.type != TOKEN_CLOSE_SQUARE_BRACKET) {
            archfpga_throw(loc_data.filename_c_str(), loc_data.line(Locations),
                           "No closing bracket: %s\n", pin_loc_string);
        }

        token_index++;

        if (token_index != num_tokens) {
            archfpga_throw(loc_data.filename_c_str(), loc_data.line(Locations),
                           "pin location should be completed, but more tokens are present: %s\n", pin_loc_string);
        }

        freeTokens(tokens, num_tokens);
        return std::make_pair(abs_first_pin_idx + first_pin, abs_first_pin_idx + first_pin + 1);
    }

    token_index++;
    token = tokens[token_index];

    if (token.type != TOKEN_INT) {
        archfpga_throw(loc_data.filename_c_str(), loc_data.line(Locations),
                       "No integer to indicate most significant pin index: %s\n", pin_loc_string);
    }

    int last_pin = vtr::atoi(token.data);

    token_index++;
    token = tokens[token_index];

    if (token.type != TOKEN_CLOSE_SQUARE_BRACKET) {
        archfpga_throw(loc_data.filename_c_str(), loc_data.line(Locations),
                       "No closed square bracket: %s\n", pin_loc_string);
    }

    token_index++;

    if (token_index != num_tokens) {
        archfpga_throw(loc_data.filename_c_str(), loc_data.line(Locations),
                       "pin location should be completed, but more tokens are present: %s\n", pin_loc_string);
    }

    if (first_pin > last_pin) {
        std::swap(first_pin, last_pin);
    }

    freeTokens(tokens, num_tokens);
    return std::make_pair(abs_first_pin_idx + first_pin, abs_first_pin_idx + last_pin + 1);
}

static void ProcessPinToPinAnnotations(pugi::xml_node Parent,
                                       t_pin_to_pin_annotation* annotation,
                                       t_pb_type* parent_pb_type,
                                       const pugiutil::loc_data& loc_data) {
    int i = 0;
    const char* Prop;

    if (get_attribute(Parent, "max", loc_data, ReqOpt::OPTIONAL).as_string(nullptr)) {
        i++;
    }
    if (get_attribute(Parent, "min", loc_data, ReqOpt::OPTIONAL).as_string(nullptr)) {
        i++;
    }
    if (get_attribute(Parent, "type", loc_data, ReqOpt::OPTIONAL).as_string(nullptr)) {
        i++;
    }
    if (get_attribute(Parent, "value", loc_data, ReqOpt::OPTIONAL).as_string(nullptr)) {
        i++;
    }
    if (0 == strcmp(Parent.name(), "C_constant")
        || 0 == strcmp(Parent.name(), "C_matrix")
        || 0 == strcmp(Parent.name(), "pack_pattern")) {
        i = 1;
    }

    annotation->num_value_prop_pairs = i;
    annotation->prop = (int*)vtr::calloc(i, sizeof(int));
    annotation->value = (char**)vtr::calloc(i, sizeof(char*));
    annotation->line_num = loc_data.line(Parent);
    /* Todo: This is slow, I should use a case lookup */
    i = 0;
    if (0 == strcmp(Parent.name(), "delay_constant")) {
        annotation->type = E_ANNOT_PIN_TO_PIN_DELAY;
        annotation->format = E_ANNOT_PIN_TO_PIN_CONSTANT;
        Prop = get_attribute(Parent, "max", loc_data, ReqOpt::OPTIONAL).as_string(nullptr);
        if (Prop) {
            annotation->prop[i] = (int)E_ANNOT_PIN_TO_PIN_DELAY_MAX;
            annotation->value[i] = vtr::strdup(Prop);
            i++;
        }
        Prop = get_attribute(Parent, "min", loc_data, ReqOpt::OPTIONAL).as_string(nullptr);
        if (Prop) {
            annotation->prop[i] = (int)E_ANNOT_PIN_TO_PIN_DELAY_MIN;
            annotation->value[i] = vtr::strdup(Prop);
            i++;
        }
        Prop = get_attribute(Parent, "in_port", loc_data).value();
        annotation->input_pins = vtr::strdup(Prop);

        Prop = get_attribute(Parent, "out_port", loc_data).value();
        annotation->output_pins = vtr::strdup(Prop);

    } else if (0 == strcmp(Parent.name(), "delay_matrix")) {
        annotation->type = E_ANNOT_PIN_TO_PIN_DELAY;
        annotation->format = E_ANNOT_PIN_TO_PIN_MATRIX;
        Prop = get_attribute(Parent, "type", loc_data).value();
        annotation->value[i] = vtr::strdup(Parent.child_value());

        if (0 == strcmp(Prop, "max")) {
            annotation->prop[i] = (int)E_ANNOT_PIN_TO_PIN_DELAY_MAX;
        } else {
            VTR_ASSERT(0 == strcmp(Prop, "min"));
            annotation->prop[i] = (int)E_ANNOT_PIN_TO_PIN_DELAY_MIN;
        }

        i++;
        Prop = get_attribute(Parent, "in_port", loc_data).value();
        annotation->input_pins = vtr::strdup(Prop);

        Prop = get_attribute(Parent, "out_port", loc_data).value();
        annotation->output_pins = vtr::strdup(Prop);

    } else if (0 == strcmp(Parent.name(), "C_constant")) {
        annotation->type = E_ANNOT_PIN_TO_PIN_CAPACITANCE;
        annotation->format = E_ANNOT_PIN_TO_PIN_CONSTANT;
        Prop = get_attribute(Parent, "C", loc_data).value();
        annotation->value[i] = vtr::strdup(Prop);
        annotation->prop[i] = (int)E_ANNOT_PIN_TO_PIN_CAPACITANCE_C;
        i++;

        Prop = get_attribute(Parent, "in_port", loc_data, ReqOpt::OPTIONAL).as_string(nullptr);
        annotation->input_pins = vtr::strdup(Prop);

        Prop = get_attribute(Parent, "out_port", loc_data, ReqOpt::OPTIONAL).as_string(nullptr);
        annotation->output_pins = vtr::strdup(Prop);
        VTR_ASSERT(annotation->output_pins != nullptr || annotation->input_pins != nullptr);

    } else if (0 == strcmp(Parent.name(), "C_matrix")) {
        annotation->type = E_ANNOT_PIN_TO_PIN_CAPACITANCE;
        annotation->format = E_ANNOT_PIN_TO_PIN_MATRIX;
        annotation->value[i] = vtr::strdup(Parent.child_value());
        annotation->prop[i] = (int)E_ANNOT_PIN_TO_PIN_CAPACITANCE_C;
        i++;

        Prop = get_attribute(Parent, "in_port", loc_data, ReqOpt::OPTIONAL).as_string(nullptr);
        annotation->input_pins = vtr::strdup(Prop);

        Prop = get_attribute(Parent, "out_port", loc_data, ReqOpt::OPTIONAL).as_string(nullptr);
        annotation->output_pins = vtr::strdup(Prop);
        VTR_ASSERT(annotation->output_pins != nullptr || annotation->input_pins != nullptr);

    } else if (0 == strcmp(Parent.name(), "T_setup")) {
        annotation->type = E_ANNOT_PIN_TO_PIN_DELAY;
        annotation->format = E_ANNOT_PIN_TO_PIN_CONSTANT;
        Prop = get_attribute(Parent, "value", loc_data).value();
        annotation->prop[i] = (int)E_ANNOT_PIN_TO_PIN_DELAY_TSETUP;
        annotation->value[i] = vtr::strdup(Prop);

        i++;
        Prop = get_attribute(Parent, "port", loc_data).value();
        annotation->input_pins = vtr::strdup(Prop);

        Prop = get_attribute(Parent, "clock", loc_data).value();
        annotation->clock = vtr::strdup(Prop);

        primitives_annotation_clock_match(annotation, parent_pb_type);

    } else if (0 == strcmp(Parent.name(), "T_clock_to_Q")) {
        annotation->type = E_ANNOT_PIN_TO_PIN_DELAY;
        annotation->format = E_ANNOT_PIN_TO_PIN_CONSTANT;
        Prop = get_attribute(Parent, "max", loc_data, ReqOpt::OPTIONAL).as_string(nullptr);

        bool found_min_max_attrib = false;
        if (Prop) {
            annotation->prop[i] = (int)E_ANNOT_PIN_TO_PIN_DELAY_CLOCK_TO_Q_MAX;
            annotation->value[i] = vtr::strdup(Prop);
            i++;
            found_min_max_attrib = true;
        }
        Prop = get_attribute(Parent, "min", loc_data, ReqOpt::OPTIONAL).as_string(nullptr);
        if (Prop) {
            annotation->prop[i] = (int)E_ANNOT_PIN_TO_PIN_DELAY_CLOCK_TO_Q_MIN;
            annotation->value[i] = vtr::strdup(Prop);
            i++;
            found_min_max_attrib = true;
        }

        if (!found_min_max_attrib) {
            archfpga_throw(loc_data.filename_c_str(), loc_data.line(Parent),
                           "Failed to find either 'max' or 'min' attribute required for <%s> in <%s>",
                           Parent.name(), Parent.parent().name());
        }

        Prop = get_attribute(Parent, "port", loc_data).value();
        annotation->input_pins = vtr::strdup(Prop);

        Prop = get_attribute(Parent, "clock", loc_data).value();
        annotation->clock = vtr::strdup(Prop);

        primitives_annotation_clock_match(annotation, parent_pb_type);

    } else if (0 == strcmp(Parent.name(), "T_hold")) {
        annotation->type = E_ANNOT_PIN_TO_PIN_DELAY;
        annotation->format = E_ANNOT_PIN_TO_PIN_CONSTANT;
        Prop = get_attribute(Parent, "value", loc_data).value();
        annotation->prop[i] = (int)E_ANNOT_PIN_TO_PIN_DELAY_THOLD;
        annotation->value[i] = vtr::strdup(Prop);
        i++;

        Prop = get_attribute(Parent, "port", loc_data).value();
        annotation->input_pins = vtr::strdup(Prop);

        Prop = get_attribute(Parent, "clock", loc_data).value();
        annotation->clock = vtr::strdup(Prop);

        primitives_annotation_clock_match(annotation, parent_pb_type);

    } else if (0 == strcmp(Parent.name(), "pack_pattern")) {
        annotation->type = E_ANNOT_PIN_TO_PIN_PACK_PATTERN;
        annotation->format = E_ANNOT_PIN_TO_PIN_CONSTANT;
        Prop = get_attribute(Parent, "name", loc_data).value();
        annotation->prop[i] = (int)E_ANNOT_PIN_TO_PIN_PACK_PATTERN_NAME;
        annotation->value[i] = vtr::strdup(Prop);
        i++;

        Prop = get_attribute(Parent, "in_port", loc_data).value();
        annotation->input_pins = vtr::strdup(Prop);

        Prop = get_attribute(Parent, "out_port", loc_data).value();
        annotation->output_pins = vtr::strdup(Prop);

    } else {
        archfpga_throw(loc_data.filename_c_str(), loc_data.line(Parent),
                       "Unknown port type %s in %s in %s", Parent.name(),
                       Parent.parent().name(), Parent.parent().parent().name());
    }
    VTR_ASSERT(i == annotation->num_value_prop_pairs);
}

static void ProcessPb_TypePowerPinToggle(pugi::xml_node parent, t_pb_type* pb_type, const pugiutil::loc_data& loc_data) {
    pugi::xml_node cur;
    const char* prop;
    t_port* port;
    int high, low;

    cur = get_first_child(parent, "port", loc_data, ReqOpt::OPTIONAL);
    while (cur) {
        prop = get_attribute(cur, "name", loc_data).value();

        port = findPortByName(prop, pb_type, &high, &low);
        if (!port) {
            archfpga_throw(loc_data.filename_c_str(), loc_data.line(cur),
                           "Could not find port '%s' needed for energy per toggle.",
                           prop);
        }
        if (high != port->num_pins - 1 || low != 0) {
            archfpga_throw(loc_data.filename_c_str(), loc_data.line(cur),
                           "Pin-toggle does not support pin indices (%s)", prop);
        }

        if (port->port_power->pin_toggle_initialized) {
            archfpga_throw(loc_data.filename_c_str(), loc_data.line(cur),
                           "Duplicate pin-toggle energy for port '%s'", port->name);
        }
        port->port_power->pin_toggle_initialized = true;

        /* Get energy per toggle */
        port->port_power->energy_per_toggle = get_attribute(cur,
                                                            "energy_per_toggle", loc_data)
                                                  .as_float(0.);

        /* Get scaled by factor */
        bool reverse_scaled = false;
        prop = get_attribute(cur, "scaled_by_static_prob", loc_data, ReqOpt::OPTIONAL).as_string(nullptr);
        if (!prop) {
            prop = get_attribute(cur, "scaled_by_static_prob_n", loc_data, ReqOpt::OPTIONAL).as_string(nullptr);
            if (prop) {
                reverse_scaled = true;
            }
        }

        if (prop) {
            port->port_power->scaled_by_port = findPortByName(prop, pb_type,
                                                              &high, &low);
            if (high != low) {
                archfpga_throw(loc_data.filename_c_str(), loc_data.line(cur),
                               "Pin-toggle 'scaled_by_static_prob' must be a single pin (%s)",
                               prop);
            }
            port->port_power->scaled_by_port_pin_idx = high;
            port->port_power->reverse_scaled = reverse_scaled;
        }

        cur = cur.next_sibling(cur.name());
    }
}

static void ProcessPb_TypePower(pugi::xml_node Parent, t_pb_type* pb_type, const pugiutil::loc_data& loc_data) {
    pugi::xml_node cur, child;
    bool require_dynamic_absolute = false;
    bool require_static_absolute = false;
    bool require_dynamic_C_internal = false;

    cur = get_first_child(Parent, "power", loc_data, ReqOpt::OPTIONAL);
    if (!cur) {
        return;
    }

    switch (pb_type->pb_type_power->estimation_method) {
        case POWER_METHOD_TOGGLE_PINS:
            ProcessPb_TypePowerPinToggle(cur, pb_type, loc_data);
            require_static_absolute = true;
            break;
        case POWER_METHOD_C_INTERNAL:
            require_dynamic_C_internal = true;
            require_static_absolute = true;
            break;
        case POWER_METHOD_ABSOLUTE:
            require_dynamic_absolute = true;
            require_static_absolute = true;
            break;
        default:
            break;
    }

    if (require_static_absolute) {
        child = get_single_child(cur, "static_power", loc_data);
        pb_type->pb_type_power->absolute_power_per_instance.leakage = get_attribute(child, "power_per_instance", loc_data).as_float(0.);
    }

    if (require_dynamic_absolute) {
        child = get_single_child(cur, "dynamic_power", loc_data);
        pb_type->pb_type_power->absolute_power_per_instance.dynamic = get_attribute(child, "power_per_instance", loc_data).as_float(0.);
    }

    if (require_dynamic_C_internal) {
        child = get_single_child(cur, "dynamic_power", loc_data);
        pb_type->pb_type_power->C_internal = get_attribute(child,
                                                           "C_internal", loc_data)
                                                 .as_float(0.);
    }
}

static void ProcessPb_TypePowerEstMethod(pugi::xml_node Parent, t_pb_type* pb_type, const pugiutil::loc_data& loc_data) {
    pugi::xml_node cur;
    const char* prop;

    e_power_estimation_method parent_power_method;

    prop = nullptr;

    cur = get_first_child(Parent, "power", loc_data, ReqOpt::OPTIONAL);
    if (cur) {
        prop = get_attribute(cur, "method", loc_data, ReqOpt::OPTIONAL).as_string(nullptr);
    }

    if (pb_type->parent_mode && pb_type->parent_mode->parent_pb_type) {
        parent_power_method = pb_type->parent_mode->parent_pb_type->pb_type_power->estimation_method;
    } else {
        parent_power_method = POWER_METHOD_AUTO_SIZES;
    }

    if (!prop) {
        /* default method is auto-size */
        pb_type->pb_type_power->estimation_method = power_method_inherited(parent_power_method);
    } else if (strcmp(prop, "auto-size") == 0) {
        pb_type->pb_type_power->estimation_method = POWER_METHOD_AUTO_SIZES;
    } else if (strcmp(prop, "specify-size") == 0) {
        pb_type->pb_type_power->estimation_method = POWER_METHOD_SPECIFY_SIZES;
    } else if (strcmp(prop, "pin-toggle") == 0) {
        pb_type->pb_type_power->estimation_method = POWER_METHOD_TOGGLE_PINS;
    } else if (strcmp(prop, "c-internal") == 0) {
        pb_type->pb_type_power->estimation_method = POWER_METHOD_C_INTERNAL;
    } else if (strcmp(prop, "absolute") == 0) {
        pb_type->pb_type_power->estimation_method = POWER_METHOD_ABSOLUTE;
    } else if (strcmp(prop, "ignore") == 0) {
        pb_type->pb_type_power->estimation_method = POWER_METHOD_IGNORE;
    } else if (strcmp(prop, "sum-of-children") == 0) {
        pb_type->pb_type_power->estimation_method = POWER_METHOD_SUM_OF_CHILDREN;
    } else {
        archfpga_throw(loc_data.filename_c_str(), loc_data.line(cur),
                       "Invalid power estimation method for pb_type '%s'",
                       pb_type->name);
    }
}

/* Takes in a pb_type, allocates and loads data for it and recurses downwards */
static void ProcessPb_Type(pugi::xml_node Parent,
                           t_pb_type* pb_type,
                           t_mode* mode,
                           const bool timing_enabled,
                           const t_arch& arch,
                           const pugiutil::loc_data& loc_data,
                           int& pb_idx) {
    const char* Prop;
    pugi::xml_node Cur;

    bool is_root_pb_type = (mode == nullptr || mode->parent_pb_type == nullptr);
    bool is_leaf_pb_type = bool(get_attribute(Parent, "blif_model", loc_data, ReqOpt::OPTIONAL));

    std::vector<std::string> children_to_expect = {"input", "output", "clock", "mode", "power", "metadata"};
    if (!is_leaf_pb_type) {
        //Non-leafs may have a model/pb_type children
        children_to_expect.emplace_back("model");
        children_to_expect.emplace_back("pb_type");
        children_to_expect.emplace_back("interconnect");

        if (is_root_pb_type) {
            VTR_ASSERT(!is_leaf_pb_type);
            //Top level pb_type's may also have the following tag types
            children_to_expect.emplace_back("fc");
            children_to_expect.emplace_back("pinlocations");
            children_to_expect.emplace_back("switchblock_locations");
        }
    } else {
        VTR_ASSERT(is_leaf_pb_type);
        VTR_ASSERT(!is_root_pb_type);

        //Leaf pb_type's may also have the following tag types
        children_to_expect.emplace_back("T_setup");
        children_to_expect.emplace_back("T_hold");
        children_to_expect.emplace_back("T_clock_to_Q");
        children_to_expect.emplace_back("delay_constant");
        children_to_expect.emplace_back("delay_matrix");
    }

    //Sanity check contained tags
    expect_only_children(Parent, children_to_expect, loc_data);

    pb_type->parent_mode = mode;
    pb_type->index_in_logical_block = pb_idx;
    if (mode != nullptr && mode->parent_pb_type != nullptr) {
        pb_type->depth = mode->parent_pb_type->depth + 1;
        Prop = get_attribute(Parent, "name", loc_data).value();
        pb_type->name = vtr::strdup(Prop);
    } else {
        pb_type->depth = 0;
        /* same name as type */
    }

    Prop = get_attribute(Parent, "blif_model", loc_data, ReqOpt::OPTIONAL).as_string(nullptr);
    pb_type->blif_model = vtr::strdup(Prop);

    pb_type->class_type = UNKNOWN_CLASS;
    Prop = get_attribute(Parent, "class", loc_data, ReqOpt::OPTIONAL).as_string(nullptr);
    char* class_name = vtr::strdup(Prop);

    if (class_name) {
        if (0 == strcmp(class_name, PB_TYPE_CLASS_STRING[LUT_CLASS])) {
            pb_type->class_type = LUT_CLASS;
        } else if (0 == strcmp(class_name, PB_TYPE_CLASS_STRING[LATCH_CLASS])) {
            pb_type->class_type = LATCH_CLASS;
        } else if (0 == strcmp(class_name, PB_TYPE_CLASS_STRING[MEMORY_CLASS])) {
            pb_type->class_type = MEMORY_CLASS;
        } else {
            archfpga_throw(loc_data.filename_c_str(), loc_data.line(Parent),
                           "Unknown class '%s' in pb_type '%s'\n", class_name,
                           pb_type->name);
        }
        free(class_name);
    }

    if (mode == nullptr) {
        pb_type->num_pb = 1;
    } else {
        pb_type->num_pb = get_attribute(Parent, "num_pb", loc_data).as_int(0);
    }

    VTR_ASSERT(pb_type->num_pb > 0);

    const int num_in_ports = count_children(Parent, "input", loc_data, ReqOpt::OPTIONAL);
    const int num_out_ports = count_children(Parent, "output", loc_data, ReqOpt::OPTIONAL);
    const int num_clock_ports = count_children(Parent, "clock", loc_data, ReqOpt::OPTIONAL);
    const int num_ports = num_in_ports + num_out_ports + num_clock_ports;
    pb_type->ports = (t_port*)vtr::calloc(num_ports, sizeof(t_port));
    pb_type->num_ports = num_ports;

    /* Enforce VPR's definition of LUT/FF by checking number of ports */
    if (pb_type->class_type == LUT_CLASS || pb_type->class_type == LATCH_CLASS) {
        if (num_in_ports != 1 || num_out_ports != 1) {
            archfpga_throw(loc_data.filename_c_str(), loc_data.line(Parent),
                           "%s primitives must contain exactly one input port and one output port."
                           "Found '%d' input port(s) and '%d' output port(s) for '%s'",
                           (pb_type->class_type == LUT_CLASS) ? "LUT" : "Latch",
                           num_in_ports, num_out_ports, pb_type->name);
        }
    }

    /* Initialize Power Structure */
    pb_type->pb_type_power = (t_pb_type_power*)vtr::calloc(1, sizeof(t_pb_type_power));
    ProcessPb_TypePowerEstMethod(Parent, pb_type, loc_data);

    /* process ports */
    int absolute_port_first_pin_index = 0;
    int port_idx = 0;

    // STL sets for checking duplicate port names
    std::set<std::string> pb_port_names;

    for (const char* child_name : {"input", "output", "clock"}) {
        Cur = get_first_child(Parent, child_name, loc_data, ReqOpt::OPTIONAL);
        int port_index_by_type = 0;

        while (Cur) {
            pb_type->ports[port_idx].parent_pb_type = pb_type;
            pb_type->ports[port_idx].index = port_idx;
            pb_type->ports[port_idx].port_index_by_type = port_index_by_type;
            ProcessPb_TypePort(Cur, &pb_type->ports[port_idx],
                               pb_type->pb_type_power->estimation_method, is_root_pb_type, loc_data);

            pb_type->ports[port_idx].absolute_first_pin_index = absolute_port_first_pin_index;
            absolute_port_first_pin_index += pb_type->ports[port_idx].num_pins;

            //Check port name duplicates
            auto [_, success] = pb_port_names.insert(pb_type->ports[port_idx].name);
            if (!success) {
                archfpga_throw(loc_data.filename_c_str(), loc_data.line(Cur),
                               "Duplicate port names in pb_type '%s': port '%s'\n",
                               pb_type->name, pb_type->ports[port_idx].name);
            }

            /* get next iteration */
            port_idx++;
            port_index_by_type++;
            Cur = Cur.next_sibling(Cur.name());
        }
    }

    VTR_ASSERT(port_idx == num_ports);

    /* Count stats on the number of each type of pin */
    pb_type->num_clock_pins = pb_type->num_input_pins = pb_type->num_output_pins = 0;
    for (int port_i = 0; port_i < pb_type->num_ports; port_i++) {
        if (pb_type->ports[port_i].type == IN_PORT && !pb_type->ports[port_i].is_clock) {
            pb_type->num_input_pins += pb_type->ports[port_i].num_pins;
        } else if (pb_type->ports[port_i].type == OUT_PORT) {
            pb_type->num_output_pins += pb_type->ports[port_i].num_pins;
        } else {
            VTR_ASSERT(pb_type->ports[port_i].is_clock && pb_type->ports[port_i].type == IN_PORT);
            pb_type->num_clock_pins += pb_type->ports[port_i].num_pins;
        }
    }

    pb_type->num_pins = pb_type->num_input_pins + pb_type->num_output_pins + pb_type->num_clock_pins;

    //Warn that max_internal_delay is no longer supported
    //TODO: eventually remove
    try {
        expect_child_node_count(Parent, "max_internal_delay", 0, loc_data);
    } catch (pugiutil::XmlError& e) {
        std::string msg = e.what();
        msg += ". <max_internal_delay> has been replaced with <delay_constant>/<delay_matrix> between sequential primitive ports.";
        msg += " Please upgrade your architecture file.";
        archfpga_throw(e.filename().c_str(), e.line(), msg.c_str());
    }

    pb_type->annotations = nullptr;
    pb_type->num_annotations = 0;
    /* Determine if this is a leaf or container pb_type */
    if (pb_type->blif_model != nullptr) {
        /* Process delay and capacitance annotations */
        int num_annotations = 0;
        for (auto child_name : {"delay_constant", "delay_matrix", "C_constant", "C_matrix", "T_setup", "T_clock_to_Q", "T_hold"}) {
            num_annotations += count_children(Parent, child_name, loc_data, ReqOpt::OPTIONAL);
        }

        pb_type->annotations = (t_pin_to_pin_annotation*)vtr::calloc(num_annotations, sizeof(t_pin_to_pin_annotation));
        pb_type->num_annotations = num_annotations;

        int annotation_idx = 0;
        for (auto child_name : {"delay_constant", "delay_matrix", "C_constant", "C_matrix", "T_setup", "T_clock_to_Q", "T_hold"}) {
            Cur = get_first_child(Parent, child_name, loc_data, ReqOpt::OPTIONAL);

            while (Cur) {
                ProcessPinToPinAnnotations(Cur, &pb_type->annotations[annotation_idx], pb_type, loc_data);

                /* get next iteration */
                annotation_idx++;
                Cur = Cur.next_sibling(Cur.name());
            }
        }
        VTR_ASSERT(annotation_idx == num_annotations);

        if (timing_enabled) {
            check_leaf_pb_model_timing_consistency(pb_type, arch);
        }

        /* leaf pb_type, if special known class, then read class lib otherwise treat as primitive */
        if (pb_type->class_type == LUT_CLASS) {
            ProcessLutClass(pb_type);
        } else if (pb_type->class_type == MEMORY_CLASS) {
            ProcessMemoryClass(pb_type);
        } else {
            /* other leaf pb_type do not have modes */
            pb_type->num_modes = 0;
            VTR_ASSERT(count_children(Parent, "mode", loc_data, ReqOpt::OPTIONAL) == 0);
        }
    } else {
        /* container pb_type, process modes */
        VTR_ASSERT(pb_type->class_type == UNKNOWN_CLASS);
        pb_type->num_modes = count_children(Parent, "mode", loc_data, ReqOpt::OPTIONAL);
        pb_type->pb_type_power->leakage_default_mode = 0;
        int mode_idx = 0;

        if (pb_type->num_modes == 0) {
            /* The pb_type operates in an implied one mode */
            pb_type->num_modes = 1;
            pb_type->modes = new t_mode[pb_type->num_modes];
            pb_type->modes[mode_idx].parent_pb_type = pb_type;
            pb_type->modes[mode_idx].index = mode_idx;
            ProcessMode(Parent, &pb_type->modes[mode_idx], timing_enabled, arch, loc_data, pb_idx);
            mode_idx++;
        } else {
            pb_type->modes = new t_mode[pb_type->num_modes];

            // STL set for checking duplicate mode names
            std::set<std::string> mode_names;

            Cur = get_first_child(Parent, "mode", loc_data);
            while (Cur != nullptr) {
                if (0 == strcmp(Cur.name(), "mode")) {
                    pb_type->modes[mode_idx].parent_pb_type = pb_type;
                    pb_type->modes[mode_idx].index = mode_idx;
                    ProcessMode(Cur, &pb_type->modes[mode_idx], timing_enabled, arch, loc_data, pb_idx);

                    auto [_, success] = mode_names.insert(pb_type->modes[mode_idx].name);
                    if (!success) {
                        archfpga_throw(loc_data.filename_c_str(), loc_data.line(Cur),
                                       "Duplicate mode name: '%s' in pb_type '%s'.\n",
                                       pb_type->modes[mode_idx].name, pb_type->name);
                    }

                    /* get next iteration */
                    mode_idx++;
                    Cur = Cur.next_sibling(Cur.name());
                }
            }
        }
        VTR_ASSERT(mode_idx == pb_type->num_modes);
    }

    pb_type->meta = ProcessMetadata(arch.strings, Parent, loc_data);
    ProcessPb_TypePower(Parent, pb_type, loc_data);
}

static void ProcessPb_TypePort_Power(pugi::xml_node Parent, t_port* port, e_power_estimation_method power_method, const pugiutil::loc_data& loc_data) {
    pugi::xml_node cur;
    const char* prop;
    bool wire_defined = false;

    port->port_power = (t_port_power*)vtr::calloc(1, sizeof(t_port_power));

    //Defaults
    if (power_method == POWER_METHOD_AUTO_SIZES) {
        port->port_power->wire_type = POWER_WIRE_TYPE_AUTO;
        port->port_power->buffer_type = POWER_BUFFER_TYPE_AUTO;
    } else if (power_method == POWER_METHOD_SPECIFY_SIZES) {
        port->port_power->wire_type = POWER_WIRE_TYPE_IGNORED;
        port->port_power->buffer_type = POWER_BUFFER_TYPE_NONE;
    }

    cur = get_single_child(Parent, "power", loc_data, ReqOpt::OPTIONAL);

    if (cur) {
        /* Wire capacitance */

        /* Absolute C provided */
        prop = get_attribute(cur, "wire_capacitance", loc_data, ReqOpt::OPTIONAL).as_string(nullptr);
        if (prop) {
            if (!(power_method == POWER_METHOD_AUTO_SIZES
                  || power_method == POWER_METHOD_SPECIFY_SIZES)) {
                archfpga_throw(loc_data.filename_c_str(), loc_data.line(cur),
                               "Wire capacitance defined for port '%s'.  This is an invalid option for the parent pb_type '%s' power estimation method.",
                               port->name, port->parent_pb_type->name);
            } else {
                wire_defined = true;
                port->port_power->wire_type = POWER_WIRE_TYPE_C;
                port->port_power->wire.C = (float)atof(prop);
            }
        }

        /* Wire absolute length provided */
        prop = get_attribute(cur, "wire_length", loc_data, ReqOpt::OPTIONAL).as_string(nullptr);
        if (prop) {
            if (!(power_method == POWER_METHOD_AUTO_SIZES
                  || power_method == POWER_METHOD_SPECIFY_SIZES)) {
                archfpga_throw(loc_data.filename_c_str(), loc_data.line(cur),
                               "Wire length defined for port '%s'.  This is an invalid option for the parent pb_type '%s' power estimation method.",
                               port->name, port->parent_pb_type->name);
            } else if (wire_defined) {
                archfpga_throw(loc_data.filename_c_str(), loc_data.line(cur),
                               "Multiple wire properties defined for port '%s', pb_type '%s'.",
                               port->name, port->parent_pb_type->name);
            } else if (strcmp(prop, "auto") == 0) {
                wire_defined = true;
                port->port_power->wire_type = POWER_WIRE_TYPE_AUTO;
            } else {
                wire_defined = true;
                port->port_power->wire_type = POWER_WIRE_TYPE_ABSOLUTE_LENGTH;
                port->port_power->wire.absolute_length = (float)atof(prop);
            }
        }

        /* Wire relative length provided */
        prop = get_attribute(cur, "wire_relative_length", loc_data, ReqOpt::OPTIONAL).as_string(nullptr);
        if (prop) {
            if (!(power_method == POWER_METHOD_AUTO_SIZES
                  || power_method == POWER_METHOD_SPECIFY_SIZES)) {
                archfpga_throw(loc_data.filename_c_str(), loc_data.line(cur),
                               "Wire relative length defined for port '%s'.  This is an invalid option for the parent pb_type '%s' power estimation method.",
                               port->name, port->parent_pb_type->name);
            } else if (wire_defined) {
                archfpga_throw(loc_data.filename_c_str(), loc_data.line(cur),
                               "Multiple wire properties defined for port '%s', pb_type '%s'.",
                               port->name, port->parent_pb_type->name);
            } else {
                wire_defined = true;
                port->port_power->wire_type = POWER_WIRE_TYPE_RELATIVE_LENGTH;
                port->port_power->wire.relative_length = (float)atof(prop);
            }
        }

        /* Buffer Size */
        prop = get_attribute(cur, "buffer_size", loc_data, ReqOpt::OPTIONAL).as_string(nullptr);
        if (prop) {
            if (!(power_method == POWER_METHOD_AUTO_SIZES
                  || power_method == POWER_METHOD_SPECIFY_SIZES)) {
                archfpga_throw(loc_data.filename_c_str(), loc_data.line(cur),
                               "Buffer size defined for port '%s'.  This is an invalid option for the parent pb_type '%s' power estimation method.",
                               port->name, port->parent_pb_type->name);
            } else if (strcmp(prop, "auto") == 0) {
                port->port_power->buffer_type = POWER_BUFFER_TYPE_AUTO;
            } else {
                port->port_power->buffer_type = POWER_BUFFER_TYPE_ABSOLUTE_SIZE;
                port->port_power->buffer_size = (float)atof(prop);
            }
        }
    }
}

static void ProcessPb_TypePort(pugi::xml_node Parent, t_port* port, e_power_estimation_method power_method, const bool is_root_pb_type, const pugiutil::loc_data& loc_data) {
    std::vector<std::string> expected_attributes = {"name", "num_pins", "port_class"};
    if (is_root_pb_type) {
        expected_attributes.emplace_back("equivalent");

        if (Parent.name() == "input"s || Parent.name() == "clock"s) {
            expected_attributes.emplace_back("is_non_clock_global");
        }
    }

    expect_only_attributes(Parent, expected_attributes, loc_data);

    const char* Prop;
    Prop = get_attribute(Parent, "name", loc_data).value();
    port->name = vtr::strdup(Prop);

    Prop = get_attribute(Parent, "port_class", loc_data, ReqOpt::OPTIONAL).as_string(nullptr);
    port->port_class = vtr::strdup(Prop);

    Prop = get_attribute(Parent, "equivalent", loc_data, ReqOpt::OPTIONAL).as_string(nullptr);
    if (Prop) {
        if (Prop == "none"s) {
            port->equivalent = PortEquivalence::NONE;
        } else if (Prop == "full"s) {
            port->equivalent = PortEquivalence::FULL;
        } else if (Prop == "instance"s) {
            if (Parent.name() == "output"s) {
                port->equivalent = PortEquivalence::INSTANCE;
            } else {
                archfpga_throw(loc_data.filename_c_str(), loc_data.line(Parent),
                               "Invalid pin equivalence '%s' for %s port.", Prop, Parent.name());
            }
        } else {
            archfpga_throw(loc_data.filename_c_str(), loc_data.line(Parent),
                           "Invalid pin equivalence '%s'.", Prop);
        }
    }
    port->num_pins = get_attribute(Parent, "num_pins", loc_data).as_int(0);
    port->is_non_clock_global = get_attribute(Parent,
                                              "is_non_clock_global", loc_data, ReqOpt::OPTIONAL)
                                    .as_bool(false);

    if (port->num_pins <= 0) {
        archfpga_throw(loc_data.filename_c_str(), loc_data.line(Parent),
                       "Invalid number of pins %d for %s port.", port->num_pins, Parent.name());
    }

    if (0 == strcmp(Parent.name(), "input")) {
        port->type = IN_PORT;
        port->is_clock = false;

        /* Check if LUT/FF port class is lut_in/D */
        if (port->parent_pb_type->class_type == LUT_CLASS) {
            if ((!port->port_class) || strcmp("lut_in", port->port_class)) {
                archfpga_throw(loc_data.filename_c_str(), loc_data.line(Parent),
                               "Inputs to LUT primitives must have a port class named "
                               "as \"lut_in\".");
            }
        } else if (port->parent_pb_type->class_type == LATCH_CLASS) {
            if ((!port->port_class) || strcmp("D", port->port_class)) {
                archfpga_throw(loc_data.filename_c_str(), loc_data.line(Parent),
                               "Input to flipflop primitives must have a port class named "
                               "as \"D\".");
            }
            /* Only allow one input pin for FF's */
            if (port->num_pins != 1) {
                archfpga_throw(loc_data.filename_c_str(), loc_data.line(Parent),
                               "Input port of flipflop primitives must have exactly one pin. "
                               "Found %d.",
                               port->num_pins);
            }
        }

    } else if (0 == strcmp(Parent.name(), "output")) {
        port->type = OUT_PORT;
        port->is_clock = false;

        /* Check if LUT/FF port class is lut_out/Q */
        if (port->parent_pb_type->class_type == LUT_CLASS) {
            if ((!port->port_class) || strcmp("lut_out", port->port_class)) {
                archfpga_throw(loc_data.filename_c_str(), loc_data.line(Parent),
                               "Output to LUT primitives must have a port class named "
                               "as \"lut_in\".");
            }
            /* Only allow one output pin for LUT's */
            if (port->num_pins != 1) {
                archfpga_throw(loc_data.filename_c_str(), loc_data.line(Parent),
                               "Output port of LUT primitives must have exactly one pin. "
                               "Found %d.",
                               port->num_pins);
            }
        } else if (port->parent_pb_type->class_type == LATCH_CLASS) {
            if ((!port->port_class) || strcmp("Q", port->port_class)) {
                archfpga_throw(loc_data.filename_c_str(), loc_data.line(Parent),
                               "Output to flipflop primitives must have a port class named "
                               "as \"D\".");
            }
            /* Only allow one output pin for FF's */
            if (port->num_pins != 1) {
                archfpga_throw(loc_data.filename_c_str(), loc_data.line(Parent),
                               "Output port of flipflop primitives must have exactly one pin. "
                               "Found %d.",
                               port->num_pins);
            }
        }
    } else if (0 == strcmp(Parent.name(), "clock")) {
        port->type = IN_PORT;
        port->is_clock = true;
        if (port->is_non_clock_global == true) {
            archfpga_throw(loc_data.filename_c_str(), loc_data.line(Parent),
                           "Port %s cannot be both a clock and a non-clock simultaneously\n",
                           Parent.name());
        }

        if (port->parent_pb_type->class_type == LATCH_CLASS) {
            if ((!port->port_class) || strcmp("clock", port->port_class)) {
                archfpga_throw(loc_data.filename_c_str(), loc_data.line(Parent),
                               "Clock to flipflop primitives must have a port class named "
                               "as \"clock\".");
            }
            /* Only allow one output pin for FF's */
            if (port->num_pins != 1) {
                archfpga_throw(loc_data.filename_c_str(), loc_data.line(Parent),
                               "Clock port of flipflop primitives must have exactly one pin. "
                               "Found %d.",
                               port->num_pins);
            }
        }
    } else {
        archfpga_throw(loc_data.filename_c_str(), loc_data.line(Parent),
                       "Unknown port type %s", Parent.name());
    }

    ProcessPb_TypePort_Power(Parent, port, power_method, loc_data);
}

static void ProcessInterconnect(vtr::string_internment& strings,
                                pugi::xml_node Parent,
                                t_mode* mode,
                                const pugiutil::loc_data& loc_data) {
    const char* Prop;

    // used to find duplicate names
    std::set<std::string> interconnect_names;

    int num_interconnect = 0;
    // count the total number of interconnect tags
    for (auto child_name : {"complete", "direct", "mux"}) {
        num_interconnect += count_children(Parent, child_name, loc_data, ReqOpt::OPTIONAL);
    }

    mode->num_interconnect = num_interconnect;
    mode->interconnect = new t_interconnect[num_interconnect];

    int interconnect_idx = 0;
    for (auto child_name : {"complete", "direct", "mux"}) {
        pugi::xml_node Cur = get_first_child(Parent, child_name, loc_data, ReqOpt::OPTIONAL);

        while (Cur != nullptr) {
            if (0 == strcmp(Cur.name(), "complete")) {
                mode->interconnect[interconnect_idx].type = COMPLETE_INTERC;
            } else if (0 == strcmp(Cur.name(), "direct")) {
                mode->interconnect[interconnect_idx].type = DIRECT_INTERC;
            } else {
                VTR_ASSERT(0 == strcmp(Cur.name(), "mux"));
                mode->interconnect[interconnect_idx].type = MUX_INTERC;
            }

            mode->interconnect[interconnect_idx].line_num = loc_data.line(Cur);

            mode->interconnect[interconnect_idx].parent_mode_index = mode->index;
            mode->interconnect[interconnect_idx].parent_mode = mode;

            Prop = get_attribute(Cur, "input", loc_data).value();
            mode->interconnect[interconnect_idx].input_string = vtr::strdup(Prop);

            Prop = get_attribute(Cur, "output", loc_data).value();
            mode->interconnect[interconnect_idx].output_string = vtr::strdup(Prop);

            Prop = get_attribute(Cur, "name", loc_data).value();
            mode->interconnect[interconnect_idx].name = vtr::strdup(Prop);
            mode->interconnect[interconnect_idx].meta = ProcessMetadata(strings, Cur, loc_data);

            auto [_, success] = interconnect_names.insert(mode->interconnect[interconnect_idx].name);
            if (!success) {
                archfpga_throw(loc_data.filename_c_str(), loc_data.line(Cur),
                               "Duplicate interconnect name: '%s' in mode: '%s'.\n",
                               mode->interconnect[interconnect_idx].name, mode->name);
            }

            /* Process delay and capacitance annotations */
            int num_annotations = 0;
            for (auto annot_child_name : {"delay_constant", "delay_matrix", "C_constant", "C_matrix", "pack_pattern"}) {
                num_annotations += count_children(Cur, annot_child_name, loc_data, ReqOpt::OPTIONAL);
            }

            mode->interconnect[interconnect_idx].annotations = (t_pin_to_pin_annotation*)vtr::calloc(num_annotations,
                                                                                      sizeof(t_pin_to_pin_annotation));
            mode->interconnect[interconnect_idx].num_annotations = num_annotations;


            int annotation_idx = 0;
            for (auto annot_child_name : {"delay_constant", "delay_matrix", "C_constant", "C_matrix", "pack_pattern"}) {
                pugi::xml_node Cur2 = get_first_child(Cur, annot_child_name, loc_data, ReqOpt::OPTIONAL);

                while (Cur2 != nullptr) {
                    ProcessPinToPinAnnotations(Cur2,
                                               &(mode->interconnect[interconnect_idx].annotations[annotation_idx]), nullptr, loc_data);

                    /* get next iteration */
                    annotation_idx++;
                    Cur2 = Cur2.next_sibling(Cur2.name());
                }
            }
            VTR_ASSERT(annotation_idx == num_annotations);

            /* Power */
            mode->interconnect[interconnect_idx].interconnect_power = (t_interconnect_power*)vtr::calloc(1,
                                                                                          sizeof(t_interconnect_power));
            mode->interconnect[interconnect_idx].interconnect_power->port_info_initialized = false;

            /* get next iteration */
            Cur = Cur.next_sibling(Cur.name());
            interconnect_idx++;
        }
    }

    VTR_ASSERT(interconnect_idx == num_interconnect);
}

static void ProcessMode(pugi::xml_node Parent,
                        t_mode* mode,
                        const bool timing_enabled,
                        const t_arch& arch,
                        const pugiutil::loc_data& loc_data,
                        int& parent_pb_idx) {
    const char* Prop;
    pugi::xml_node Cur;

    bool implied_mode = (0 == strcmp(Parent.name(), "pb_type"));
    if (implied_mode) {
        mode->name = vtr::strdup("default");
    } else {
        Prop = get_attribute(Parent, "name", loc_data).value();
        mode->name = vtr::strdup(Prop);
    }

    /* Parse XML about if this mode is disabled for packing or not
     * By default, all the mode will be visible to packer 
     */
    mode->disable_packing = false;

    /* If the parent mode is disabled for packing,
     * all the child mode should be disabled for packing as well
     */
    if (nullptr != mode->parent_pb_type->parent_mode) {
        mode->disable_packing = mode->parent_pb_type->parent_mode->disable_packing;
    }

    /* Override if user specify */
    mode->disable_packing = get_attribute(Parent, "disable_packing", loc_data, ReqOpt::OPTIONAL).as_bool(mode->disable_packing);
    if (mode->disable_packing) {
        VTR_LOG("mode '%s[%s]' is defined by user to be disabled in packing\n",
                mode->parent_pb_type->name,
                mode->name);
    }

    mode->num_pb_type_children = count_children(Parent, "pb_type", loc_data, ReqOpt::OPTIONAL);
    if (mode->num_pb_type_children > 0) {
        mode->pb_type_children = new t_pb_type[mode->num_pb_type_children];

        // used to find duplicate pb_type names
        std::set<std::string> pb_type_names;

        int pb_type_child_idx = 0;
        Cur = get_first_child(Parent, "pb_type", loc_data);
        while (Cur != nullptr) {
            if (0 == strcmp(Cur.name(), "pb_type")) {
                parent_pb_idx++;
                ProcessPb_Type(Cur, &mode->pb_type_children[pb_type_child_idx], mode, timing_enabled, arch, loc_data, parent_pb_idx);

                auto [_, success] = pb_type_names.insert(mode->pb_type_children[pb_type_child_idx].name);
                if (!success) {
                    archfpga_throw(loc_data.filename_c_str(), loc_data.line(Cur),
                                   "Duplicate pb_type name: '%s' in mode: '%s'.\n",
                                   mode->pb_type_children[pb_type_child_idx].name, mode->name);
                }

                /* get next iteration */
                pb_type_child_idx++;
                Cur = Cur.next_sibling(Cur.name());
            }
        }
    } else {
        mode->pb_type_children = nullptr;
    }

    /* Allocate power structure */
    mode->mode_power = (t_mode_power*)vtr::calloc(1, sizeof(t_mode_power));

    if (!implied_mode) {
        // Implied mode metadata is attached to the pb_type, rather than
        // the t_mode object.
        mode->meta = ProcessMetadata(arch.strings, Parent, loc_data);
    }

    Cur = get_single_child(Parent, "interconnect", loc_data);
    ProcessInterconnect(arch.strings, Cur, mode, loc_data);
}

static t_metadata_dict ProcessMetadata(vtr::string_internment& strings,
                                       pugi::xml_node Parent,
                                       const pugiutil::loc_data& loc_data) {
    //	<metadata>
    //	  <meta>CLBLL_L_</meta>
    //	</metadata>
    t_metadata_dict data;
    auto metadata = get_single_child(Parent, "metadata", loc_data, ReqOpt::OPTIONAL);
    if (metadata) {
        auto meta_tag = get_first_child(metadata, "meta", loc_data);
        while (meta_tag) {
            auto key = get_attribute(meta_tag, "name", loc_data).as_string();

            auto value = meta_tag.child_value();
            data.add(strings.intern_string(vtr::string_view(key)),
                     strings.intern_string(vtr::string_view(value)));
            meta_tag = meta_tag.next_sibling(meta_tag.name());
        }
    }
    return data;
}

static void Process_Fc_Values(pugi::xml_node Node, t_default_fc_spec& spec, const pugiutil::loc_data& loc_data) {
    spec.specified = true;

    /* Load the default fc_in */
    auto default_fc_in_attrib = get_attribute(Node, "in_type", loc_data);
    spec.in_value_type = string_to_fc_value_type(default_fc_in_attrib.value(), Node, loc_data);

    auto in_val_attrib = get_attribute(Node, "in_val", loc_data);
    spec.in_value = vtr::atof(in_val_attrib.value());

    /* Load the default fc_out */
    auto default_fc_out_attrib = get_attribute(Node, "out_type", loc_data);
    spec.out_value_type = string_to_fc_value_type(default_fc_out_attrib.value(), Node, loc_data);

    auto out_val_attrib = get_attribute(Node, "out_val", loc_data);
    spec.out_value = vtr::atof(out_val_attrib.value());
}

/* Takes in the node ptr for the 'fc' elements and initializes
 * the appropriate fields of type. */
static void Process_Fc(pugi::xml_node Node,
                       t_physical_tile_type* PhysicalTileType,
                       t_sub_tile* SubTile,
                       t_pin_counts pin_counts,
                       std::vector<t_segment_inf>& segments,
                       const t_default_fc_spec& arch_def_fc,
                       const pugiutil::loc_data& loc_data) {
    std::vector<t_fc_override> fc_overrides;
    t_default_fc_spec def_fc_spec;
    if (Node) {
        /* Load the default Fc values from the node */
        Process_Fc_Values(Node, def_fc_spec, loc_data);
        /* Load any <fc_override/> tags */
        for (auto child_node : Node.children()) {
            t_fc_override fc_override = Process_Fc_override(child_node, loc_data);
            fc_overrides.push_back(fc_override);
        }
    } else {
        /* Use the default value, if available */
        if (!arch_def_fc.specified) {
            archfpga_throw(loc_data.filename_c_str(), loc_data.line(Node),
                           "<sub_tile> is missing child <fc>, and no <default_fc> specified in architecture\n");
        }
        def_fc_spec = arch_def_fc;
    }

    /* Go through all the port/segment combinations and create the (potentially
     * overriden) pin/seg Fc specifications */
    for (size_t iseg = 0; iseg < segments.size(); ++iseg) {
        for (int icapacity = 0; icapacity < SubTile->capacity.total(); ++icapacity) {
            //If capacity > 0, we need t offset the block index by the number of pins per instance
            //this ensures that all pins have an Fc specification
            int iblk_pin = icapacity * pin_counts.total();

            for (const auto& port : SubTile->ports) {
                t_fc_specification fc_spec;

                fc_spec.seg_index = iseg;

                //Apply type and defaults
                if (port.type == IN_PORT) {
                    fc_spec.fc_type = e_fc_type::IN;
                    fc_spec.fc_value_type = def_fc_spec.in_value_type;
                    fc_spec.fc_value = def_fc_spec.in_value;
                } else {
                    VTR_ASSERT(port.type == OUT_PORT);
                    fc_spec.fc_type = e_fc_type::OUT;
                    fc_spec.fc_value_type = def_fc_spec.out_value_type;
                    fc_spec.fc_value = def_fc_spec.out_value;
                }

                //Apply any matching overrides
                bool default_overriden = false;
                for (const auto& fc_override : fc_overrides) {
                    bool apply_override = false;
                    if (!fc_override.port_name.empty() && !fc_override.seg_name.empty()) {
                        //Both port and seg names are specified require exact match on both
                        if (fc_override.port_name == port.name && fc_override.seg_name == segments[iseg].name) {
                            apply_override = true;
                        }

                    } else if (!fc_override.port_name.empty()) {
                        VTR_ASSERT(fc_override.seg_name.empty());
                        //Only the port name specified, require it to match
                        if (fc_override.port_name == port.name) {
                            apply_override = true;
                        }
                    } else {
                        VTR_ASSERT(!fc_override.seg_name.empty());
                        VTR_ASSERT(fc_override.port_name.empty());
                        //Only the seg name specified, require it to match
                        if (fc_override.seg_name == segments[iseg].name) {
                            apply_override = true;
                        }
                    }

                    if (apply_override) {
                        //Exact match, or partial match to either port or seg name
                        // Note that we continue searching, this ensures that the last matching override (in file order)
                        // is applied last

                        if (default_overriden) {
                            //Warn if multiple overrides match
                            VTR_LOGF_WARN(loc_data.filename_c_str(), loc_data.line(Node), "Multiple matching Fc overrides found; the last will be applied\n");
                        }

                        fc_spec.fc_value_type = fc_override.fc_value_type;
                        fc_spec.fc_value = fc_override.fc_value;

                        default_overriden = true;
                    }
                }

                //Add all the pins from this port
                for (int iport_pin = 0; iport_pin < port.num_pins; ++iport_pin) {
                    //XXX: this assumes that iterating through the tile ports
                    //     in order yields the block pin order
                    int true_physical_blk_pin = SubTile->sub_tile_to_tile_pin_indices[iblk_pin];
                    fc_spec.pins.push_back(true_physical_blk_pin);
                    ++iblk_pin;
                }

                PhysicalTileType->fc_specs.push_back(fc_spec);
            }
        }
    }
}

static t_fc_override Process_Fc_override(pugi::xml_node node, const pugiutil::loc_data& loc_data) {
    if (node.name() != std::string("fc_override")) {
        archfpga_throw(loc_data.filename_c_str(), loc_data.line(node),
                       "Unexpeted node of type '%s' (expected optional 'fc_override')",
                       node.name());
    }

    t_fc_override fc_override;

    expect_child_node_count(node, 0, loc_data);

    bool seen_fc_type = false;
    bool seen_fc_value = false;
    bool seen_port_or_seg = false;
    for (auto attrib : node.attributes()) {
        if (attrib.name() == std::string("port_name")) {
            fc_override.port_name = attrib.value();
            seen_port_or_seg |= true;
        } else if (attrib.name() == std::string("segment_name")) {
            fc_override.seg_name = attrib.value();
            seen_port_or_seg |= true;
        } else if (attrib.name() == std::string("fc_type")) {
            fc_override.fc_value_type = string_to_fc_value_type(attrib.value(), node, loc_data);
            seen_fc_type = true;
        } else if (attrib.name() == std::string("fc_val")) {
            fc_override.fc_value = vtr::atof(attrib.value());
            seen_fc_value = true;
        } else {
            archfpga_throw(loc_data.filename_c_str(), loc_data.line(node),
                           "Unexpected attribute '%s'", attrib.name());
        }
    }

    if (!seen_fc_type) {
        archfpga_throw(loc_data.filename_c_str(), loc_data.line(node),
                       "Missing expected attribute 'fc_type'");
    }

    if (!seen_fc_value) {
        archfpga_throw(loc_data.filename_c_str(), loc_data.line(node),
                       "Missing expected attribute 'fc_value'");
    }

    if (!seen_port_or_seg) {
        archfpga_throw(loc_data.filename_c_str(), loc_data.line(node),
                       "Missing expected attribute(s) 'port_name' and/or 'segment_name'");
    }

    return fc_override;
}

static e_fc_value_type string_to_fc_value_type(const std::string& str, pugi::xml_node node, const pugiutil::loc_data& loc_data) {
    e_fc_value_type fc_value_type = e_fc_value_type::FRACTIONAL;

    if (str == "frac") {
        fc_value_type = e_fc_value_type::FRACTIONAL;
    } else if (str == "abs") {
        fc_value_type = e_fc_value_type::ABSOLUTE;
    } else {
        archfpga_throw(loc_data.filename_c_str(), loc_data.line(node),
                       "Invalid fc_type '%s'. Must be 'abs' or 'frac'.\n",
                       str.c_str());
    }

    return fc_value_type;
}

static void ProcessSwitchblockLocations(pugi::xml_node switchblock_locations,
                                        t_physical_tile_type* type,
                                        const t_arch& arch,
                                        const pugiutil::loc_data& loc_data) {
    VTR_ASSERT(type != nullptr);

    expect_only_attributes(switchblock_locations, {"pattern", "internal_switch"}, loc_data);

    std::string pattern = get_attribute(switchblock_locations, "pattern", loc_data, ReqOpt::OPTIONAL).as_string("external_full_internal_straight");

    //Initialize the location specs
    size_t width = type->width;
    size_t height = type->height;
    type->switchblock_locations = vtr::Matrix<e_sb_type>({{width, height}}, e_sb_type::NONE);
    type->switchblock_switch_overrides = vtr::Matrix<int>({{width, height}}, DEFAULT_SWITCH);

    if (pattern == "custom") {
        expect_only_attributes(switchblock_locations, {"pattern"}, loc_data);

        //Load a custom pattern specified with <sb_loc> tags
        expect_only_children(switchblock_locations, {"sb_loc"}, loc_data); //Only sb_loc child tags

        //Default to no SBs unless specified
        type->switchblock_locations.fill(e_sb_type::NONE);

        //Track which locations have been assigned to detect overlaps
        auto assigned_locs = vtr::Matrix<bool>({{width, height}}, false);

        for (pugi::xml_node sb_loc : switchblock_locations.children("sb_loc")) {
            expect_only_attributes(sb_loc, {"type", "xoffset", "yoffset", "switch_override"}, loc_data);

            //Determine the type
            std::string sb_type_str = get_attribute(sb_loc, "type", loc_data, ReqOpt::OPTIONAL).as_string("full");
            e_sb_type sb_type = e_sb_type::FULL;
            if (sb_type_str == "none") {
                sb_type = e_sb_type::NONE;
            } else if (sb_type_str == "horizontal") {
                sb_type = e_sb_type::HORIZONTAL;
            } else if (sb_type_str == "vertical") {
                sb_type = e_sb_type::VERTICAL;
            } else if (sb_type_str == "turns") {
                sb_type = e_sb_type::TURNS;
            } else if (sb_type_str == "straight") {
                sb_type = e_sb_type::STRAIGHT;
            } else if (sb_type_str == "full") {
                sb_type = e_sb_type::FULL;
            } else {
                archfpga_throw(loc_data.filename_c_str(), loc_data.line(sb_loc),
                               "Invalid <sb_loc> 'type' attribute '%s'\n",
                               sb_type_str.c_str());
            }

            //Determine the switch type
            int sb_switch_override = DEFAULT_SWITCH;

            auto sb_switch_override_attr = get_attribute(sb_loc, "switch_override", loc_data, ReqOpt::OPTIONAL);
            if (sb_switch_override_attr) {
                std::string sb_switch_override_str = sb_switch_override_attr.as_string();
                //Use the specified switch
                sb_switch_override = find_switch_by_name(arch, sb_switch_override_str);

                if (sb_switch_override == OPEN) {
                    archfpga_throw(loc_data.filename_c_str(), loc_data.line(switchblock_locations),
                                   "Invalid <sb_loc> 'switch_override' attribute '%s' (no matching switch named '%s' found)\n",
                                   sb_switch_override_str.c_str(), sb_switch_override_str.c_str());
                }
            }

            //Get the horizontal offset
            size_t xoffset = get_attribute(sb_loc, "xoffset", loc_data, ReqOpt::OPTIONAL).as_uint(0);
            if (xoffset > width - 1) {
                archfpga_throw(loc_data.filename_c_str(), loc_data.line(sb_loc),
                               "Invalid <sb_loc> 'xoffset' attribute '%zu' (must be in range [%d,%d])\n",
                               xoffset, 0, width - 1);
            }

            //Get the vertical offset
            size_t yoffset = get_attribute(sb_loc, "yoffset", loc_data, ReqOpt::OPTIONAL).as_uint(0);
            if (yoffset > height - 1) {
                archfpga_throw(loc_data.filename_c_str(), loc_data.line(sb_loc),
                               "Invalid <sb_loc> 'yoffset' attribute '%zu' (must be in range [%d,%d])\n",
                               yoffset, 0, height - 1);
            }

            //Check if this location has already been set
            if (assigned_locs[xoffset][yoffset]) {
                archfpga_throw(loc_data.filename_c_str(), loc_data.line(sb_loc),
                               "Duplicate <sb_loc> specifications at xoffset=%zu yoffset=%zu\n",
                               xoffset, yoffset);
            }

            //Set the custom sb location and type
            type->switchblock_locations[xoffset][yoffset] = sb_type;
            type->switchblock_switch_overrides[xoffset][yoffset] = sb_switch_override;
            assigned_locs[xoffset][yoffset] = true; //Mark the location as set for error detection
        }
    } else { //Non-custom patterns
        //Initialize defaults
        int internal_switch = DEFAULT_SWITCH;
        int external_switch = DEFAULT_SWITCH;
        e_sb_type internal_type = e_sb_type::FULL;
        e_sb_type external_type = e_sb_type::FULL;

        //Determine any internal switch override
        auto internal_switch_attr = get_attribute(switchblock_locations, "internal_switch", loc_data, ReqOpt::OPTIONAL);
        if (internal_switch_attr) {
            std::string internal_switch_name = internal_switch_attr.as_string();
            //Use the specified switch
            internal_switch = find_switch_by_name(arch, internal_switch_name);

            if (internal_switch == OPEN) {
                archfpga_throw(loc_data.filename_c_str(), loc_data.line(switchblock_locations),
                               "Invalid <switchblock_locations> 'internal_switch' attribute '%s' (no matching switch named '%s' found)\n",
                               internal_switch_name.c_str(), internal_switch_name.c_str());
            }
        }

        //Identify switch block types
        if (pattern == "all") {
            internal_type = e_sb_type::FULL;
            external_type = e_sb_type::FULL;

        } else if (pattern == "external") {
            internal_type = e_sb_type::NONE;
            external_type = e_sb_type::FULL;

        } else if (pattern == "internal") {
            internal_type = e_sb_type::FULL;
            external_type = e_sb_type::NONE;

        } else if (pattern == "external_full_internal_straight") {
            internal_type = e_sb_type::STRAIGHT;
            external_type = e_sb_type::FULL;

        } else if (pattern == "none") {
            internal_type = e_sb_type::NONE;
            external_type = e_sb_type::NONE;

        } else {
            archfpga_throw(loc_data.filename_c_str(), loc_data.line(switchblock_locations),
                           "Invalid <switchblock_locations> 'pattern' attribute '%s'\n",
                           pattern.c_str());
        }

        //Fill in all locations (sets internal)
        type->switchblock_locations.fill(internal_type);
        type->switchblock_switch_overrides.fill(internal_switch);

        //Fill in top edge external
        size_t yoffset = height - 1;
        for (size_t xoffset = 0; xoffset < width; ++xoffset) {
            type->switchblock_locations[xoffset][yoffset] = external_type;
            type->switchblock_switch_overrides[xoffset][yoffset] = external_switch;
        }

        //Fill in right edge external
        size_t xoffset = width - 1;
        for (yoffset = 0; yoffset < height; ++yoffset) {
            type->switchblock_locations[xoffset][yoffset] = external_type;
            type->switchblock_switch_overrides[xoffset][yoffset] = external_switch;
        }
    }
}

/* Takes in node pointing to <models> and loads all the
 * child type objects.  */
static void ProcessModels(pugi::xml_node Node, t_arch* arch, const pugiutil::loc_data& loc_data) {
    pugi::xml_node p;
    t_model* temp = nullptr;
    int L_index;
    /* std::maps for checking duplicates */
    std::map<std::string, int> model_name_map;
    std::pair<std::map<std::string, int>::iterator, bool> ret_map_name;

    L_index = NUM_MODELS_IN_LIBRARY;

    arch->models = nullptr;
    for (pugi::xml_node model : Node.children()) {
        //Process each model
        if (model.name() != std::string("model")) {
            bad_tag(model, loc_data, Node, {"model"});
        }

        try {
            temp = new t_model;
            temp->index = L_index;
            L_index++;

            //Process the <model> tag attributes
            for (pugi::xml_attribute attr : model.attributes()) {
                if (attr.name() == std::string("never_prune")) {
                    auto model_type_str = vtr::strdup(attr.value());

                    if (std::strcmp(model_type_str, "true") == 0) {
                        temp->never_prune = true;
                    } else if (std::strcmp(model_type_str, "false") == 0) {
                        temp->never_prune = false;
                    } else {
                        archfpga_throw(loc_data.filename_c_str(), loc_data.line(model),
                                       "Unsupported never prune attribute value.");
                    }
                } else if (attr.name() == std::string("name")) {
                    if (!temp->name) {
                        //First name attr. seen
                        temp->name = vtr::strdup(attr.value());
                    } else {
                        //Duplicate name
                        archfpga_throw(loc_data.filename_c_str(), loc_data.line(model),
                                       "Duplicate 'name' attribute on <model> tag.");
                    }
                } else {
                    bad_attribute(attr, model, loc_data);
                }
            }

            /* Try insert new model, check if already exist at the same time */
            ret_map_name = model_name_map.insert(std::pair<std::string, int>(temp->name, 0));
            if (!ret_map_name.second) {
                archfpga_throw(loc_data.filename_c_str(), loc_data.line(model),
                               "Duplicate model name: '%s'.\n", temp->name);
            }

            //Process the ports
            std::set<std::string> port_names;
            for (pugi::xml_node port_group : model.children()) {
                if (port_group.name() == std::string("input_ports")) {
                    ProcessModelPorts(port_group, temp, port_names, loc_data);
                } else if (port_group.name() == std::string("output_ports")) {
                    ProcessModelPorts(port_group, temp, port_names, loc_data);
                } else {
                    bad_tag(port_group, loc_data, model, {"input_ports", "output_ports"});
                }
            }

            //Sanity check the model
            check_model_clocks(temp, loc_data.filename_c_str(), loc_data.line(model));
            check_model_combinational_sinks(temp, loc_data.filename_c_str(), loc_data.line(model));
            warn_model_missing_timing(temp, loc_data.filename_c_str(), loc_data.line(model));
        } catch (ArchFpgaError& e) {
            free_arch_model(temp);
            throw;
        }

        //Add the model
        temp->next = arch->models;
        arch->models = temp;
    }
    return;
}

static void ProcessModelPorts(pugi::xml_node port_group, t_model* model, std::set<std::string>& port_names, const pugiutil::loc_data& loc_data) {
    for (pugi::xml_attribute attr : port_group.attributes()) {
        bad_attribute(attr, port_group, loc_data);
    }

    enum PORTS dir = ERR_PORT;
    if (port_group.name() == std::string("input_ports")) {
        dir = IN_PORT;
    } else {
        VTR_ASSERT(port_group.name() == std::string("output_ports"));
        dir = OUT_PORT;
    }

    //Process each port
    for (pugi::xml_node port : port_group.children()) {
        //Should only be ports
        if (port.name() != std::string("port")) {
            bad_tag(port, loc_data, port_group, {"port"});
        }

        //Ports should have no children
        for (pugi::xml_node port_child : port.children()) {
            bad_tag(port_child, loc_data, port);
        }

        t_model_ports* model_port = new t_model_ports;

        model_port->dir = dir;

        //Process the attributes of each port
        for (pugi::xml_attribute attr : port.attributes()) {
            if (attr.name() == std::string("name")) {
                model_port->name = vtr::strdup(attr.value());

            } else if (attr.name() == std::string("is_clock")) {
                model_port->is_clock = attribute_to_bool(port, attr, loc_data);

            } else if (attr.name() == std::string("is_non_clock_global")) {
                model_port->is_non_clock_global = attribute_to_bool(port, attr, loc_data);

            } else if (attr.name() == std::string("clock")) {
                model_port->clock = std::string(attr.value());

            } else if (attr.name() == std::string("combinational_sink_ports")) {
                model_port->combinational_sink_ports = vtr::split(attr.value());

            } else {
                bad_attribute(attr, port, loc_data);
            }
        }

        //Sanity checks
        if (model_port->is_clock == true && model_port->is_non_clock_global == true) {
            archfpga_throw(loc_data.filename_c_str(), loc_data.line(port),
                           "Model port '%s' cannot be both a clock and a non-clock signal simultaneously", model_port->name);
        }

        if (model_port->name == nullptr) {
            archfpga_throw(loc_data.filename_c_str(), loc_data.line(port),
                           "Model port is missing a name");
        }

        if (port_names.count(model_port->name)) {
            archfpga_throw(loc_data.filename_c_str(), loc_data.line(port),
                           "Duplicate model port named '%s'", model_port->name);
        }

        if (dir == OUT_PORT && !model_port->combinational_sink_ports.empty()) {
            archfpga_throw(loc_data.filename_c_str(), loc_data.line(port),
                           "Model output ports can not have combinational sink ports");
        }

        //Add the port
        if (dir == IN_PORT) {
            model_port->next = model->inputs;
            model->inputs = model_port;

        } else {
            VTR_ASSERT(dir == OUT_PORT);

            model_port->next = model->outputs;
            model->outputs = model_port;
        }
    }
}

static void ProcessLayout(pugi::xml_node layout_tag, t_arch* arch, const pugiutil::loc_data& loc_data, int& num_of_avail_layer) {
    VTR_ASSERT(layout_tag.name() == std::string("layout"));

    //Expect no attributes on <layout>
    expect_only_attributes(layout_tag, {}, loc_data);

    //Count the number of <auto_layout> or <fixed_layout> tags
    size_t auto_layout_cnt = 0;
    size_t fixed_layout_cnt = 0;
    for (auto layout_type_tag : layout_tag.children()) {
        if (layout_type_tag.name() == std::string("auto_layout")) {
            ++auto_layout_cnt;
        } else if (layout_type_tag.name() == std::string("fixed_layout")) {
            ++fixed_layout_cnt;
        } else {
            archfpga_throw(loc_data.filename_c_str(), loc_data.line(layout_type_tag),
                           "Unexpected tag type '<%s>', expected '<auto_layout>' or '<fixed_layout>'", layout_type_tag.name());
        }
    }

    if (auto_layout_cnt == 0 && fixed_layout_cnt == 0) {
        archfpga_throw(loc_data.filename_c_str(), loc_data.line(layout_tag),
                       "Expected either an <auto_layout> or <fixed_layout> tag");
    }
    if (auto_layout_cnt > 1) {
        archfpga_throw(loc_data.filename_c_str(), loc_data.line(layout_tag),
                       "Expected at most one <auto_layout> tag");
    }
    VTR_ASSERT_MSG(auto_layout_cnt == 0 || auto_layout_cnt == 1, "<auto_layout> may appear at most once");

    for (auto layout_type_tag : layout_tag.children()) {
        t_grid_def grid_def = ProcessGridLayout(arch->strings, layout_type_tag, loc_data, arch, num_of_avail_layer);

        arch->grid_layouts.emplace_back(std::move(grid_def));
    }
}

static t_grid_def ProcessGridLayout(vtr::string_internment& strings,
                                    pugi::xml_node layout_type_tag,
                                    const pugiutil::loc_data& loc_data,
                                    t_arch* arch,
                                    int& num_of_avail_layer) {
    t_grid_def grid_def;
    num_of_avail_layer = get_number_of_layers(layout_type_tag, loc_data);
    bool has_layer = layout_type_tag.child("layer");

    //Determine the grid specification type
    if (layout_type_tag.name() == std::string("auto_layout")) {
        expect_only_attributes(layout_type_tag, {"aspect_ratio"}, loc_data);

        grid_def.grid_type = GridDefType::AUTO;

        grid_def.aspect_ratio = get_attribute(layout_type_tag, "aspect_ratio", loc_data, ReqOpt::OPTIONAL).as_float(1.);
        grid_def.name = "auto";

    } else if (layout_type_tag.name() == std::string("fixed_layout")) {
        expect_only_attributes(layout_type_tag, {"width", "height", "name"}, loc_data);

        grid_def.grid_type = GridDefType::FIXED;
        grid_def.width = get_attribute(layout_type_tag, "width", loc_data).as_int();
        grid_def.height = get_attribute(layout_type_tag, "height", loc_data).as_int();
        std::string name = get_attribute(layout_type_tag, "name", loc_data).value();

        if (name == "auto") {
            //We name <auto_layout> as 'auto', so don't allow a user to specify it
            archfpga_throw(loc_data.filename_c_str(), loc_data.line(layout_type_tag),
                           "The name '%s' is reserved for auto-sized layouts; please choose another name");
        }
        grid_def.name = name;

    } else {
        archfpga_throw(loc_data.filename_c_str(), loc_data.line(layout_type_tag),
                       "Unexpected tag '<%s>'. Expected '<auto_layout>' or '<fixed_layout>'.",
                       layout_type_tag.name());
    }

    grid_def.layers.resize(num_of_avail_layer);
    arch->layer_global_routing.resize(num_of_avail_layer);
    //No layer tag is specified (only one die is specified in the arch file)
    //Need to process layout_type_tag children to get block types locations in the grid
    if (has_layer) {
        std::set<int> seen_die_numbers; //Check that die numbers in the specific layout tag are unique
        //One or more than one layer tag is specified
        auto layer_tag_specified = layout_type_tag.children("layer");
        for (auto layer_child : layer_tag_specified) {
            int die_number;
            bool has_global_routing;
            //More than one layer tag is specified, meaning that multi-die FPGA is specified in the arch file
            //Need to process each <layer> tag children to get block types locations for each grid
            die_number = get_attribute(layer_child, "die", loc_data).as_int(0);
            has_global_routing = get_attribute(layer_child, "has_prog_routing", loc_data, ReqOpt::OPTIONAL).as_bool(true);
            arch->layer_global_routing.at(die_number) = has_global_routing;
            VTR_ASSERT(die_number >= 0 && die_number < num_of_avail_layer);
            auto insert_res = seen_die_numbers.insert(die_number);
            VTR_ASSERT_MSG(insert_res.second, "Two different layers with a same die number may have been specified in the Architecture file");
            ProcessBlockTypeLocs(grid_def, die_number, strings, layer_child, loc_data);
        }
    } else {
        //if only one die is available, then global routing resources must exist in that die
        int die_number = 0;
        arch->layer_global_routing.at(die_number) = true;
        ProcessBlockTypeLocs(grid_def, die_number, strings, layout_type_tag, loc_data);
    }
    return grid_def;
}

static void ProcessBlockTypeLocs(t_grid_def& grid_def,
                                 int die_number,
                                 vtr::string_internment& strings,
                                 pugi::xml_node layout_block_type_tag,
                                 const pugiutil::loc_data& loc_data) {
    //Process all the block location specifications
    for (auto loc_spec_tag : layout_block_type_tag.children()) {
        auto loc_type = loc_spec_tag.name();
        auto type_name = get_attribute(loc_spec_tag, "type", loc_data).value();
        int priority = get_attribute(loc_spec_tag, "priority", loc_data).as_int();
        t_metadata_dict meta = ProcessMetadata(strings, loc_spec_tag, loc_data);

        if (loc_type == std::string("perimeter")) {
            expect_only_attributes(loc_spec_tag, {"type", "priority"}, loc_data);

            //The edges
            t_grid_loc_def left_edge(type_name, priority); //Including corners
            left_edge.x.start_expr = "0";
            left_edge.x.end_expr = "0";
            left_edge.y.start_expr = "0";
            left_edge.y.end_expr = "H - 1";

            t_grid_loc_def right_edge(type_name, priority); //Including corners
            right_edge.x.start_expr = "W - 1";
            right_edge.x.end_expr = "W - 1";
            right_edge.y.start_expr = "0";
            right_edge.y.end_expr = "H - 1";

            t_grid_loc_def bottom_edge(type_name, priority); //Excluding corners
            bottom_edge.x.start_expr = "1";
            bottom_edge.x.end_expr = "W - 2";
            bottom_edge.y.start_expr = "0";
            bottom_edge.y.end_expr = "0";

            t_grid_loc_def top_edge(type_name, priority); //Excluding corners
            top_edge.x.start_expr = "1";
            top_edge.x.end_expr = "W - 2";
            top_edge.y.start_expr = "H - 1";
            top_edge.y.end_expr = "H - 1";

            left_edge.owned_meta = std::make_unique<t_metadata_dict>(meta);
            left_edge.meta = left_edge.owned_meta.get();
            right_edge.meta = left_edge.owned_meta.get();
            top_edge.meta = left_edge.owned_meta.get();
            bottom_edge.meta = left_edge.owned_meta.get();

            grid_def.layers.at(die_number).loc_defs.emplace_back(std::move(left_edge));
            grid_def.layers.at(die_number).loc_defs.emplace_back(std::move(right_edge));
            grid_def.layers.at(die_number).loc_defs.emplace_back(std::move(top_edge));
            grid_def.layers.at(die_number).loc_defs.emplace_back(std::move(bottom_edge));

        } else if (loc_type == std::string("corners")) {
            expect_only_attributes(loc_spec_tag, {"type", "priority"}, loc_data);

            //The corners
            t_grid_loc_def bottom_left(type_name, priority);
            bottom_left.x.start_expr = "0";
            bottom_left.x.end_expr = "0";
            bottom_left.y.start_expr = "0";
            bottom_left.y.end_expr = "0";

            t_grid_loc_def top_left(type_name, priority);
            top_left.x.start_expr = "0";
            top_left.x.end_expr = "0";
            top_left.y.start_expr = "H-1";
            top_left.y.end_expr = "H-1";

            t_grid_loc_def bottom_right(type_name, priority);
            bottom_right.x.start_expr = "W-1";
            bottom_right.x.end_expr = "W-1";
            bottom_right.y.start_expr = "0";
            bottom_right.y.end_expr = "0";

            t_grid_loc_def top_right(type_name, priority);
            top_right.x.start_expr = "W-1";
            top_right.x.end_expr = "W-1";
            top_right.y.start_expr = "H-1";
            top_right.y.end_expr = "H-1";

            bottom_left.owned_meta = std::make_unique<t_metadata_dict>(meta);
            bottom_left.meta = bottom_left.owned_meta.get();
            top_left.meta = bottom_left.owned_meta.get();
            bottom_right.meta = bottom_left.owned_meta.get();
            top_right.meta = bottom_left.owned_meta.get();

            grid_def.layers.at(die_number).loc_defs.emplace_back(std::move(bottom_left));
            grid_def.layers.at(die_number).loc_defs.emplace_back(std::move(top_left));
            grid_def.layers.at(die_number).loc_defs.emplace_back(std::move(bottom_right));
            grid_def.layers.at(die_number).loc_defs.emplace_back(std::move(top_right));

        } else if (loc_type == std::string("fill")) {
            expect_only_attributes(loc_spec_tag, {"type", "priority"}, loc_data);

            t_grid_loc_def fill(type_name, priority);
            fill.x.start_expr = "0";
            fill.x.end_expr = "W - 1";
            fill.y.start_expr = "0";
            fill.y.end_expr = "H - 1";

            fill.owned_meta = std::make_unique<t_metadata_dict>(meta);
            fill.meta = fill.owned_meta.get();

            grid_def.layers.at(die_number).loc_defs.emplace_back(std::move(fill));

        } else if (loc_type == std::string("single")) {
            expect_only_attributes(loc_spec_tag, {"type", "priority", "x", "y"}, loc_data);

            t_grid_loc_def single(type_name, priority);
            single.x.start_expr = get_attribute(loc_spec_tag, "x", loc_data).value();
            single.y.start_expr = get_attribute(loc_spec_tag, "y", loc_data).value();
            single.x.end_expr = single.x.start_expr + " + w - 1";
            single.y.end_expr = single.y.start_expr + " + h - 1";

            single.owned_meta = std::make_unique<t_metadata_dict>(meta);
            single.meta = single.owned_meta.get();

            grid_def.layers.at(die_number).loc_defs.emplace_back(std::move(single));

        } else if (loc_type == std::string("col")) {
            expect_only_attributes(loc_spec_tag, {"type", "priority", "startx", "repeatx", "starty", "incry"}, loc_data);

            t_grid_loc_def col(type_name, priority);

            auto startx_attr = get_attribute(loc_spec_tag, "startx", loc_data);

            col.x.start_expr = startx_attr.value();
            col.x.end_expr = startx_attr.value() + std::string(" + w - 1"); //end is inclusive so need to include block width

            auto repeat_attr = get_attribute(loc_spec_tag, "repeatx", loc_data, ReqOpt::OPTIONAL);
            if (repeat_attr) {
                col.x.repeat_expr = repeat_attr.value();
            }

            auto starty_attr = get_attribute(loc_spec_tag, "starty", loc_data, ReqOpt::OPTIONAL);
            if (starty_attr) {
                col.y.start_expr = starty_attr.value();
            }

            auto incry_attr = get_attribute(loc_spec_tag, "incry", loc_data, ReqOpt::OPTIONAL);
            if (incry_attr) {
                col.y.incr_expr = incry_attr.value();
            }

            col.owned_meta = std::make_unique<t_metadata_dict>(meta);
            col.meta = col.owned_meta.get();

            grid_def.layers.at(die_number).loc_defs.emplace_back(std::move(col));

        } else if (loc_type == std::string("row")) {
            expect_only_attributes(loc_spec_tag, {"type", "priority", "starty", "repeaty", "startx", "incrx"}, loc_data);

            t_grid_loc_def row(type_name, priority);

            auto starty_attr = get_attribute(loc_spec_tag, "starty", loc_data);

            row.y.start_expr = starty_attr.value();
            row.y.end_expr = starty_attr.value() + std::string(" + h - 1"); //end is inclusive so need to include block height

            auto repeat_attr = get_attribute(loc_spec_tag, "repeaty", loc_data, ReqOpt::OPTIONAL);
            if (repeat_attr) {
                row.y.repeat_expr = repeat_attr.value();
            }

            auto startx_attr = get_attribute(loc_spec_tag, "startx", loc_data, ReqOpt::OPTIONAL);
            if (startx_attr) {
                row.x.start_expr = startx_attr.value();
            }

            auto incrx_attr = get_attribute(loc_spec_tag, "incrx", loc_data, ReqOpt::OPTIONAL);
            if (incrx_attr) {
                row.x.incr_expr = incrx_attr.value();
            }

            row.owned_meta = std::make_unique<t_metadata_dict>(meta);
            row.meta = row.owned_meta.get();

            grid_def.layers.at(die_number).loc_defs.emplace_back(std::move(row));
        } else if (loc_type == std::string("region")) {
            expect_only_attributes(loc_spec_tag,
                                   {"type", "priority",
                                    "startx", "endx", "repeatx", "incrx",
                                    "starty", "endy", "repeaty", "incry"},
                                   loc_data);
            t_grid_loc_def region(type_name, priority);

            auto startx_attr = get_attribute(loc_spec_tag, "startx", loc_data, ReqOpt::OPTIONAL);
            if (startx_attr) {
                region.x.start_expr = startx_attr.value();
            }

            auto endx_attr = get_attribute(loc_spec_tag, "endx", loc_data, ReqOpt::OPTIONAL);
            if (endx_attr) {
                region.x.end_expr = endx_attr.value();
            }

            auto starty_attr = get_attribute(loc_spec_tag, "starty", loc_data, ReqOpt::OPTIONAL);
            if (starty_attr) {
                region.y.start_expr = starty_attr.value();
            }

            auto endy_attr = get_attribute(loc_spec_tag, "endy", loc_data, ReqOpt::OPTIONAL);
            if (endy_attr) {
                region.y.end_expr = endy_attr.value();
            }

            auto repeatx_attr = get_attribute(loc_spec_tag, "repeatx", loc_data, ReqOpt::OPTIONAL);
            if (repeatx_attr) {
                region.x.repeat_expr = repeatx_attr.value();
            }

            auto repeaty_attr = get_attribute(loc_spec_tag, "repeaty", loc_data, ReqOpt::OPTIONAL);
            if (repeaty_attr) {
                region.y.repeat_expr = repeaty_attr.value();
            }

            auto incrx_attr = get_attribute(loc_spec_tag, "incrx", loc_data, ReqOpt::OPTIONAL);
            if (incrx_attr) {
                region.x.incr_expr = incrx_attr.value();
            }

            auto incry_attr = get_attribute(loc_spec_tag, "incry", loc_data, ReqOpt::OPTIONAL);
            if (incry_attr) {
                region.y.incr_expr = incry_attr.value();
            }

            region.owned_meta = std::make_unique<t_metadata_dict>(meta);
            region.meta = region.owned_meta.get();

            grid_def.layers.at(die_number).loc_defs.emplace_back(std::move(region));
        } else {
            archfpga_throw(loc_data.filename_c_str(), loc_data.line(loc_spec_tag),
                           "Unrecognized grid location specification type '%s'\n", loc_type);
        }
    }
}

static int get_number_of_layers(pugi::xml_node layout_type_tag, const pugiutil::loc_data& loc_data) {
    int max_die_num = -1;

    const auto& layer_tag = layout_type_tag.children("layer");
    for (const auto& layer_child : layer_tag) {
        int die_number = get_attribute(layer_child, "die", loc_data).as_int(0);
        if (die_number > max_die_num) {
            max_die_num = die_number;
        }
    }

    if (max_die_num == -1) {
        // For backwards compatibility, if no die number is specified, assume 1 layer
        return 1;
    } else {
        return max_die_num + 1;
    }
}

/* Takes in node pointing to <device> and loads all the
 * child type objects. */
static void ProcessDevice(pugi::xml_node Node, t_arch* arch, t_default_fc_spec& arch_def_fc, const pugiutil::loc_data& loc_data) {
    const char* Prop;
    pugi::xml_node Cur;
    bool custom_switch_block = false;

    //Warn that <timing> is no longer supported
    //TODO: eventually remove
    try {
        expect_child_node_count(Node, "timing", 0, loc_data);
    } catch (pugiutil::XmlError& e) {
        std::string msg = e.what();
        msg += ". <timing> has been replaced with the <switch_block> tag.";
        msg += " Please upgrade your architecture file.";
        archfpga_throw(e.filename().c_str(), e.line(), msg.c_str());
    }

    expect_only_children(Node, {"sizing", "area", "chan_width_distr", "switch_block", "connection_block", "default_fc"}, loc_data);

    //<sizing> tag
    Cur = get_single_child(Node, "sizing", loc_data);
    expect_only_attributes(Cur, {"R_minW_nmos", "R_minW_pmos"}, loc_data);
    arch->R_minW_nmos = get_attribute(Cur, "R_minW_nmos", loc_data).as_float();
    arch->R_minW_pmos = get_attribute(Cur, "R_minW_pmos", loc_data).as_float();

    //<area> tag
    Cur = get_single_child(Node, "area", loc_data);
    expect_only_attributes(Cur, {"grid_logic_tile_area"}, loc_data);
    arch->grid_logic_tile_area = get_attribute(Cur, "grid_logic_tile_area",
                                               loc_data, ReqOpt::OPTIONAL)
                                     .as_float(0);

    //<chan_width_distr> tag
    Cur = get_single_child(Node, "chan_width_distr", loc_data, ReqOpt::OPTIONAL);
    expect_only_attributes(Cur, {}, loc_data);
    if (Cur != nullptr) {
        ProcessChanWidthDistr(Cur, arch, loc_data);
    }

    //<connection_block> tag
    Cur = get_single_child(Node, "connection_block", loc_data);
    expect_only_attributes(Cur, {"input_switch_name", "input_inter_die_switch_name"}, loc_data);
    arch->ipin_cblock_switch_name.emplace_back(get_attribute(Cur, "input_switch_name", loc_data).as_string());
    std::string inter_die_conn = get_attribute(Cur, "input_inter_die_switch_name", loc_data, ReqOpt::OPTIONAL).as_string("");
    if (inter_die_conn != "") {
        arch->ipin_cblock_switch_name.push_back(inter_die_conn);
    }

    //<switch_block> tag
    Cur = get_single_child(Node, "switch_block", loc_data);
    expect_only_attributes(Cur, {"type", "fs"}, loc_data);
    Prop = get_attribute(Cur, "type", loc_data).value();
    if (strcmp(Prop, "wilton") == 0) {
        arch->SBType = WILTON;
    } else if (strcmp(Prop, "universal") == 0) {
        arch->SBType = UNIVERSAL;
    } else if (strcmp(Prop, "subset") == 0) {
        arch->SBType = SUBSET;
    } else if (strcmp(Prop, "custom") == 0) {
        arch->SBType = CUSTOM;
        custom_switch_block = true;
    } else {
        archfpga_throw(loc_data.filename_c_str(), loc_data.line(Cur),
                       "Unknown property %s for switch block type x\n", Prop);
    }

    ReqOpt CUSTOM_SWITCHBLOCK_REQD = BoolToReqOpt(!custom_switch_block);
    arch->Fs = get_attribute(Cur, "fs", loc_data, CUSTOM_SWITCHBLOCK_REQD).as_int(3);

    Cur = get_single_child(Node, "default_fc", loc_data, ReqOpt::OPTIONAL);
    if (Cur) {
        arch_def_fc.specified = true;
        expect_only_attributes(Cur, {"in_type", "in_val", "out_type", "out_val"}, loc_data);
        Process_Fc_Values(Cur, arch_def_fc, loc_data);
    } else {
        arch_def_fc.specified = false;
    }
}

/* Takes in node pointing to <chan_width_distr> and loads all the
 * child type objects. */
static void ProcessChanWidthDistr(pugi::xml_node Node,
                                  t_arch* arch,
                                  const pugiutil::loc_data& loc_data) {
    pugi::xml_node Cur;

    expect_only_children(Node, {"x", "y"}, loc_data);

    Cur = get_single_child(Node, "x", loc_data);
    ProcessChanWidthDistrDir(Cur, &arch->Chans.chan_x_dist, loc_data);

    Cur = get_single_child(Node, "y", loc_data);
    ProcessChanWidthDistrDir(Cur, &arch->Chans.chan_y_dist, loc_data);
}

/* Takes in node within <chan_width_distr> and loads all the
 * child type objects. */
static void ProcessChanWidthDistrDir(pugi::xml_node Node, t_chan* chan, const pugiutil::loc_data& loc_data) {
    const char* Prop;

    ReqOpt hasXpeak, hasWidth, hasDc;
    hasXpeak = hasWidth = hasDc = ReqOpt::OPTIONAL;

    Prop = get_attribute(Node, "distr", loc_data).value();
    if (strcmp(Prop, "uniform") == 0) {
        chan->type = UNIFORM;
    } else if (strcmp(Prop, "gaussian") == 0) {
        chan->type = GAUSSIAN;
        hasXpeak = hasWidth = hasDc = ReqOpt::REQUIRED;
    } else if (strcmp(Prop, "pulse") == 0) {
        chan->type = PULSE;
        hasXpeak = hasWidth = hasDc = ReqOpt::REQUIRED;
    } else if (strcmp(Prop, "delta") == 0) {
        hasXpeak = hasDc = ReqOpt::REQUIRED;
        chan->type = DELTA;
    } else {
        archfpga_throw(loc_data.filename_c_str(), loc_data.line(Node),
                       "Unknown property %s for chan_width_distr x\n", Prop);
    }

    chan->peak = get_attribute(Node, "peak", loc_data).as_float(UNDEFINED);
    chan->width = get_attribute(Node, "width", loc_data, hasWidth).as_float(0);
    chan->xpeak = get_attribute(Node, "xpeak", loc_data, hasXpeak).as_float(0);
    chan->dc = get_attribute(Node, "dc", loc_data, hasDc).as_float(0);
}

static void ProcessTiles(pugi::xml_node Node,
                         std::vector<t_physical_tile_type>& PhysicalTileTypes,
                         std::vector<t_logical_block_type>& LogicalBlockTypes,
                         const t_default_fc_spec& arch_def_fc,
                         t_arch& arch,
                         const pugiutil::loc_data& loc_data,
                         const int num_of_avail_layer) {

    // used to find duplicate tile names
    std::set<std::string> tile_type_descriptors;

    /* Alloc the type list. Need one additional t_type_descriptors:
     * 1: empty pseudo-type
     */
    t_physical_tile_type EMPTY_PHYSICAL_TILE_TYPE = get_empty_physical_type();
    EMPTY_PHYSICAL_TILE_TYPE.index = 0;
    PhysicalTileTypes.push_back(EMPTY_PHYSICAL_TILE_TYPE);

    /* Process the types */
    int index = 1; /* Skip over 'empty' type */

    pugi::xml_node CurTileType = Node.first_child();
    while (CurTileType) {
        check_node(CurTileType, "tile", loc_data);

        t_physical_tile_type PhysicalTileType;

        PhysicalTileType.index = index;

        /* Parses the properties fields of the type */
        ProcessTileProps(CurTileType, &PhysicalTileType, loc_data);

        auto [_, success] = tile_type_descriptors.insert(PhysicalTileType.name);
        if (!success) {
            archfpga_throw(loc_data.filename_c_str(), loc_data.line(CurTileType),
                           "Duplicate tile descriptor name: '%s'.\n", PhysicalTileType.name);
        }

        //Warn that gridlocations is no longer supported
        //TODO: eventually remove
        try {
            expect_child_node_count(CurTileType, "gridlocations", 0, loc_data);
        } catch (pugiutil::XmlError& e) {
            std::string msg = e.what();
            msg += ". <gridlocations> has been replaced by the <auto_layout> and <device_layout> tags in the <layout> section.";
            msg += " Please upgrade your architecture file.";
            archfpga_throw(e.filename().c_str(), e.line(), msg.c_str());
        }

        //Load switchblock type and location overrides
        pugi::xml_node Cur = get_single_child(CurTileType, "switchblock_locations", loc_data, ReqOpt::OPTIONAL);
        ProcessSwitchblockLocations(Cur, &PhysicalTileType, arch, loc_data);

        ProcessSubTiles(CurTileType, &PhysicalTileType, LogicalBlockTypes, arch.Segments, arch_def_fc, loc_data, num_of_avail_layer);

        /* Type fully read */
        ++index;

        /* Push newly created Types to corresponding vectors */
        PhysicalTileTypes.push_back(PhysicalTileType);

        /* Free this node and get its next sibling node */
        CurTileType = CurTileType.next_sibling(CurTileType.name());
    }
}

static void MarkIoTypes(std::vector<t_physical_tile_type>& PhysicalTileTypes) {
    for (auto& type : PhysicalTileTypes) {
        type.is_input_type = false;
        type.is_output_type = false;

        auto equivalent_sites = get_equivalent_sites_set(&type);

        for (const auto& equivalent_site : equivalent_sites) {
            if (block_type_contains_blif_model(equivalent_site, MODEL_INPUT)) {
                type.is_input_type = true;
                break;
            }
        }

        for (const auto& equivalent_site : equivalent_sites) {
            if (block_type_contains_blif_model(equivalent_site, MODEL_OUTPUT)) {
                type.is_output_type = true;
                break;
            }
        }
    }
}

static void ProcessTileProps(pugi::xml_node Node,
                             t_physical_tile_type* PhysicalTileType,
                             const pugiutil::loc_data& loc_data) {
    expect_only_attributes(Node, {"name", "width", "height", "area"}, loc_data);

    /* Load type name */
    auto Prop = get_attribute(Node, "name", loc_data).value();
    PhysicalTileType->name = vtr::strdup(Prop);

    /* Load properties */
    PhysicalTileType->width = get_attribute(Node, "width", loc_data, ReqOpt::OPTIONAL).as_uint(1);
    PhysicalTileType->height = get_attribute(Node, "height", loc_data, ReqOpt::OPTIONAL).as_uint(1);
    PhysicalTileType->area = get_attribute(Node, "area", loc_data, ReqOpt::OPTIONAL).as_float(UNDEFINED);

    if (atof(Prop) < 0) {
        archfpga_throw(loc_data.filename_c_str(), loc_data.line(Node),
                       "Area for type %s must be non-negative\n", PhysicalTileType->name);
    }
}

static t_pin_counts ProcessSubTilePorts(pugi::xml_node Parent,
                                        t_sub_tile* SubTile,
                                        const pugiutil::loc_data& loc_data) {
    pugi::xml_node Cur;

    int num_ports = 0;
    for (auto port_type : {"input", "output", "clock"}) {
        num_ports += count_children(Parent, port_type, loc_data, ReqOpt::OPTIONAL);
    }

    int port_index = 0;
    int absolute_first_pin_index = 0;

    // used to find duplicate port names
    std::set<std::string> sub_tile_port_names;

    for (auto port_type : {"input", "output", "clock"}) {
        int port_index_by_type = 0;
        Cur = get_first_child(Parent, port_type, loc_data, ReqOpt::OPTIONAL);
        while (Cur) {
            t_physical_tile_port port;

            port.index = port_index;
            port.absolute_first_pin_index = absolute_first_pin_index;
            port.port_index_by_type = port_index_by_type;
            ProcessTilePort(Cur, &port, loc_data);

            //Check port name duplicates
            auto [_, subtile_success] = sub_tile_port_names.insert(port.name);
            if (!subtile_success) {
                archfpga_throw(loc_data.filename_c_str(), loc_data.line(Cur),
                               "Duplicate port names in subtile '%s': port '%s'\n",
                               SubTile->name, port.name);
            }

            //Push port
            SubTile->ports.push_back(port);

            /* get next iteration */
            port_index++;
            port_index_by_type++;
            absolute_first_pin_index += port.num_pins;

            Cur = Cur.next_sibling(Cur.name());
        }
    }

    VTR_ASSERT(port_index == num_ports);

    t_pin_counts pin_counts;

    /* Count stats on the number of each type of pin */
    for (const auto& port : SubTile->ports) {
        if (port.type == IN_PORT && !port.is_clock) {
            pin_counts.input += port.num_pins;
        } else if (port.type == OUT_PORT) {
            pin_counts.output += port.num_pins;
        } else {
            VTR_ASSERT(port.is_clock && port.type == IN_PORT);
            pin_counts.clock += port.num_pins;
        }
    }

    return pin_counts;
}

static void ProcessTilePort(pugi::xml_node Node,
                            t_physical_tile_port* port,
                            const pugiutil::loc_data& loc_data) {
    std::vector<std::string> expected_attributes = {"name", "num_pins", "equivalent"};

    if (Node.name() == "input"s || Node.name() == "clock"s) {
        expected_attributes.emplace_back("is_non_clock_global");
    }

    expect_only_attributes(Node, expected_attributes, loc_data);

    const char* Prop;
    Prop = get_attribute(Node, "name", loc_data).value();
    port->name = vtr::strdup(Prop);

    Prop = get_attribute(Node, "equivalent", loc_data, ReqOpt::OPTIONAL).as_string(nullptr);
    if (Prop) {
        if (Prop == "none"s) {
            port->equivalent = PortEquivalence::NONE;
        } else if (Prop == "full"s) {
            port->equivalent = PortEquivalence::FULL;
        } else if (Prop == "instance"s) {
            if (Node.name() == "output"s) {
                port->equivalent = PortEquivalence::INSTANCE;
            } else {
                archfpga_throw(loc_data.filename_c_str(), loc_data.line(Node),
                               "Invalid pin equivalence '%s' for %s port.", Prop, Node.name());
            }
        } else {
            archfpga_throw(loc_data.filename_c_str(), loc_data.line(Node),
                           "Invalid pin equivalence '%s'.", Prop);
        }
    }
    port->num_pins = get_attribute(Node, "num_pins", loc_data).as_int(0);
    port->is_non_clock_global = get_attribute(Node,
                                              "is_non_clock_global", loc_data, ReqOpt::OPTIONAL)
                                    .as_bool(false);

    if (port->num_pins <= 0) {
        archfpga_throw(loc_data.filename_c_str(), loc_data.line(Node),
                       "Invalid number of pins %d for %s port.", port->num_pins, Node.name());
    }

    if (0 == strcmp(Node.name(), "input")) {
        port->type = IN_PORT;
        port->is_clock = false;

    } else if (0 == strcmp(Node.name(), "output")) {
        port->type = OUT_PORT;
        port->is_clock = false;

    } else if (0 == strcmp(Node.name(), "clock")) {
        port->type = IN_PORT;
        port->is_clock = true;

        if (port->is_non_clock_global) {
            archfpga_throw(loc_data.filename_c_str(), loc_data.line(Node),
                           "Port %s cannot be both a clock and a non-clock simultaneously\n",
                           Node.name());
        }

    } else {
        archfpga_throw(loc_data.filename_c_str(), loc_data.line(Node),
                       "Unknown port type %s", Node.name());
    }
}

static void ProcessTileEquivalentSites(pugi::xml_node Parent,
                                       t_sub_tile* SubTile,
                                       t_physical_tile_type* PhysicalTileType,
                                       std::vector<t_logical_block_type>& LogicalBlockTypes,
                                       const pugiutil::loc_data& loc_data) {
    pugi::xml_node CurSite;

    expect_only_children(Parent, {"site"}, loc_data);

    if (count_children(Parent, "site", loc_data) < 1) {
        archfpga_throw(loc_data.filename_c_str(), loc_data.line(Parent),
                       "There are no sites corresponding to this tile: %s.\n", SubTile->name);
    }

    CurSite = Parent.first_child();
    while (CurSite) {
        check_node(CurSite, "site", loc_data);

        expect_only_attributes(CurSite, {"pb_type", "pin_mapping"}, loc_data);
        /* Load equivalent site name */
        auto Prop = std::string(get_attribute(CurSite, "pb_type", loc_data).value());

        auto LogicalBlockType = get_type_by_name<t_logical_block_type>(Prop.c_str(), LogicalBlockTypes);

        auto pin_mapping = get_attribute(CurSite, "pin_mapping", loc_data, ReqOpt::OPTIONAL).as_string("direct");

        if (0 == strcmp(pin_mapping, "custom")) {
            // Pin mapping between Tile and Pb Type is user-defined
            ProcessEquivalentSiteCustomConnection(CurSite, SubTile, PhysicalTileType, LogicalBlockType, Prop, loc_data);
        } else if (0 == strcmp(pin_mapping, "direct")) {
            ProcessEquivalentSiteDirectConnection(CurSite, SubTile, PhysicalTileType, LogicalBlockType, loc_data);
        }

        if (0 == strcmp(LogicalBlockType->pb_type->name, Prop.c_str())) {
            SubTile->equivalent_sites.push_back(LogicalBlockType);

            check_port_direct_mappings(PhysicalTileType, SubTile, LogicalBlockType);
        }

        CurSite = CurSite.next_sibling(CurSite.name());
    }
}

static void ProcessEquivalentSiteDirectConnection(pugi::xml_node Parent,
                                                  t_sub_tile* SubTile,
                                                  t_physical_tile_type* PhysicalTileType,
                                                  t_logical_block_type* LogicalBlockType,
                                                  const pugiutil::loc_data& loc_data) {
    int num_pins = (int)SubTile->sub_tile_to_tile_pin_indices.size() / SubTile->capacity.total();

    if (num_pins != LogicalBlockType->pb_type->num_pins) {
        archfpga_throw(loc_data.filename_c_str(), loc_data.line(Parent),
                       "Pin definition differ between site %s and tile %s. User-defined pin mapping is required.\n", LogicalBlockType->pb_type->name, SubTile->name);
    }

    vtr::bimap<t_logical_pin, t_physical_pin> directs_map;

    for (int npin = 0; npin < num_pins; npin++) {
        t_physical_pin physical_pin(npin);
        t_logical_pin logical_pin(npin);

        directs_map.insert(logical_pin, physical_pin);
    }

    PhysicalTileType->tile_block_pin_directs_map[LogicalBlockType->index][SubTile->index] = directs_map;
}

static void ProcessEquivalentSiteCustomConnection(pugi::xml_node Parent,
                                                  t_sub_tile* SubTile,
                                                  t_physical_tile_type* PhysicalTileType,
                                                  t_logical_block_type* LogicalBlockType,
                                                  const std::string& site_name,
                                                  const pugiutil::loc_data& loc_data) {
    pugi::xml_node CurDirect;

    expect_only_children(Parent, {"direct"}, loc_data);

    if (count_children(Parent, "direct", loc_data) < 1) {
        archfpga_throw(loc_data.filename_c_str(), loc_data.line(Parent),
                       "There are no direct pin mappings between site %s and tile %s.\n", site_name.c_str(), SubTile->name);
    }

    vtr::bimap<t_logical_pin, t_physical_pin> directs_map;

    CurDirect = Parent.first_child();

    while (CurDirect) {
        check_node(CurDirect, "direct", loc_data);

        expect_only_attributes(CurDirect, {"from", "to"}, loc_data);

        std::string from, to;
        // `from` attribute is relative to the physical tile pins
        from = std::string(get_attribute(CurDirect, "from", loc_data).value());

        // `to` attribute is relative to the logical block pins
        to = std::string(get_attribute(CurDirect, "to", loc_data).value());

        auto from_pins = ProcessPinString<t_sub_tile*>(CurDirect, SubTile, from.c_str(), loc_data);
        auto to_pins = ProcessPinString<t_logical_block_type_ptr>(CurDirect, LogicalBlockType, to.c_str(), loc_data);

        // Checking that the number of pins is exactly the same
        if (from_pins.second - from_pins.first != to_pins.second - to_pins.first) {
            archfpga_throw(loc_data.filename_c_str(), loc_data.line(Parent),
                           "The number of pins specified in the direct pin mapping is "
                           "not equivalent for Physical Tile %s and Logical Block %s.\n",
                           SubTile->name, LogicalBlockType->name);
        }

        int num_pins = from_pins.second - from_pins.first;
        for (int i = 0; i < num_pins; i++) {
            t_physical_pin physical_pin(from_pins.first + i);
            t_logical_pin logical_pin(to_pins.first + i);

            auto result = directs_map.insert(logical_pin, physical_pin);
            if (!result.second) {
                archfpga_throw(loc_data.filename_c_str(), loc_data.line(Parent),
                               "Duplicate logical pin (%d) to physical pin (%d) mappings found for "
                               "Physical Tile %s and Logical Block %s.\n",
                               logical_pin.pin, physical_pin.pin, SubTile->name, LogicalBlockType->name);
            }
        }

        CurDirect = CurDirect.next_sibling(CurDirect.name());
    }

    PhysicalTileType->tile_block_pin_directs_map[LogicalBlockType->index][SubTile->index] = directs_map;
}

static void ProcessPinLocations(pugi::xml_node Locations,
                                t_physical_tile_type* PhysicalTileType,
                                t_sub_tile* SubTile,
                                t_pin_locs* pin_locs,
                                const pugiutil::loc_data& loc_data,
                                const int num_of_avail_layer) {
    pugi::xml_node Cur;
    const char* Prop;
    enum e_pin_location_distr distribution;

    if (Locations) {
        expect_only_attributes(Locations, {"pattern"}, loc_data);

        Prop = get_attribute(Locations, "pattern", loc_data).value();
        if (strcmp(Prop, "spread") == 0) {
            distribution = e_pin_location_distr::SPREAD;
        } else if (strcmp(Prop, "perimeter") == 0) {
            distribution = e_pin_location_distr::PERIMETER;
        } else if (strcmp(Prop, "spread_inputs_perimeter_outputs") == 0) {
            distribution = e_pin_location_distr::SPREAD_INPUTS_PERIMETER_OUTPUTS;
        } else if (strcmp(Prop, "custom") == 0) {
            distribution = e_pin_location_distr::CUSTOM;
        } else {
            archfpga_throw(loc_data.filename_c_str(), loc_data.line(Locations),
                           "%s is an invalid pin location pattern.\n", Prop);
        }
    } else {
        distribution = e_pin_location_distr::SPREAD;
        Prop = "spread";
    }

    if (pin_locs->is_distribution_set()) {
        if (pin_locs->distribution != distribution) {
            archfpga_throw(loc_data.filename_c_str(), loc_data.line(Locations),
                           "Sub Tile %s has a different pin location pattern (%s) with respect "
                           "to the sibling sub tiles",
                           SubTile->name, Prop);
        }
    } else {
        pin_locs->distribution = distribution;
        pin_locs->set_distribution();
    }

    const int sub_tile_index = SubTile->index;

    /* Load the pin locations */
    if (distribution == e_pin_location_distr::CUSTOM) {
        expect_only_children(Locations, {"loc"}, loc_data);
        Cur = Locations.first_child();
        //check for duplications ([0..3][0..type->width-1][0..type->height-1][0..num_of_avail_layer-1])
        std::set<std::tuple<e_side, int, int, int>> seen_sides;
        while (Cur) {
            check_node(Cur, "loc", loc_data);

            expect_only_attributes(Cur, {"side", "xoffset", "yoffset", "layer_offset"}, loc_data);

            /* Get offset (height, width, layer) */
            int x_offset = get_attribute(Cur, "xoffset", loc_data, ReqOpt::OPTIONAL).as_int(0);
            int y_offset = get_attribute(Cur, "yoffset", loc_data, ReqOpt::OPTIONAL).as_int(0);
            int layer_offset = pugiutil::get_attribute(Cur, "layer_offset", loc_data, ReqOpt::OPTIONAL).as_int(0);

            /* Get side */
            e_side side = TOP;
            Prop = get_attribute(Cur, "side", loc_data).value();
            if (0 == strcmp(Prop, "left")) {
                side = LEFT;
            } else if (0 == strcmp(Prop, "top")) {
                side = TOP;
            } else if (0 == strcmp(Prop, "right")) {
                side = RIGHT;
            } else if (0 == strcmp(Prop, "bottom")) {
                side = BOTTOM;
            } else {
                archfpga_throw(loc_data.filename_c_str(), loc_data.line(Cur),
                               "'%s' is not a valid side.\n", Prop);
            }

            if ((x_offset < 0) || (x_offset >= PhysicalTileType->width)) {
                archfpga_throw(loc_data.filename_c_str(), loc_data.line(Cur),
                               "'%d' is an invalid horizontal offset for type '%s' (must be within [0, %d]).\n",
                               x_offset, PhysicalTileType->name, PhysicalTileType->width - 1);
            }
            if ((y_offset < 0) || (y_offset >= PhysicalTileType->height)) {
                archfpga_throw(loc_data.filename_c_str(), loc_data.line(Cur),
                               "'%d' is an invalid vertical offset for type '%s' (must be within [0, %d]).\n",
                               y_offset, PhysicalTileType->name, PhysicalTileType->height - 1);
            }

            if ((layer_offset < 0) || layer_offset >= num_of_avail_layer) {
                archfpga_throw(loc_data.filename_c_str(), loc_data.line(Cur),
                               "'%d' is an invalid layer offset for type '%s' (must be within [0, num_avail_layer-1]).\n",
                               y_offset, PhysicalTileType->name, PhysicalTileType->height - 1);
            }

            //Check for duplicate side specifications, since the code below silently overwrites if there are duplicates
            auto side_offset = std::make_tuple(side, x_offset, y_offset, layer_offset);
            if (seen_sides.count(side_offset)) {
                archfpga_throw(loc_data.filename_c_str(), loc_data.line(Cur),
                               "Duplicate pin location side/offset specification."
                               " Only a single <loc> per side/xoffset/yoffset/layer_offset is permitted.\n");
            }
            seen_sides.insert(side_offset);

            /* Go through lists of pins */
            const std::vector<std::string> Tokens = vtr::split(Cur.child_value());
            int Count = (int)Tokens.size();
            if (Count > 0) {
                for (int pin = 0; pin < Count; ++pin) {
                    /* Store location assignment */
                    pin_locs->assignments[sub_tile_index][x_offset][y_offset][std::abs(layer_offset)][side].emplace_back(Tokens[pin].c_str());
                    /* Advance through list of pins in this location */
                }
            }
            Cur = Cur.next_sibling(Cur.name());
        }

        //Verify that all top-level pins have had their locations specified

        //Record all the specified pins
        std::map<std::string, std::set<int>> port_pins_with_specified_locations;
        for (int l = 0; l < num_of_avail_layer; ++l) {
            for (int w = 0; w < PhysicalTileType->width; ++w) {
                for (int h = 0; h < PhysicalTileType->height; ++h) {
<<<<<<< HEAD
                    for (e_side side : TOTAL_2D_SIDES) {
                        for (auto token : pin_locs->assignments[sub_tile_index][w][h][l][side]) {
                            InstPort inst_port(token.c_str());
=======
                    for (e_side side : {TOP, RIGHT, BOTTOM, LEFT}) {
                        for (const auto& token : pin_locs->assignments[sub_tile_index][w][h][l][side]) {
                            InstPort inst_port(token);
>>>>>>> 21d01503

                            //A pin specification should contain only the block name, and not any instance count information
                            if (inst_port.instance_low_index() != InstPort::UNSPECIFIED || inst_port.instance_high_index() != InstPort::UNSPECIFIED) {
                                archfpga_throw(loc_data.filename_c_str(), loc_data.line(Locations),
                                               "Pin location specification '%s' should not contain an instance range (should only be the block name)",
                                               token.c_str());
                            }

                            //Check that the block name matches
                            if (inst_port.instance_name() != SubTile->name) {
                                archfpga_throw(loc_data.filename_c_str(), loc_data.line(Locations),
                                               "Mismatched sub tile name in pin location specification (expected '%s' was '%s')",
                                               SubTile->name, inst_port.instance_name().c_str());
                            }

                            int pin_low_idx = inst_port.port_low_index();
                            int pin_high_idx = inst_port.port_high_index();

                            if (pin_low_idx == InstPort::UNSPECIFIED && pin_high_idx == InstPort::UNSPECIFIED) {
                                //Empty range, so full port

                                //Find the matching pb type to get the total number of pins
                                const t_physical_tile_port* port = nullptr;
                                for (const auto& tmp_port : SubTile->ports) {
                                    if (tmp_port.name == inst_port.port_name()) {
                                        port = &tmp_port;
                                        break;
                                    }
                                }

                                if (port) {
                                    pin_low_idx = 0;
                                    pin_high_idx = port->num_pins - 1;
                                } else {
                                    archfpga_throw(loc_data.filename_c_str(), loc_data.line(Locations),
                                                   "Failed to find port named '%s' on block '%s'",
                                                   inst_port.port_name().c_str(), SubTile->name);
                                }
                            }
                            VTR_ASSERT(pin_low_idx >= 0);
                            VTR_ASSERT(pin_high_idx >= 0);

                            for (int ipin = pin_low_idx; ipin <= pin_high_idx; ++ipin) {
                                //Record that the pin has its location specified
                                port_pins_with_specified_locations[inst_port.port_name()].insert(ipin);
                            }
                        }
                    }
                }
            }
        }

        //Check for any pins missing location specs
        for (const auto& port : SubTile->ports) {
            for (int ipin = 0; ipin < port.num_pins; ++ipin) {
                if (!port_pins_with_specified_locations[port.name].count(ipin)) {
                    //Missing
                    archfpga_throw(loc_data.filename_c_str(), loc_data.line(Locations),
                                   "Pin '%s.%s[%d]' has no pin location specified (a location is required for pattern=\"custom\")",
                                   SubTile->name, port.name, ipin);
                }
            }
        }
    } else if (Locations) {
        //Non-custom pin locations. There should be no child tags
        expect_child_node_count(Locations, 0, loc_data);
    }
}

static void ProcessSubTiles(pugi::xml_node Node,
                            t_physical_tile_type* PhysicalTileType,
                            std::vector<t_logical_block_type>& LogicalBlockTypes,
                            std::vector<t_segment_inf>& segments,
                            const t_default_fc_spec& arch_def_fc,
                            const pugiutil::loc_data& loc_data,
                            const int num_of_avail_layer) {
    pugi::xml_node CurSubTile;
    pugi::xml_node Cur;

    unsigned long int num_sub_tiles = count_children(Node, "sub_tile", loc_data);
    unsigned long int width = PhysicalTileType->width;
    unsigned long int height = PhysicalTileType->height;
    unsigned long int num_sides = 4;

    t_pin_locs pin_locs;
    pin_locs.assignments.resize({num_sub_tiles, width, height, (unsigned long int)num_of_avail_layer, num_sides});

    if (num_sub_tiles == 0) {
        archfpga_throw(loc_data.filename_c_str(), loc_data.line(Node),
                       "No sub tile found for the Physical Tile %s.\n"
                       "At least one sub tile is needed to correctly describe the Physical Tile.\n",
                       PhysicalTileType->name);
    }

    // used to find duplicate subtile names
    std::set<std::string> sub_tile_names;

    // used to assign indices to subtiles
    int subtile_index = 0;

    CurSubTile = get_first_child(Node, "sub_tile", loc_data);

    while (CurSubTile) {
        t_sub_tile SubTile;

        SubTile.index = subtile_index;

        expect_only_attributes(CurSubTile, {"name", "capacity"}, loc_data);

        /* Load type name */
        auto name = vtr::strdup(get_attribute(CurSubTile, "name", loc_data).value());

        //Check Sub Tile name duplicates
        auto [_, success] = sub_tile_names.insert(name);
        if (!success) {
            archfpga_throw(loc_data.filename_c_str(), loc_data.line(Cur),
                           "Duplicate Sub Tile names in tile '%s': Sub Tile'%s'\n",
                           PhysicalTileType->name, name);
        }

        SubTile.name = name;

        /* Load properties */
        int capacity = get_attribute(CurSubTile, "capacity", loc_data, ReqOpt::OPTIONAL).as_int(1);
        SubTile.capacity.set(PhysicalTileType->capacity, PhysicalTileType->capacity + capacity - 1);
        PhysicalTileType->capacity += capacity;

        /* Process sub tile port definitions */
        const auto pin_counts = ProcessSubTilePorts(CurSubTile, &SubTile, loc_data);

        /* Map Sub Tile physical pins with the Physical Tile Type physical pins.
         * This takes into account the capacity of each sub tiles to add the correct offset.
         */
        for (int ipin = 0; ipin < capacity * pin_counts.total(); ipin++) {
            SubTile.sub_tile_to_tile_pin_indices.push_back(PhysicalTileType->num_pins + ipin);
        }

        SubTile.num_phy_pins = pin_counts.total() * capacity;

        /* Assign pin counts to the Physical Tile Type */
        PhysicalTileType->num_input_pins += capacity * pin_counts.input;
        PhysicalTileType->num_output_pins += capacity * pin_counts.output;
        PhysicalTileType->num_clock_pins += capacity * pin_counts.clock;
        PhysicalTileType->num_pins += capacity * pin_counts.total();
        PhysicalTileType->num_inst_pins += pin_counts.total();

        /* Assign drivers and receivers count to Physical Tile Type */
        PhysicalTileType->num_receivers += capacity * pin_counts.input;
        PhysicalTileType->num_drivers += capacity * pin_counts.output;

        Cur = get_single_child(CurSubTile, "pinlocations", loc_data, ReqOpt::OPTIONAL);
        ProcessPinLocations(Cur, PhysicalTileType, &SubTile, &pin_locs, loc_data, num_of_avail_layer);

        /* Load Fc */
        Cur = get_single_child(CurSubTile, "fc", loc_data, ReqOpt::OPTIONAL);
        Process_Fc(Cur, PhysicalTileType, &SubTile, pin_counts, segments, arch_def_fc, loc_data);

        //Load equivalent sites information
        Cur = get_single_child(CurSubTile, "equivalent_sites", loc_data, ReqOpt::REQUIRED);
        ProcessTileEquivalentSites(Cur, &SubTile, PhysicalTileType, LogicalBlockTypes, loc_data);

        PhysicalTileType->sub_tiles.push_back(SubTile);

        subtile_index++;

        CurSubTile = CurSubTile.next_sibling(CurSubTile.name());
    }

    // Initialize pinloc data structure.
    int num_pins = PhysicalTileType->num_pins;
    PhysicalTileType->pinloc.resize({width, height, num_sides}, std::vector<bool>(num_pins, false));

    setup_pin_classes(PhysicalTileType);
    LoadPinLoc(Cur, PhysicalTileType, &pin_locs, loc_data, num_of_avail_layer);
}

/* Takes in node pointing to <typelist> and loads all the
 * child type objects. */
static void ProcessComplexBlocks(pugi::xml_node Node,
                                 std::vector<t_logical_block_type>& LogicalBlockTypes,
                                 const t_arch& arch,
                                 const bool timing_enabled,
                                 const pugiutil::loc_data& loc_data) {
    pugi::xml_node CurBlockType;
    pugi::xml_node Cur;

    // used to find duplicate pb_types names
    std::set<std::string> pb_type_descriptors;

    /* Alloc the type list. Need one additional t_type_descriptors:
     * 1: empty pseudo-type
     */
    t_logical_block_type EMPTY_LOGICAL_BLOCK_TYPE = get_empty_logical_type();
    EMPTY_LOGICAL_BLOCK_TYPE.index = 0;
    LogicalBlockTypes.push_back(EMPTY_LOGICAL_BLOCK_TYPE);

    /* Process the types */
    int index = 1; /* Skip over 'empty' type */

    CurBlockType = Node.first_child();
    while (CurBlockType) {
        int pb_type_idx = 0;

        check_node(CurBlockType, "pb_type", loc_data);

        t_logical_block_type LogicalBlockType;

        expect_only_attributes(CurBlockType, {"name"}, loc_data);

        /* Load type name */
        auto Prop = get_attribute(CurBlockType, "name", loc_data).value();
        LogicalBlockType.name = vtr::strdup(Prop);

        auto [_, success] = pb_type_descriptors.insert(LogicalBlockType.name);
        if (!success) {
            archfpga_throw(loc_data.filename_c_str(), loc_data.line(CurBlockType),
                           "Duplicate pb_type descriptor name: '%s'.\n", LogicalBlockType.name);
        }

        /* Load pb_type info to assign to the Logical Block Type */
        LogicalBlockType.pb_type = new t_pb_type;
        LogicalBlockType.pb_type->name = vtr::strdup(LogicalBlockType.name);
        ProcessPb_Type(CurBlockType, LogicalBlockType.pb_type, nullptr, timing_enabled, arch, loc_data, pb_type_idx);

        LogicalBlockType.index = index;

        /* Type fully read */
        ++index;

        /* Push newly created Types to corresponding vectors */
        LogicalBlockTypes.push_back(LogicalBlockType);

        /* Free this node and get its next sibling node */
        CurBlockType = CurBlockType.next_sibling(CurBlockType.name());
    }
}

static void ProcessSegments(pugi::xml_node Parent,
                            std::vector<t_segment_inf>& Segs,
                            const t_arch_switch_inf* Switches,
                            const int NumSwitches,
                            const bool timing_enabled,
                            const bool switchblocklist_required,
                            const pugiutil::loc_data& loc_data) {
    int i, j, length;
    const char* tmp;

    pugi::xml_node SubElem;
    pugi::xml_node Node;

    /* Count the number of segs and check they are in fact
     * of segment elements. */
    int NumSegs = count_children(Parent, "segment", loc_data);

    /* Alloc segment list */
    if (NumSegs > 0) {
        Segs.resize(NumSegs);
    }

    /* Load the segments. */
    Node = get_first_child(Parent, "segment", loc_data);

    bool x_axis_seg_found = false; /*Flags to see if we have any x-directed segment type specified*/
    bool y_axis_seg_found = false; /*Flags to see if we have any y-directed segment type specified*/

    for (i = 0; i < NumSegs; ++i) {
        /* Get segment name */
        tmp = get_attribute(Node, "name", loc_data, ReqOpt::OPTIONAL).as_string(nullptr);
        if (tmp) {
            Segs[i].name = std::string(tmp);
        } else {
            /* if swich block is "custom", then you have to provide a name for segment */
            if (switchblocklist_required) {
                archfpga_throw(loc_data.filename_c_str(), loc_data.line(Node),
                               "No name specified for the segment #%d.\n", i);
            }
            /* set name to default: "unnamed_segment_<segment_index>" */
            std::stringstream ss;
            ss << "unnamed_segment_" << i;
            std::string dummy = ss.str();
            tmp = dummy.c_str();
            Segs[i].name = std::string(tmp);
        }

        /* Get segment length */
        length = 1; /* DEFAULT */
        tmp = get_attribute(Node, "length", loc_data, ReqOpt::OPTIONAL).as_string(nullptr);
        if (tmp) {
            if (strcmp(tmp, "longline") == 0) {
                Segs[i].longline = true;
            } else {
                length = vtr::atoi(tmp);
            }
        }
        Segs[i].length = length;

        /* Get the frequency */
        Segs[i].frequency = 1; /* DEFAULT */
        tmp = get_attribute(Node, "freq", loc_data, ReqOpt::OPTIONAL).as_string(nullptr);
        if (tmp) {
            Segs[i].frequency = (int)(atof(tmp) * MAX_CHANNEL_WIDTH);
        }

        /* Get timing info */
        ReqOpt TIMING_ENABLE_REQD = BoolToReqOpt(timing_enabled);
        Segs[i].Rmetal = get_attribute(Node, "Rmetal", loc_data, TIMING_ENABLE_REQD).as_float(0);
        Segs[i].Cmetal = get_attribute(Node, "Cmetal", loc_data, TIMING_ENABLE_REQD).as_float(0);

        /*Get parallel axis*/

        Segs[i].parallel_axis = BOTH_AXIS; /*DEFAULT value if no axis is specified*/
        tmp = get_attribute(Node, "axis", loc_data, ReqOpt::OPTIONAL).as_string(nullptr);

        if (tmp) {
            if (strcmp(tmp, "x") == 0) {
                Segs[i].parallel_axis = X_AXIS;
                x_axis_seg_found = true;
            } else if (strcmp(tmp, "y") == 0) {
                Segs[i].parallel_axis = Y_AXIS;
                y_axis_seg_found = true;
            } else {
                archfpga_throw(loc_data.filename_c_str(), loc_data.line(Node), "Unsopported parralel axis type: %s\n", tmp);
            }
        } else {
            x_axis_seg_found = true;
            y_axis_seg_found = true;
        }

        /*Get segment resource type*/
        tmp = get_attribute(Node, "res_type", loc_data, ReqOpt::OPTIONAL).as_string(nullptr);

        if (tmp) {
            auto it = std::find(RES_TYPE_STRING.begin(), RES_TYPE_STRING.end(), tmp);
            if (it != RES_TYPE_STRING.end()) {
                Segs[i].res_type = static_cast<SegResType>(std::distance(RES_TYPE_STRING.begin(), it));
            } else {
                archfpga_throw(loc_data.filename_c_str(), loc_data.line(Node), "Unsopported segment res_type: %s\n", tmp);
            }
        }

        /* Get Power info */
        /*
         * (*Segs)[i].Cmetal_per_m = get_attribute(Node, "Cmetal_per_m", false,
         * 0.);*/

        //Set of expected subtags (exact subtags are dependent on parameters)
        std::vector<std::string> expected_subtags;

        if (!Segs[i].longline) {
            //Long line doesn't accpet <sb> or <cb> since it assumes full population
            expected_subtags.emplace_back("sb");
            expected_subtags.emplace_back("cb");
        }

        /* Get the type */
        tmp = get_attribute(Node, "type", loc_data).value();
        if (0 == strcmp(tmp, "bidir")) {
            Segs[i].directionality = BI_DIRECTIONAL;

            //Bidir requires the following tags
            expected_subtags.emplace_back("wire_switch");
            expected_subtags.emplace_back("opin_switch");
        }

        else if (0 == strcmp(tmp, "unidir")) {
            Segs[i].directionality = UNI_DIRECTIONAL;

            //Unidir requires the following tags
            expected_subtags.emplace_back("mux");
            expected_subtags.emplace_back("mux_inter_die");
        }

        else {
            archfpga_throw(loc_data.filename_c_str(), loc_data.line(Node),
                           "Invalid switch type '%s'.\n", tmp);
        }

        //Verify only expected sub-tags are found
        expect_only_children(Node, expected_subtags, loc_data);

        //Get the switch name for different dice wire and track connections
        SubElem = get_single_child(Node, "mux_inter_die", loc_data, ReqOpt::OPTIONAL);
        tmp = get_attribute(SubElem, "name", loc_data, ReqOpt::OPTIONAL).as_string("");
        if (strlen(tmp) != 0) {
            /* Match names */
            for (j = 0; j < NumSwitches; ++j) {
                if (0 == strcmp(tmp, Switches[j].name.c_str())) {
                    break; /* End loop so j is where we want it */
                }
            }
            if (j >= NumSwitches) {
                archfpga_throw(loc_data.filename_c_str(), loc_data.line(SubElem),
                               "'%s' is not a valid mux name.\n", tmp);
            }
            Segs[i].arch_opin_between_dice_switch = j;
        }

        /* Get the wire and opin switches, or mux switch if unidir */
        if (UNI_DIRECTIONAL == Segs[i].directionality) {
            //Get the switch name for same die wire and track connections
            SubElem = get_single_child(Node, "mux", loc_data);
            tmp = get_attribute(SubElem, "name", loc_data).value();

            /* Match names */
            for (j = 0; j < NumSwitches; ++j) {
                if (0 == strcmp(tmp, Switches[j].name.c_str())) {
                    break; /* End loop so j is where we want it */
                }
            }
            if (j >= NumSwitches) {
                archfpga_throw(loc_data.filename_c_str(), loc_data.line(SubElem),
                               "'%s' is not a valid mux name.\n", tmp);
            }

            /* Unidir muxes must have the same switch
             * for wire and opin fanin since there is
             * really only the mux in unidir. */
            Segs[i].arch_wire_switch = j;
            Segs[i].arch_opin_switch = j;

        }

        else {
            VTR_ASSERT(BI_DIRECTIONAL == Segs[i].directionality);
            SubElem = get_single_child(Node, "wire_switch", loc_data);
            tmp = get_attribute(SubElem, "name", loc_data).value();

            /* Match names */
            for (j = 0; j < NumSwitches; ++j) {
                if (0 == strcmp(tmp, Switches[j].name.c_str())) {
                    break; /* End loop so j is where we want it */
                }
            }
            if (j >= NumSwitches) {
                archfpga_throw(loc_data.filename_c_str(), loc_data.line(SubElem),
                               "'%s' is not a valid wire_switch name.\n", tmp);
            }
            Segs[i].arch_wire_switch = j;
            SubElem = get_single_child(Node, "opin_switch", loc_data);
            tmp = get_attribute(SubElem, "name", loc_data).value();

            /* Match names */
            for (j = 0; j < NumSwitches; ++j) {
                if (0 == strcmp(tmp, Switches[j].name.c_str())) {
                    break; /* End loop so j is where we want it */
                }
            }
            if (j >= NumSwitches) {
                archfpga_throw(loc_data.filename_c_str(), loc_data.line(SubElem),
                               "'%s' is not a valid opin_switch name.\n", tmp);
            }
            Segs[i].arch_opin_switch = j;
        }

        /* Setup the CB list if they give one, otherwise use full */
        Segs[i].cb.resize(length);
        for (j = 0; j < length; ++j) {
            Segs[i].cb[j] = true;
        }
        SubElem = get_single_child(Node, "cb", loc_data, ReqOpt::OPTIONAL);
        if (SubElem) {
            ProcessCB_SB(SubElem, Segs[i].cb, loc_data);
        }

        /* Setup the SB list if they give one, otherwise use full */
        Segs[i].sb.resize(length + 1);
        for (j = 0; j < (length + 1); ++j) {
            Segs[i].sb[j] = true;
        }
        SubElem = get_single_child(Node, "sb", loc_data, ReqOpt::OPTIONAL);
        if (SubElem) {
            ProcessCB_SB(SubElem, Segs[i].sb, loc_data);
        }

        /*Store the index of this segment in Segs vector*/
        Segs[i].seg_index = i;
        /* Get next Node */
        Node = Node.next_sibling(Node.name());
    }
    /*We need at least one type of segment that applies to each of x- and y-directed wiring.*/

    if (!x_axis_seg_found || !y_axis_seg_found) {
        archfpga_throw(loc_data.filename_c_str(), loc_data.line(Node),
                       "Atleast one segment per-axis needs to get specified if no segments with non-specified (default) axis attribute exist.");
    }
}
/* Processes the switchblocklist section from the xml architecture file.
 * See vpr/SRC/route/build_switchblocks.c for a detailed description of this
 * switch block format */
static void ProcessSwitchblocks(pugi::xml_node Parent, t_arch* arch, const pugiutil::loc_data& loc_data) {
    pugi::xml_node Node;
    pugi::xml_node SubElem;
    const char* tmp;

    /* get the number of switchblocks */
    int num_switchblocks = count_children(Parent, "switchblock", loc_data);
    arch->switchblocks.reserve(num_switchblocks);

    /* read-in all switchblock data */
    Node = get_first_child(Parent, "switchblock", loc_data);
    for (int i_sb = 0; i_sb < num_switchblocks; i_sb++) {
        /* use a temp variable which will be assigned to switchblocks later */
        t_switchblock_inf sb;

        /* get name */
        tmp = get_attribute(Node, "name", loc_data).as_string(nullptr);
        if (tmp) {
            sb.name = tmp;
        }

        /* get type */
        tmp = get_attribute(Node, "type", loc_data).as_string(nullptr);
        if (tmp) {
            if (0 == strcmp(tmp, "bidir")) {
                sb.directionality = BI_DIRECTIONAL;
            } else if (0 == strcmp(tmp, "unidir")) {
                sb.directionality = UNI_DIRECTIONAL;
            } else {
                archfpga_throw(loc_data.filename_c_str(), loc_data.line(Node), "Unsopported switchblock type: %s\n", tmp);
            }
        }

        /* get the switchblock location */
        SubElem = get_single_child(Node, "switchblock_location", loc_data);
        tmp = get_attribute(SubElem, "type", loc_data).as_string(nullptr);
        if (tmp) {
            if (strcmp(tmp, "EVERYWHERE") == 0) {
                sb.location = E_EVERYWHERE;
            } else if (strcmp(tmp, "PERIMETER") == 0) {
                sb.location = E_PERIMETER;
            } else if (strcmp(tmp, "CORE") == 0) {
                sb.location = E_CORE;
            } else if (strcmp(tmp, "CORNER") == 0) {
                sb.location = E_CORNER;
            } else if (strcmp(tmp, "FRINGE") == 0) {
                sb.location = E_FRINGE;
            } else {
                archfpga_throw(loc_data.filename_c_str(), loc_data.line(SubElem), "unrecognized switchblock location: %s\n", tmp);
            }
        }

        /* get switchblock permutation functions */
        SubElem = get_first_child(Node, "switchfuncs", loc_data);
        read_sb_switchfuncs(SubElem, &sb, loc_data);

        read_sb_wireconns(arch->Switches, arch->num_switches, Node, &sb, loc_data);

        /* run error checks on switch blocks */
        check_switchblock(&sb, arch);

        /* assign the sb to the switchblocks vector */
        arch->switchblocks.push_back(sb);

        Node = Node.next_sibling(Node.name());
    }
}

static void ProcessCB_SB(pugi::xml_node Node, std::vector<bool>& list, const pugiutil::loc_data& loc_data) {
    const char* tmp = nullptr;
    int i;
    int len = list.size();
    /* Check the type. We only support 'pattern' for now.
     * Should add frac back eventually. */
    tmp = get_attribute(Node, "type", loc_data).value();
    if (0 == strcmp(tmp, "pattern")) {
        i = 0;

        /* Get the content string */
        tmp = Node.child_value();
        while (*tmp) {
            switch (*tmp) {
                case ' ':
                case '\t':
                case '\n':
                    break;
                case 'T':
                case '1':
                    if (i >= len) {
                        archfpga_throw(loc_data.filename_c_str(), loc_data.line(Node),
                                       "CB or SB depopulation is too long (%d). It should be %d symbols for CBs and %d symbols for SBs.\n",
                                       i, len - 1, len);
                    }
                    list[i] = true;
                    ++i;
                    break;
                case 'F':
                case '0':
                    if (i >= len) {
                        archfpga_throw(loc_data.filename_c_str(), loc_data.line(Node),
                                       "CB or SB depopulation is too long (%d). It should be %d symbols for CBs and %d symbols for SBs.\n",
                                       i, len - 1, len);
                    }
                    list[i] = false;
                    ++i;
                    break;
                default:
                    archfpga_throw(loc_data.filename_c_str(), loc_data.line(Node),
                                   "Invalid character %c in CB or SB depopulation list.\n",
                                   *tmp);
            }
            ++tmp;
        }
        if (i < len) {
            archfpga_throw(loc_data.filename_c_str(), loc_data.line(Node),
                           "CB or SB depopulation is too short (%d). It should be %d symbols for CBs and %d symbols for SBs.\n",
                           i, len - 1, len);
        }
    }

    else {
        archfpga_throw(loc_data.filename_c_str(), loc_data.line(Node),
                       "'%s' is not a valid type for specifying cb and sb depopulation.\n",
                       tmp);
    }
}

static void ProcessSwitches(pugi::xml_node Parent,
                            t_arch_switch_inf** Switches,
                            int* NumSwitches,
                            const bool timing_enabled,
                            const pugiutil::loc_data& loc_data) {
    int i, j;
    const char* type_name;
    const char* switch_name;
    ReqOpt TIMING_ENABLE_REQD = BoolToReqOpt(timing_enabled);

    pugi::xml_node Node;

    /* Count the children and check they are switches */
    *NumSwitches = count_children(Parent, "switch", loc_data);

    /* Alloc switch list */
    *Switches = nullptr;
    if (*NumSwitches > 0) {
        (*Switches) = new t_arch_switch_inf[(*NumSwitches)];
    }

    /* Load the switches. */
    Node = get_first_child(Parent, "switch", loc_data);
    for (i = 0; i < *NumSwitches; ++i) {
        t_arch_switch_inf& arch_switch = (*Switches)[i];

        switch_name = get_attribute(Node, "name", loc_data).value();

        /* Check if the switch has conflicts with any reserved names */
        if (0 == strcmp(switch_name, VPR_DELAYLESS_SWITCH_NAME)) {
            archfpga_throw(loc_data.filename_c_str(), loc_data.line(Node),
                           "Switch name '%s' is a reserved name for VPR internal usage! Please use another  name.\n",
                           switch_name);
        }

        type_name = get_attribute(Node, "type", loc_data).value();

        /* Check for switch name collisions */
        for (j = 0; j < i; ++j) {
            if (0 == strcmp((*Switches)[j].name.c_str(), switch_name)) {
                archfpga_throw(loc_data.filename_c_str(), loc_data.line(Node),
                               "Two switches with the same name '%s' were found.\n",
                               switch_name);
            }
        }
        arch_switch.name = std::string(switch_name);

        /* Figure out the type of switch */
        /* As noted above, due to their configuration of pass transistors feeding into a buffer,
         * only multiplexers and tristate buffers have an internal capacitance element.         */

        SwitchType type = SwitchType::MUX;
        if (0 == strcmp(type_name, "mux")) {
            type = SwitchType::MUX;
            expect_only_attributes(Node, {"type", "name", "R", "Cin", "Cout", "Cinternal", "Tdel", "buf_size", "power_buf_size", "mux_trans_size"}, " with type '"s + type_name + "'"s, loc_data);

        } else if (0 == strcmp(type_name, "tristate")) {
            type = SwitchType::TRISTATE;
            expect_only_attributes(Node, {"type", "name", "R", "Cin", "Cout", "Cinternal", "Tdel", "buf_size", "power_buf_size"}, " with type '"s + type_name + "'"s, loc_data);

        } else if (0 == strcmp(type_name, "buffer")) {
            type = SwitchType::BUFFER;
            expect_only_attributes(Node, {"type", "name", "R", "Cin", "Cout", "Tdel", "buf_size", "power_buf_size"}, " with type '"s + type_name + "'"s, loc_data);

        } else if (0 == strcmp(type_name, "pass_gate")) {
            type = SwitchType::PASS_GATE;
            expect_only_attributes(Node, {"type", "name", "R", "Cin", "Cout", "Tdel"}, " with type '"s + type_name + "'"s, loc_data);

        } else if (0 == strcmp(type_name, "short")) {
            type = SwitchType::SHORT;
            expect_only_attributes(Node, {"type", "name", "R", "Cin", "Cout", "Tdel"}, " with type "s + type_name + "'"s, loc_data);
        } else {
            archfpga_throw(loc_data.filename_c_str(), loc_data.line(Node),
                           "Invalid switch type '%s'.\n", type_name);
        }
        arch_switch.set_type(type);

        arch_switch.R = get_attribute(Node, "R", loc_data, TIMING_ENABLE_REQD).as_float(0);

        ReqOpt COUT_REQD = TIMING_ENABLE_REQD;
        ReqOpt CIN_REQD = TIMING_ENABLE_REQD;
        // We have defined the Cinternal parameter as optional, so that the user may specify an
        // architecture without Cinternal without breaking the program flow.
        ReqOpt CINTERNAL_REQD = ReqOpt::OPTIONAL;

        if (arch_switch.type() == SwitchType::SHORT) {
            //Cin/Cout are optional on shorts, since they really only have one capacitance
            CIN_REQD = ReqOpt::OPTIONAL;
            COUT_REQD = ReqOpt::OPTIONAL;
        }
        arch_switch.Cin = get_attribute(Node, "Cin", loc_data, CIN_REQD).as_float(0);
        arch_switch.Cout = get_attribute(Node, "Cout", loc_data, COUT_REQD).as_float(0);
        arch_switch.Cinternal = get_attribute(Node, "Cinternal", loc_data, CINTERNAL_REQD).as_float(0);

        if (arch_switch.type() == SwitchType::MUX) {
            //Only muxes have mux transistors
            arch_switch.mux_trans_size = get_attribute(Node, "mux_trans_size", loc_data, ReqOpt::OPTIONAL).as_float(1);
        } else {
            arch_switch.mux_trans_size = 0.;
        }

        if (arch_switch.type() == SwitchType::SHORT
            || arch_switch.type() == SwitchType::PASS_GATE) {
            //No buffers
            arch_switch.buf_size_type = BufferSize::ABSOLUTE;
            arch_switch.buf_size = 0.;
            arch_switch.power_buffer_type = POWER_BUFFER_TYPE_ABSOLUTE_SIZE;
            arch_switch.power_buffer_size = 0.;
        } else {
            auto buf_size_attrib = get_attribute(Node, "buf_size", loc_data, ReqOpt::OPTIONAL);
            if (!buf_size_attrib || buf_size_attrib.as_string() == std::string("auto")) {
                arch_switch.buf_size_type = BufferSize::AUTO;
                arch_switch.buf_size = 0.;
            } else {
                arch_switch.buf_size_type = BufferSize::ABSOLUTE;
                arch_switch.buf_size = buf_size_attrib.as_float();
            }

            auto power_buf_size = get_attribute(Node, "power_buf_size", loc_data, ReqOpt::OPTIONAL).as_string(nullptr);
            if (power_buf_size == nullptr) {
                arch_switch.power_buffer_type = POWER_BUFFER_TYPE_AUTO;
            } else if (strcmp(power_buf_size, "auto") == 0) {
                arch_switch.power_buffer_type = POWER_BUFFER_TYPE_AUTO;
            } else {
                arch_switch.power_buffer_type = POWER_BUFFER_TYPE_ABSOLUTE_SIZE;
                arch_switch.power_buffer_size = (float)vtr::atof(power_buf_size);
            }

            arch_switch.intra_tile = false;
        }

        //Load the Tdel (which may be specfied with sub-tags)
        ProcessSwitchTdel(Node, timing_enabled, i, (*Switches), loc_data);

        /* Get next switch element */
        Node = Node.next_sibling(Node.name());
    }
}

/* Processes the switch delay. Switch delay can be specified in two ways.
 * First way: switch delay is specified as a constant via the property Tdel in the switch node.
 * Second way: switch delay is specified as a function of the switch fan-in. In this
 * case, multiple nodes in the form
 *
 * <Tdel num_inputs="1" delay="3e-11"/>
 *
 * are specified as children of the switch node. In this case, Tdel
 * is not included as a property of the switch node (first way). */
static void ProcessSwitchTdel(pugi::xml_node Node, const bool timing_enabled, const int switch_index, t_arch_switch_inf* Switches, const pugiutil::loc_data& loc_data) {
    float Tdel_prop_value;
    int num_Tdel_children;

    /* check if switch node has the Tdel property */
    bool has_Tdel_prop = false;
    Tdel_prop_value = get_attribute(Node, "Tdel", loc_data, ReqOpt::OPTIONAL).as_float(UNDEFINED);
    if (Tdel_prop_value != UNDEFINED) {
        has_Tdel_prop = true;
    }

    /* check if switch node has Tdel children */
    bool has_Tdel_children = false;
    num_Tdel_children = count_children(Node, "Tdel", loc_data, ReqOpt::OPTIONAL);
    if (num_Tdel_children != 0) {
        has_Tdel_children = true;
    }

    /* delay should not be specified as a Tdel property AND a Tdel child */
    if (has_Tdel_prop && has_Tdel_children) {
        archfpga_throw(loc_data.filename_c_str(), loc_data.line(Node),
                       "Switch delay should be specified as EITHER a Tdel property OR as a child of the switch node, not both");
    }

    /* get pointer to the switch's Tdel map, then read-in delay data into this map */
    if (has_Tdel_prop) {
        /* delay specified as a constant */
        Switches[switch_index].set_Tdel(t_arch_switch_inf::UNDEFINED_FANIN, Tdel_prop_value);
    } else if (has_Tdel_children) {
        /* Delay specified as a function of switch fan-in.
         * Go through each Tdel child, read-in num_inputs and the delay value.
         * Insert this info into the switch delay map */
        pugi::xml_node Tdel_child = get_first_child(Node, "Tdel", loc_data);
        std::set<int> seen_fanins;
        for (int ichild = 0; ichild < num_Tdel_children; ichild++) {
            int num_inputs = get_attribute(Tdel_child, "num_inputs", loc_data).as_int(0);
            float Tdel_value = get_attribute(Tdel_child, "delay", loc_data).as_float(0.);

            if (seen_fanins.count(num_inputs)) {
                archfpga_throw(loc_data.filename_c_str(), loc_data.line(Tdel_child),
                               "Tdel node specified num_inputs (%d) that has already been specified by another Tdel node", num_inputs);
            } else {
                Switches[switch_index].set_Tdel(num_inputs, Tdel_value);
                seen_fanins.insert(num_inputs);
            }
            Tdel_child = Tdel_child.next_sibling(Tdel_child.name());
        }
    } else {
        /* No delay info specified for switch */
        if (timing_enabled) {
            archfpga_throw(loc_data.filename_c_str(), loc_data.line(Node),
                           "Switch should contain intrinsic delay information if timing is enabled");
        } else {
            /* set a default value */
            Switches[switch_index].set_Tdel(t_arch_switch_inf::UNDEFINED_FANIN, 0.);
        }
    }
}

static void ProcessDirects(pugi::xml_node Parent, t_direct_inf** Directs, int* NumDirects, const t_arch_switch_inf* Switches, const int NumSwitches, const pugiutil::loc_data& loc_data) {
    int i, j;
    const char* direct_name;
    const char* from_pin_name;
    const char* to_pin_name;
    const char* switch_name;

    pugi::xml_node Node;

    /* Count the children and check they are direct connections */
    expect_only_children(Parent, {"direct"}, loc_data);
    *NumDirects = count_children(Parent, "direct", loc_data);

    /* Alloc direct list */
    *Directs = nullptr;
    if (*NumDirects > 0) {
        *Directs = (t_direct_inf*)vtr::malloc(*NumDirects * sizeof(t_direct_inf));
        memset(*Directs, 0, (*NumDirects * sizeof(t_direct_inf)));
    }

    /* Load the directs. */
    Node = get_first_child(Parent, "direct", loc_data);
    for (i = 0; i < *NumDirects; ++i) {
        expect_only_attributes(Node, {"name", "from_pin", "to_pin", "x_offset", "y_offset", "z_offset", "switch_name", "from_side", "to_side"}, loc_data);

        direct_name = get_attribute(Node, "name", loc_data).value();
        /* Check for direct name collisions */
        for (j = 0; j < i; ++j) {
            if (0 == strcmp((*Directs)[j].name, direct_name)) {
                archfpga_throw(loc_data.filename_c_str(), loc_data.line(Node),
                               "Two directs with the same name '%s' were found.\n",
                               direct_name);
            }
        }
        (*Directs)[i].name = vtr::strdup(direct_name);

        /* Figure out the source pin and sink pin name */
        from_pin_name = get_attribute(Node, "from_pin", loc_data).value();
        to_pin_name = get_attribute(Node, "to_pin", loc_data).value();

        /* Check that to_pin and the from_pin are not the same */
        if (0 == strcmp(to_pin_name, from_pin_name)) {
            archfpga_throw(loc_data.filename_c_str(), loc_data.line(Node),
                           "The source pin and sink pin are the same: %s.\n",
                           to_pin_name);
        }
        (*Directs)[i].from_pin = vtr::strdup(from_pin_name);
        (*Directs)[i].to_pin = vtr::strdup(to_pin_name);

        (*Directs)[i].x_offset = get_attribute(Node, "x_offset", loc_data).as_int(0);
        (*Directs)[i].y_offset = get_attribute(Node, "y_offset", loc_data).as_int(0);
        (*Directs)[i].sub_tile_offset = get_attribute(Node, "z_offset", loc_data).as_int(0);

        std::string from_side_str = get_attribute(Node, "from_side", loc_data, ReqOpt::OPTIONAL).value();
        (*Directs)[i].from_side = string_to_side(from_side_str);
        std::string to_side_str = get_attribute(Node, "to_side", loc_data, ReqOpt::OPTIONAL).value();
        (*Directs)[i].to_side = string_to_side(to_side_str);

        //Set the optional switch type
        switch_name = get_attribute(Node, "switch_name", loc_data, ReqOpt::OPTIONAL).as_string(nullptr);
        if (switch_name != nullptr) {
            //Look-up the user defined switch
            for (j = 0; j < NumSwitches; j++) {
                if (0 == strcmp(switch_name, Switches[j].name.c_str())) {
                    break; //Found the switch
                }
            }
            if (j >= NumSwitches) {
                archfpga_throw(loc_data.filename_c_str(), loc_data.line(Node),
                               "Could not find switch named '%s' in switch list.\n", switch_name);
            }
            (*Directs)[i].switch_type = j; //Save the correct switch index
        } else {
            //If not defined, use the delayless switch by default
            //TODO: find a better way of indicating this.  Ideally, we would
            //specify the delayless switch index here, but it does not appear
            //to be defined at this point.
            (*Directs)[i].switch_type = -1;
        }

        (*Directs)[i].line = loc_data.line(Node);
        /* Should I check that the direct chain offset is not greater than the chip? How? */

        /* Get next direct element */
        Node = Node.next_sibling(Node.name());
    }
}

static void ProcessClockMetalLayers(pugi::xml_node parent,
                                    std::unordered_map<std::string, t_metal_layer>& metal_layers,
                                    pugiutil::loc_data& loc_data) {
    std::vector<std::string> expected_attributes = {"name", "Rmetal", "Cmetal"};
    std::vector<std::string> expected_children = {"metal_layer"};

    pugi::xml_node metal_layers_parent = get_single_child(parent, "metal_layers", loc_data);
    int num_metal_layers = count_children(metal_layers_parent, "metal_layer", loc_data);

    pugi::xml_node curr_layer = get_first_child(metal_layers_parent, "metal_layer", loc_data);
    for (int i = 0; i < num_metal_layers; i++) {
        expect_only_children(metal_layers_parent, expected_children, loc_data);
        expect_only_attributes(curr_layer, expected_attributes, loc_data);

        // Get metal layer values: name, r_metal, and c_metal
        std::string name(get_attribute(curr_layer, "name", loc_data).value());
        t_metal_layer metal_layer;
        metal_layer.r_metal = get_attribute(curr_layer, "Rmetal", loc_data).as_float(0.);
        metal_layer.c_metal = get_attribute(curr_layer, "Cmetal", loc_data).as_float(0.);

        // Insert metal layer into map
        auto itter = metal_layers.find(name);
        if (itter != metal_layers.end()) {
            archfpga_throw(loc_data.filename_c_str(), loc_data.line(curr_layer),
                           "Two metal layers with the same name '%s' were found.\n",
                           name.c_str());
        }
        metal_layers.insert({name, metal_layer});

        curr_layer = curr_layer.next_sibling(curr_layer.name());
    }
}

static void ProcessClockNetworks(pugi::xml_node parent,
                                 std::vector<t_clock_network_arch>& clock_networks,
                                 const t_arch_switch_inf* switches,
                                 const int num_switches,
                                 pugiutil::loc_data& loc_data) {
    std::vector<std::string> expected_spine_attributes = {"name", "num_inst", "metal_layer", "starty", "endy", "x", "repeatx", "repeaty"};
    std::vector<std::string> expected_rib_attributes = {"name", "num_inst", "metal_layer", "startx", "endx", "y", "repeatx", "repeaty"};
    std::vector<std::string> expected_children = {"rib", "spine"};

    int num_clock_networks = count_children(parent, "clock_network", loc_data);
    pugi::xml_node curr_network = get_first_child(parent, "clock_network", loc_data);
    for (int i = 0; i < num_clock_networks; i++) {
        expect_only_children(curr_network, expected_children, loc_data);

        t_clock_network_arch clock_network;

        std::string name(get_attribute(curr_network, "name", loc_data).value());
        clock_network.name = name;
        clock_network.num_inst = get_attribute(curr_network, "num_inst", loc_data).as_int(0);
        bool is_supported_clock_type = false;
        pugi::xml_node curr_type;

        // Parse spine
        curr_type = get_single_child(curr_network, "spine", loc_data, ReqOpt::OPTIONAL);
        if (curr_type) {
            expect_only_attributes(curr_network, expected_spine_attributes, loc_data);

            is_supported_clock_type = true;
            clock_network.type = e_clock_type::SPINE;

            std::string metal_layer(get_attribute(curr_type, "metal_layer", loc_data).value());
            std::string starty(get_attribute(curr_type, "starty", loc_data).value());
            std::string endy(get_attribute(curr_type, "endy", loc_data).value());
            std::string x(get_attribute(curr_type, "x", loc_data).value());

            std::string repeatx;
            auto repeatx_attr = get_attribute(curr_type, "repeatx", loc_data, ReqOpt::OPTIONAL);
            if (repeatx_attr) {
                repeatx = repeatx_attr.value();
            } else {
                repeatx = "W";
            }
            std::string repeaty;
            auto repeaty_attr = get_attribute(curr_type, "repeaty", loc_data, ReqOpt::OPTIONAL);
            if (repeaty_attr) {
                repeaty = repeaty_attr.value();
            } else {
                repeaty = "H";
            }

            clock_network.metal_layer = metal_layer;
            clock_network.wire.start = starty;
            clock_network.wire.end = endy;
            clock_network.wire.position = x;
            clock_network.repeat.x = repeatx;
            clock_network.repeat.y = repeaty;

            ProcessClockSwitchPoints(curr_type, clock_network, switches, num_switches, loc_data);
        }

        // Parse rib
        curr_type = get_single_child(curr_network, "rib", loc_data, ReqOpt::OPTIONAL);
        if (curr_type) {
            expect_only_attributes(curr_network, expected_spine_attributes, loc_data);

            is_supported_clock_type = true;
            clock_network.type = e_clock_type::RIB;

            std::string metal_layer(get_attribute(curr_type, "metal_layer", loc_data).value());
            std::string startx(get_attribute(curr_type, "startx", loc_data).value());
            std::string endx(get_attribute(curr_type, "endx", loc_data).value());
            std::string y(get_attribute(curr_type, "y", loc_data).value());

            std::string repeatx;
            auto repeatx_attr = get_attribute(curr_type, "repeatx", loc_data, ReqOpt::OPTIONAL);
            if (repeatx_attr) {
                repeatx = repeatx_attr.value();
            } else {
                repeatx = "W";
            }
            std::string repeaty;
            auto repeaty_attr = get_attribute(curr_type, "repeaty", loc_data, ReqOpt::OPTIONAL);
            if (repeaty_attr) {
                repeaty = repeaty_attr.value();
            } else {
                repeaty = "H";
            }

            clock_network.metal_layer = metal_layer;
            clock_network.wire.start = startx;
            clock_network.wire.end = endx;
            clock_network.wire.position = y;
            clock_network.repeat.x = repeatx;
            clock_network.repeat.y = repeaty;

            ProcessClockSwitchPoints(curr_type, clock_network, switches, num_switches, loc_data);
        }

        // Currently their is only support for ribs and spines
        if (!is_supported_clock_type) {
            archfpga_throw(loc_data.filename_c_str(), loc_data.line(curr_type),
                           "Found no supported clock network type for '%s' clock network.\n"
                           "Currently there is only support for rib and spine networks.\n",
                           name.c_str());
        }

        clock_networks.push_back(clock_network);
        curr_network = curr_network.next_sibling(curr_network.name());
    }
}

static void ProcessClockSwitchPoints(pugi::xml_node parent,
                                     t_clock_network_arch& clock_network,
                                     const t_arch_switch_inf* switches,
                                     const int num_switches,
                                     pugiutil::loc_data& loc_data) {
    std::vector<std::string> expected_spine_drive_attributes = {"name", "type", "yoffset", "switch_name"};
    std::vector<std::string> expected_rib_drive_attributes = {"name", "type", "xoffset", "switch_name"};
    std::vector<std::string> expected_spine_tap_attributes = {"name", "type", "yoffset", "yincr"};
    std::vector<std::string> expected_rib_tap_attributes = {"name", "type", "xoffset", "xincr"};
    std::vector<std::string> expected_children = {"switch_point"};

    int num_clock_switches = count_children(parent, "switch_point", loc_data);
    pugi::xml_node curr_switch = get_first_child(parent, "switch_point", loc_data);

    //TODO: currently only supporting one drive and one tap. Should change to support
    //      multiple taps
    VTR_ASSERT(num_switches != 2);

    //TODO: ensure switch name is unique for every switch of this clock network
    for (int i = 0; i < num_clock_switches; i++) {
        expect_only_children(curr_switch, expected_children, loc_data);

        std::string switch_type(get_attribute(curr_switch, "type", loc_data).value());
        if (switch_type == "drive") {
            t_clock_drive drive;

            std::string name(get_attribute(curr_switch, "name", loc_data).value());
            const char* offset;
            if (clock_network.type == e_clock_type::SPINE) {
                expect_only_attributes(curr_switch, expected_spine_drive_attributes, loc_data);
                offset = get_attribute(curr_switch, "yoffset", loc_data).value();
            } else {
                VTR_ASSERT(clock_network.type == e_clock_type::RIB);
                expect_only_attributes(curr_switch, expected_rib_drive_attributes, loc_data);
                offset = get_attribute(curr_switch, "xoffset", loc_data).value();
            }

            // get switch index
            const char* switch_name = get_attribute(curr_switch, "switch_name", loc_data).value();
            int switch_idx;
            for (switch_idx = 0; switch_idx < num_switches; switch_idx++) {
                if (0 == strcmp(switch_name, switches[switch_idx].name.c_str())) {
                    break; // switch_idx has been found
                }
            }
            if (switch_idx >= num_switches) {
                archfpga_throw(loc_data.filename_c_str(), loc_data.line(curr_switch),
                               "'%s' is not a valid switch name.\n", switch_name);
            }

            drive.name = name;
            drive.offset = offset;
            drive.arch_switch_idx = switch_idx;
            clock_network.drive = drive;

        } else if (switch_type == "tap") {
            t_clock_taps tap;

            std::string name(get_attribute(curr_switch, "name", loc_data).value());
            const char* offset;
            const char* increment;
            if (clock_network.type == e_clock_type::SPINE) {
                expect_only_attributes(curr_switch, expected_spine_tap_attributes, loc_data);
                offset = get_attribute(curr_switch, "yoffset", loc_data).value();
                increment = get_attribute(curr_switch, "yincr", loc_data).value();
            } else {
                VTR_ASSERT(clock_network.type == e_clock_type::RIB);
                expect_only_attributes(curr_switch, expected_rib_tap_attributes, loc_data);
                offset = get_attribute(curr_switch, "xoffset", loc_data).value();
                increment = get_attribute(curr_switch, "xincr", loc_data).value();
            }

            tap.name = name;
            tap.offset = offset;
            tap.increment = increment;
            clock_network.tap = tap;

        } else {
            archfpga_throw(loc_data.filename_c_str(), loc_data.line(curr_switch),
                           "Found unsupported switch type for '%s' clock network.\n"
                           "Currently there is only support for drive and tap switch types.\n",
                           clock_network.name.c_str());
        }

        curr_switch = curr_switch.next_sibling(curr_switch.name());
    }
}

static void ProcessClockRouting(pugi::xml_node parent,
                                std::vector<t_clock_connection_arch>& clock_connections,
                                const t_arch_switch_inf* switches,
                                const int num_switches,
                                pugiutil::loc_data& loc_data) {
    std::vector<std::string> expected_attributes = {"from", "to", "switch", "fc_val", "locationx", "locationy"};

    pugi::xml_node clock_routing_parent = get_single_child(parent, "clock_routing", loc_data);
    int num_routing_connections = count_children(clock_routing_parent, "tap", loc_data);

    pugi::xml_node curr_connection = get_first_child(clock_routing_parent, "tap", loc_data);
    for (int i = 0; i < num_routing_connections; i++) {
        expect_only_attributes(curr_connection, expected_attributes, loc_data);

        t_clock_connection_arch clock_connection;

        const char* from = get_attribute(curr_connection, "from", loc_data).value();
        const char* to = get_attribute(curr_connection, "to", loc_data).value();
        const char* switch_name = get_attribute(curr_connection, "switch", loc_data).value();
        const char* locationx = get_attribute(curr_connection, "locationx", loc_data, ReqOpt::OPTIONAL).value();
        const char* locationy = get_attribute(curr_connection, "locationy", loc_data, ReqOpt::OPTIONAL).value();
        float fc = get_attribute(curr_connection, "fc_val", loc_data).as_float(0.);

        int switch_idx;
        for (switch_idx = 0; switch_idx < num_switches; switch_idx++) {
            if (0 == strcmp(switch_name, switches[switch_idx].name.c_str())) {
                break; // switch_idx has been found
            }
        }
        if (switch_idx >= num_switches) {
            archfpga_throw(loc_data.filename_c_str(), loc_data.line(curr_connection),
                           "'%s' is not a valid switch name.\n", switch_name);
        }

        clock_connection.from = from;
        clock_connection.to = to;
        clock_connection.arch_switch_idx = switch_idx;
        clock_connection.locationx = locationx;
        clock_connection.locationy = locationy;
        clock_connection.fc = fc;

        clock_connections.push_back(clock_connection);

        curr_connection = curr_connection.next_sibling(curr_connection.name());
    }
}

static void ProcessPower(pugi::xml_node parent,
                         t_power_arch* power_arch,
                         const pugiutil::loc_data& loc_data) {
    pugi::xml_node Cur;

    /* Get the local interconnect capacitances */
    power_arch->local_interc_factor = 0.5;
    Cur = get_single_child(parent, "local_interconnect", loc_data, ReqOpt::OPTIONAL);
    if (Cur) {
        power_arch->C_wire_local = get_attribute(Cur, "C_wire", loc_data, ReqOpt::OPTIONAL).as_float(0.);
        power_arch->local_interc_factor = get_attribute(Cur, "factor", loc_data, ReqOpt::OPTIONAL).as_float(0.5);
    }

    /* Get logical effort factor */
    power_arch->logical_effort_factor = 4.0;
    Cur = get_single_child(parent, "buffers", loc_data, ReqOpt::OPTIONAL);
    if (Cur) {
        power_arch->logical_effort_factor = get_attribute(Cur,
                                                          "logical_effort_factor", loc_data)
                                                .as_float(0);
        ;
    }

    /* Get SRAM Size */
    power_arch->transistors_per_SRAM_bit = 6.0;
    Cur = get_single_child(parent, "sram", loc_data, ReqOpt::OPTIONAL);
    if (Cur) {
        power_arch->transistors_per_SRAM_bit = get_attribute(Cur,
                                                             "transistors_per_bit", loc_data)
                                                   .as_float(0);
    }

    /* Get Mux transistor size */
    power_arch->mux_transistor_size = 1.0;
    Cur = get_single_child(parent, "mux_transistor_size", loc_data, ReqOpt::OPTIONAL);
    if (Cur) {
        power_arch->mux_transistor_size = get_attribute(Cur,
                                                        "mux_transistor_size", loc_data)
                                              .as_float(0);
    }

    /* Get FF size */
    power_arch->FF_size = 1.0;
    Cur = get_single_child(parent, "FF_size", loc_data, ReqOpt::OPTIONAL);
    if (Cur) {
        power_arch->FF_size = get_attribute(Cur, "FF_size", loc_data).as_float(0);
    }

    /* Get LUT transistor size */
    power_arch->LUT_transistor_size = 1.0;
    Cur = get_single_child(parent, "LUT_transistor_size", loc_data, ReqOpt::OPTIONAL);
    if (Cur) {
        power_arch->LUT_transistor_size = get_attribute(Cur,
                                                        "LUT_transistor_size", loc_data)
                                              .as_float(0);
    }
}

/* Get the clock architcture */
static void ProcessClocks(pugi::xml_node Parent, t_clock_arch* clocks, const pugiutil::loc_data& loc_data) {
    pugi::xml_node Node;
    int i;
    const char* tmp;

    clocks->num_global_clocks = count_children(Parent, "clock", loc_data, ReqOpt::OPTIONAL);

    /* Alloc the clockdetails */
    clocks->clock_inf = nullptr;
    if (clocks->num_global_clocks > 0) {
        clocks->clock_inf = (t_clock_network*)vtr::malloc(clocks->num_global_clocks * sizeof(t_clock_network));
        memset(clocks->clock_inf, 0,
               clocks->num_global_clocks * sizeof(t_clock_network));
    }

    /* Load the clock info. */
    Node = get_first_child(Parent, "clock", loc_data);
    for (i = 0; i < clocks->num_global_clocks; ++i) {
        tmp = get_attribute(Node, "buffer_size", loc_data).value();
        if (strcmp(tmp, "auto") == 0) {
            clocks->clock_inf[i].autosize_buffer = true;
        } else {
            clocks->clock_inf[i].autosize_buffer = false;
            clocks->clock_inf[i].buffer_size = (float)atof(tmp);
        }

        clocks->clock_inf[i].C_wire = get_attribute(Node, "C_wire", loc_data).as_float(0);

        /* get the next clock item */
        Node = Node.next_sibling(Node.name());
    }
}

std::string inst_port_to_port_name(std::string inst_port) {
    auto pos = inst_port.find('.');
    if (pos != std::string::npos) {
        return inst_port.substr(pos + 1);
    }
    return inst_port;
}

static bool attribute_to_bool(const pugi::xml_node node,
                              const pugi::xml_attribute attr,
                              const pugiutil::loc_data& loc_data) {
    if (attr.value() == std::string("1")) {
        return true;
    } else if (attr.value() == std::string("0")) {
        return false;
    } else {
        bad_attribute_value(attr, node, loc_data, {"0", "1"});
    }

    return false;
}

static int find_switch_by_name(const t_arch& arch, const std::string& switch_name) {
    for (int iswitch = 0; iswitch < arch.num_switches; ++iswitch) {
        const t_arch_switch_inf& arch_switch = arch.Switches[iswitch];
        if (arch_switch.name == switch_name) {
            return iswitch;
        }
    }

    return OPEN;
}

<<<<<<< HEAD
e_side string_to_side(std::string side_str) {
    e_side side = NUM_2D_SIDES;
=======
static e_side string_to_side(const std::string& side_str) {
    e_side side = NUM_SIDES;
>>>>>>> 21d01503
    if (side_str.empty()) {
        side = NUM_2D_SIDES;
    } else if (side_str == "left") {
        side = LEFT;
    } else if (side_str == "right") {
        side = RIGHT;
    } else if (side_str == "top") {
        side = TOP;
    } else if (side_str == "bottom") {
        side = BOTTOM;
    } else {
        archfpga_throw(__FILE__, __LINE__,
                       "Invalid side specification");
    }
    return side;
}

template<typename T>
static T* get_type_by_name(const char* type_name, std::vector<T>& types) {
    for (auto& type : types) {
        if (0 == strcmp(type.name, type_name)) {
            return &type;
        }
    }

    archfpga_throw(__FILE__, __LINE__,
                   "Could not find type: %s\n", type_name);
}<|MERGE_RESOLUTION|>--- conflicted
+++ resolved
@@ -699,13 +699,8 @@
             for (int layer = 0; layer < num_of_avail_layer; ++layer) {
                 for (int width = 0; width < type->width; ++width) {
                     for (int height = 0; height < type->height; ++height) {
-<<<<<<< HEAD
                         for (e_side side : TOTAL_2D_SIDES) {
                             for (auto token : pin_locs->assignments[sub_tile_index][width][height][layer][side]) {
-=======
-                        for (e_side side : {TOP, RIGHT, BOTTOM, LEFT}) {
-                            for (const auto& token : pin_locs->assignments[sub_tile_index][width][height][layer][side]) {
->>>>>>> 21d01503
                                 auto pin_range = ProcessPinString<t_sub_tile*>(Locations,
                                                                                &sub_tile,
                                                                                token.c_str(),
@@ -3398,15 +3393,9 @@
         for (int l = 0; l < num_of_avail_layer; ++l) {
             for (int w = 0; w < PhysicalTileType->width; ++w) {
                 for (int h = 0; h < PhysicalTileType->height; ++h) {
-<<<<<<< HEAD
                     for (e_side side : TOTAL_2D_SIDES) {
                         for (auto token : pin_locs->assignments[sub_tile_index][w][h][l][side]) {
                             InstPort inst_port(token.c_str());
-=======
-                    for (e_side side : {TOP, RIGHT, BOTTOM, LEFT}) {
-                        for (const auto& token : pin_locs->assignments[sub_tile_index][w][h][l][side]) {
-                            InstPort inst_port(token);
->>>>>>> 21d01503
 
                             //A pin specification should contain only the block name, and not any instance count information
                             if (inst_port.instance_low_index() != InstPort::UNSPECIFIED || inst_port.instance_high_index() != InstPort::UNSPECIFIED) {
@@ -4722,13 +4711,8 @@
     return OPEN;
 }
 
-<<<<<<< HEAD
-e_side string_to_side(std::string side_str) {
+static e_side string_to_side(const std::string& side_str) {
     e_side side = NUM_2D_SIDES;
-=======
-static e_side string_to_side(const std::string& side_str) {
-    e_side side = NUM_SIDES;
->>>>>>> 21d01503
     if (side_str.empty()) {
         side = NUM_2D_SIDES;
     } else if (side_str == "left") {
