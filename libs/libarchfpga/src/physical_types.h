--- conflicted
+++ resolved
@@ -620,11 +620,7 @@
 
     std::vector<t_class> class_inf; /* [0..num_class-1] */
 
-<<<<<<< HEAD
-    int num_class = 0;
-=======
     std::unordered_map<int, t_class> internal_class_inf;
->>>>>>> 8593839c
 
     std::vector<int> pin_width_offset;  // [0..num_pins-1]
     std::vector<int> pin_height_offset; // [0..num_pins-1]
