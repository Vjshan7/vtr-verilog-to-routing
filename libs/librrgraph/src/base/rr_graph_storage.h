#pragma once

#include <bitset>

#include "vtr_vector.h"
#include "physical_types.h"
#include "rr_graph_storage_utils.h"
#include "rr_node_types.h"
#include "rr_graph_fwd.h"
#include "rr_node_fwd.h"
#include "rr_edge.h"
#include "vtr_log.h"
#include "vtr_memory.h"
#include "vtr_strong_id_range.h"
#include "vtr_array_view.h"
#include <optional>
#include <cstdint>

/* Main structure describing one routing resource node.  Everything in       *
 * this structure should describe the graph -- information needed only       *
 * to store algorithm-specific data should be stored in one of the           *
 * parallel rr_node_* structures.                                            *
 *                                                                           *
 * This structure should **only** contain data used in the inner loop of the *
 * router.  This data is considered "hot" and the router performance is      *
 * sensitive to layout and size of this "hot" data.
 *
 * Cold data should be stored separately in t_rr_graph_storage.              *
 *                                                                           *
 * xlow, xhigh, ylow, yhigh:  Integer coordinates (see route.c for           *
 *       coordinate system) of the ends of this routing resource.            *
 *       xlow = xhigh and ylow = yhigh for pins or for segments of           *
 *       length 1.  These values are used to decide whether or not this      *
 *       node should be added to the expansion heap, based on things         *
 *       like whether it's outside the net bounding box or is moving         *
 *       further away from the target, etc.                                  *
 * type:  What is this routing resource?                                     *
 * cost_index: An integer index into the table of routing resource indexed   *
 *             data t_rr_index_data (this indirection allows quick dynamic   *
 *             changes of rr base costs, and some memory storage savings for *
 *             fields that have only a few distinct values).                 *
 * rc_index: An integer index into a deduplicated table of R and C values.
 *           For example, two nodes that have identifical R/C values will
 *           have the same rc_index.
 * capacity:   Capacity of this node (number of routes that can use it).     *
 *                                                                           *
 * direction: if the node represents a track, this field                     *
 *            indicates the direction of the track. Otherwise                *
 *            the value contained in the field should be                     *
 *            ignored.                                                       *
 * side: The side of a grid location where an IPIN or OPIN is located.       *
 *       This field is valid only for IPINs and OPINs and should be ignored  *
 *       otherwise.                                                          */
struct alignas(16) t_rr_node_data {
    int16_t cost_index_ = -1;
    int16_t rc_index_ = -1;

    int16_t xlow_ = -1;
    int16_t ylow_ = -1;
    int16_t xhigh_ = -1;
    int16_t yhigh_ = -1;

    e_rr_type type_ = e_rr_type::NUM_RR_TYPES;

    /* The character is a hex number which is a 4-bit truth table for node sides
     * The 4-bits in serial represent 4 sides on which a node could appear
     * It follows a fixed sequence, which is (LEFT, BOTTOM, RIGHT, TOP) whose indices are (3, 2, 1, 0)
     *   - When a node appears on a given side, it is set to "1"
     *   - When a node does not appear on a given side, it is set to "0"
     * For example,
     *   - '1' means '0001' in hex number, which means the node appears on TOP
     *   - 'A' means '1100' in hex number, which means the node appears on LEFT and BOTTOM sides,
     */
    union {
        Direction direction;       //Valid only for CHANX/CHANY
        unsigned char sides = 0x0; //Valid only for IPINs/OPINs
    } dir_side_;

    uint16_t capacity_ = 0;

};

// t_rr_node_data is a key data structure, so fail at compile time if the
// structure gets bigger than expected (16 bytes right now). Developers
// should only expand it after careful consideration and measurement.
static_assert(sizeof(t_rr_node_data) == 16, "Check t_rr_node_data size");
static_assert(alignof(t_rr_node_data) == 16, "Check t_rr_node_data size");

/* t_rr_node_ptc_data is cold data is therefore kept seperate from
 * t_rr_node_data.
 *
 * ptc_num:  Pin, track or class number, depending on rr_node type.          *
 *           Needed to properly draw.                                        */
struct t_rr_node_ptc_data {
    union {
        int pin_num;
        int track_num;
        int class_num;
        int mux_num;
    } ptc_;
};

class t_rr_graph_view;

/**
 * @file
 * @brief RR node and edge storage class.
 *
 * @details
 * This class stores the detailed routing graph. Each node within the graph is
 * identified by a RRNodeId. Each edge within the graph is identified by a
 * RREdgeId.
 *
 * Each node contains data about the node itself; refer to the comment for t_rr_node_data.
 * Each node also has a set of RREdgeId's, all with RRNodeId as the source node.
 *
 * Each edge is defined by the source node, destination node, and the switch
 * index that connects the source to the destination node.
 *
 * NOTE: The switch index represents either an index into arch_switch_inf
 * **or** rr_switch_inf. During rr graph construction, the switch index is
 * always an index into arch_switch_inf. Once the graph is completed, the
 * RR graph construction code converts all arch_switch_inf indices
 * into rr_switch_inf indices via the remap_rr_node_switch_indices method.
 *
 * @par Usage notes and assumptions:
 * This class is broadly used by two types of code:
 *   - Code that writes to the rr graph
 *   - Code that reads from the rr graph
 *
 * Within VPR, there are two locations where the rr graph is expected to be
 * modified:
 *   - During the building of the rr graph in rr_graph.cpp
 *   - During the reading of a static rr graph from a file in rr_graph_reader
 *     / rr_graph_uxsdcxx_serializer.
 *
 * It is expected and assumed that once the graph is completed, the graph is
 * fixed until the entire graph is cleared. This object enforces this
 * assumption with state flags. In particular, RR graph edges are assumed
 * to be write-only during the construction of the RR graph and read-only
 * otherwise. See the description of the "Edge methods" for details.
 *
 * Broadly speaking, there are two sets of methods: methods for reading and
 * writing RR nodes, and methods for reading and writing RR edges. The node
 * methods can be found underneath the header "Node methods," and the edge
 * methods can be found underneath the header "Edge methods."
 */
class t_rr_graph_storage {
  public:
    t_rr_graph_storage() {
        clear();
    }

    // Prefer to use t_rr_graph_view over directly accessing
    // t_rr_graph_storage, unless mutating RR graph.
    //
    // t_rr_graph_view is a value object, and should be passed around by value
    // and stored.
    t_rr_graph_view view() const;

    /****************
     * Node methods *
     ****************/

    e_rr_type node_type(RRNodeId id) const {
        return node_storage_[id].type_;
    }
    const char* node_type_string(RRNodeId id) const;

    int16_t node_rc_index(RRNodeId id) const {
        return node_storage_[id].rc_index_;
    }

    short node_xlow(RRNodeId id) const {
        return node_storage_[id].xlow_;
    }
    short node_ylow(RRNodeId id) const {
        return node_storage_[id].ylow_;
    }
    short node_xhigh(RRNodeId id) const {
        return node_storage_[id].xhigh_;
    }
    short node_yhigh(RRNodeId id) const {
        return node_storage_[id].yhigh_;
    }

    short node_bend_start(RRNodeId id) const {
        return node_bend_start_[id];
    }
    short node_bend_end(RRNodeId id) const {
        return node_bend_end_[id];
    }

    short node_capacity(RRNodeId id) const {
        return node_storage_[id].capacity_;
    }
    RRIndexedDataId node_cost_index(RRNodeId id) const {
        return RRIndexedDataId(node_storage_[id].cost_index_);
    }

    Direction node_direction(RRNodeId id) const {
        return get_node_direction(
            vtr::array_view_id<RRNodeId, const t_rr_node_data>(
                node_storage_.data(), node_storage_.size()),
            id);
    }
    const std::string& node_direction_string(RRNodeId id) const;

    /** @brief Find if the given node appears on a specific side */
    bool is_node_on_specific_side(RRNodeId id, e_side side) const {
        return is_node_on_specific_side(
            vtr::array_view_id<RRNodeId, const t_rr_node_data>(
                node_storage_.data(), node_storage_.size()),
            id, side);
    }

    /* FIXME: This function should be DEPRECATED!
     * Developers can easily use the following codes with more flexibility
     *
     *   if (rr_graph.is_node_on_specific_side(id, side)) {
     *       const char* side_string = TOTAL_2D_SIDE_STRINGS[side];
     *   }
     */
    const char* node_side_string(RRNodeId id) const;

    /** @brief PTC get methods */
    int node_ptc_num(RRNodeId id) const;
    int node_pin_num(RRNodeId id) const;   //Same as ptc_num() but checks that type() is consistent
    int node_track_num(RRNodeId id) const; //Same as ptc_num() but checks that type() is consistent
    int node_class_num(RRNodeId id) const; //Same as ptc_num() but checks that type() is consistent
    int node_mux_num(RRNodeId id) const; //Same as ptc_num() but checks that type() is consistent

    /** @brief Retrieve fan_in for RRNodeId, init_fan_in must have been called first. */
    t_edge_size fan_in(RRNodeId id) const {
        return node_fan_in_[id];
    }

    /** @brief Find the layer number that RRNodeId is located at.
     * it is zero if the FPGA only has one die.
     * The layer number start from the base die (base die: 0, the die above it: 1, etc.)
     */
    short node_layer(RRNodeId id) const{
        return node_layer_[id];
    }
    
    /**
     * @brief Retrieve the name assigned to a given node ID.
     *
     * If no name is assigned, an empty optional is returned.
     *
     * @param id The id of the node.
     * @return An optional pointer to the string representing the name if found,
     *         otherwise an empty optional.
     */
    std::optional<const std::string*> node_name(RRNodeId id) const{
        auto it = node_name_.find(id);
        if (it != node_name_.end()) {
            return &it->second;  // Return the value if key is found
        }
        return std::nullopt;  // Return an empty optional if key is not found
    }

    /**
     * @brief Returns the node ID of the virtual sink for the specified clock network name.
     *
     * If the clock network name is not found, the function returns INVALID RRNodeId.
     *
     * @param clock_network_name The name of the clock network.
     * @return The node ID of the virtual sink associated with the provided clock network name,
     *         or INVALID RRNodeID if the clock network name is not found.
     */
    RRNodeId virtual_clock_network_root_idx(const char* clock_network_name) const {
        // Convert the input char* to a C++ string
        std::string clock_network_name_str(clock_network_name);
        
        // Check if the clock network name exists in the list of virtual sink entries
        auto it = virtual_clock_network_root_idx_.find(clock_network_name);
        
        if (it != virtual_clock_network_root_idx_.end()) {
            // Return the node ID for the virtual sink of the given clock network name
            return it->second;
        }

        // Return INVALID RRNodeID if the clock network name is not found
        return RRNodeId::INVALID();
    }

    /**
     * @brief Checks if the specified RRNode ID is a virtual sink for a clock network.
     *
     * A virtual sink/root is a node with the type SINK to which all clock network drive points are 
     * connected in the routing graph.
     * When the two-stage router routes a net through a clock network, it first routes to the virtual sink 
     * in the first stage and then proceeds from there to the destination in the second stage.
     *
     * @param id The ID of an RRNode.
     * @return True if the node with the given ID is a virtual sink for a clock network, false otherwise.
     */
    bool is_virtual_clock_network_root(RRNodeId id) const{
        for (const auto& pair : virtual_clock_network_root_idx_) {
            if (pair.second == id) {
                return true;
            }
        }
        return false;
    }

    /** @brief This prefetechs hot RR node data required for optimization.
     *
     * Note: This is optional, but may lower time spent on memory stalls in
     * some circumstances.
     */
     inline void prefetch_node(RRNodeId id) const {
        VTR_PREFETCH(&node_storage_[id], 0, 0);
     }

    /** @brief Edge accessors
     *
     * Preferred access methods:
     * - first_edge(RRNodeId)
     * - last_edge(RRNodeId)
     * - edge_range(RRNodeId)
     * - edge_sink_node(RREdgeId)
     * - edge_switch(RREdgeId)
     *
     * Legacy/deprecated access methods:
     * - edges(RRNodeId)
     * - configurable_edges(RRNodeId)
     * - non_configurable_edges(RRNodeId)
     * - num_edges(RRNodeId)
     * - num_configurable_edges(RRNodeId)
     * - num_non_configurable_edges(RRNodeId)
     * - edge_id(RRNodeId, t_edge_size)
     * - edge_sink_node(RRNodeId, t_edge_size)
     * - edge_source_node(RRNodeId, t_edge_size)
     * - edge_switch(RRNodeId, t_edge_size)
     *
     * Only call these methods after partition_edges has been invoked.
     */
    edge_idx_range edges(const RRNodeId& id) const {
        return vtr::make_range(edge_idx_iterator(0), edge_idx_iterator(num_edges(id)));
    }

    edge_idx_range configurable_edges(const RRNodeId& id, const vtr::vector<RRSwitchId, t_rr_switch_inf>& rr_switches) const {
        return vtr::make_range(edge_idx_iterator(0), edge_idx_iterator(num_edges(id) - num_non_configurable_edges(id, rr_switches)));
    }
    edge_idx_range non_configurable_edges(const RRNodeId& id, const vtr::vector<RRSwitchId, t_rr_switch_inf>& rr_switches) const {
        return vtr::make_range(edge_idx_iterator(num_edges(id) - num_non_configurable_edges(id, rr_switches)), edge_idx_iterator(num_edges(id)));
    }

    t_edge_size num_edges(const RRNodeId& id) const {
        return size_t(last_edge(id)) - size_t(first_edge(id));
    }
    bool edge_is_configurable(RREdgeId edge, const vtr::vector<RRSwitchId, t_rr_switch_inf>& rr_switches) const;
    bool edge_is_configurable(RRNodeId id, t_edge_size iedge, const vtr::vector<RRSwitchId, t_rr_switch_inf>& rr_switches) const;
    t_edge_size num_configurable_edges(RRNodeId node, const vtr::vector<RRSwitchId, t_rr_switch_inf>& rr_switches) const;
    t_edge_size num_non_configurable_edges(RRNodeId node, const vtr::vector<RRSwitchId, t_rr_switch_inf>& rr_switches) const;

    /** @brief Get the first and last RREdgeId for the specified RRNodeId.
     *
     * The edges belonging to RRNodeId is [first_edge, last_edge), excluding
     * last_edge.
     *
     * If first_edge == last_edge, then a RRNodeId has no edges.
     */
     RREdgeId first_edge(const RRNodeId& id) const {
        return node_first_edge_[id];
    }

    /** @brief the first_edge of the next rr_node, which is one past the edge id range for the node we care about.
     * This implies we have one dummy rr_node at the end of first_edge_, and
     * we always allocate that dummy node. We also assume that the edges have
     * been sorted by rr_node, which is true after partition_edges().
     */
    RREdgeId last_edge(const RRNodeId& id) const {
        return (&node_first_edge_[id])[1];
    }

    /** @brief Returns a range of RREdgeId's belonging to RRNodeId id.
     *
     * If this range is empty, then RRNodeId id has no edges.
     */
    vtr::StrongIdRange<RREdgeId> edge_range(const RRNodeId id) const {
        return vtr::StrongIdRange<RREdgeId>(first_edge(id), last_edge(id));
    }

    /** @brief Retrieve the RREdgeId for iedge'th edge in RRNodeId.
     *
     * This method should generally not be used, and instead first_edge and
     * last_edge should be used.
     */
    RREdgeId edge_id(RRNodeId id, t_edge_size iedge) const {
        RREdgeId first_edge = this->first_edge(id);
        RREdgeId ret(size_t(first_edge) + iedge);
        VTR_ASSERT_SAFE(ret < last_edge(id));
        return ret;
    }

    /**
     * @brief Retrieve the RREdgeId that connects the given source and sink nodes.
     *        If the given source/sink nodes are not connected, RREdgeId::INVALID() is returned.
     */
    RREdgeId edge_id(RRNodeId src, RRNodeId sink) const {
        for (RREdgeId outgoing_edge_id : edge_range(src)) {
            if (edge_sink_node(outgoing_edge_id) == sink) {
                return outgoing_edge_id;
            }
        }

        return RREdgeId::INVALID();
    }

    /** @brief Get the source node for the specified edge. */
    RRNodeId edge_src_node(const RREdgeId& edge) const {
        VTR_ASSERT_DEBUG(edge.is_valid());
        return edge_src_node_[edge];
    }

    /** @brief Get the destination node for the specified edge. */
    RRNodeId edge_sink_node(const RREdgeId& edge) const {
        VTR_ASSERT_DEBUG(edge.is_valid());
        return edge_dest_node_[edge];
    }

    // Get the source node for the specified edge.
    RRNodeId edge_source_node(const RREdgeId& edge) const {
        return edge_src_node_[edge];
    }

    /** @brief Call the `apply` function with the edge id, source, and sink nodes of every edge. */
    void for_each_edge(std::function<void(RREdgeId, RRNodeId, RRNodeId)> apply) const {
        for (size_t i = 0; i < edge_dest_node_.size(); i++) {
            RREdgeId edge(i);
            apply(edge, edge_src_node_[edge], edge_dest_node_[edge]);
        }
    }

    /** @brief Get the destination node for the iedge'th edge from specified RRNodeId.
     *
     * This method should generally not be used, and instead first_edge and
     * last_edge should be used.
     */
    RRNodeId edge_sink_node(const RRNodeId& id, t_edge_size iedge) const {
        return edge_sink_node(edge_id(id, iedge));
    }

    // Get the source node for the iedge'th edge from specified RRNodeId.
    RRNodeId edge_source_node(const RRNodeId& id, t_edge_size iedge) const {
        return edge_source_node(edge_id(id, iedge));
    }

    /** @brief Get the switch used for the specified edge. */
    short edge_switch(const RREdgeId& edge) const {
        return edge_switch_[edge];
    }

    /** @brief Get the switch used for the iedge'th edge from specified RRNodeId.
     *
     * This method should generally not be used, and instead first_edge and
     * last_edge should be used.
     */
    short edge_switch(const RRNodeId& id, t_edge_size iedge) const {
        return edge_switch(edge_id(id, iedge));
    }

    /** @brief
     * Node proxy methods
     *
     * The following methods implement an interface that appears to be
     * equivalent to the interface exposed by std::vector<t_rr_node>.
     * This was done for backwards compatibility. See t_rr_node for more details.
     *
     * Proxy methods:
     *
     * - begin()
     * - end()
     * - operator[]
     * - at()
     * - front
     * - back
     *
     * These methods should not be used by new VPR code, and instead access
     * methods that use RRNodeId and RREdgeId should be used.
     *
     */

    node_idx_iterator begin() const;

    node_idx_iterator end() const;

    const t_rr_node operator[](size_t idx) const;
    t_rr_node operator[](size_t idx);
    const t_rr_node at(size_t idx) const;
    t_rr_node at(size_t idx);

    const t_rr_node front() const;
    t_rr_node front();
    const t_rr_node back() const;
    t_rr_node back();

    /***************************
     * Node allocation methods *
     ***************************/

    /** @brief
     * Makes room in storage for RRNodeId in amortized O(1) fashion.
     * This results in an allocation pattern similar to what would happen
     * if push_back(x) / emplace_back() were used if underlying storage
     * was not pre-allocated.
     */
    void make_room_for_node(RRNodeId elem_position) {
        make_room_in_vector(&node_storage_, size_t(elem_position));
        node_ptc_.reserve(node_storage_.capacity());
        node_ptc_.resize(node_storage_.size());
        node_layer_.resize(node_storage_.size());
<<<<<<< HEAD
        node_ptc_twist_incr_.resize(node_storage_.size());
        node_bend_start_.resize(node_storage_.size());
        node_bend_end_.resize(node_storage_.size());
=======
>>>>>>> 7840430d
    }

    /** @brief  Reserve storage for RR nodes. */
    void reserve(size_t size) {
        // No edges can be assigned if mutating the rr node array.
        VTR_ASSERT(!edges_read_);
        node_storage_.reserve(size);
        node_ptc_.reserve(size);
        node_layer_.reserve(size);
        node_bend_start_.reserve(size);
        node_bend_end_.reserve(size);
    }

    /** @brief  Resize node storage to accomidate size RR nodes. */
    void resize(size_t size) {
        // No edges can be assigned if mutating the rr node array.
        VTR_ASSERT(!edges_read_);
        node_storage_.resize(size);
        node_ptc_.resize(size);
        node_layer_.resize(size);
        node_bend_start_.resize(size);
        node_bend_end_.resize(size);
    }

    /** @brief Number of RR nodes that can be accessed. */
    size_t size() const {
        return node_storage_.size();
    }

    /** @brief Is the RR graph currently empty? */
    bool empty() const {
        return node_storage_.empty();
    }

    /** @brief Remove all nodes and edges from the RR graph.
     * This method re-enables graph mutation if the graph was read-only.
     */
    void clear() {
        node_storage_.clear();
        node_ptc_.clear();
        node_first_edge_.clear();
        node_fan_in_.clear();
        node_layer_.clear();
        node_bend_start_.clear();
        node_bend_end_.clear();
        node_name_.clear();
        virtual_clock_network_root_idx_.clear();
        edge_src_node_.clear();
        edge_dest_node_.clear();
        edge_switch_.clear();
        edge_remapped_.clear();
        edges_read_ = false;
        partitioned_ = false;
        remapped_edges_ = false;
    }

    /** @brief
     * Clear the data structures that are mainly used during RR graph construction.
     * After RR Graph is build, we no longer need these data structures.
     */
    void clear_temp_storage() {
        edge_remapped_.clear();
    }

    /** @brief Clear edge_remap data structure, and then initialize it with the given value */
    void init_edge_remap(bool val) {
        edge_remapped_.clear();
        edge_remapped_.resize(edge_switch_.size(), val);
    }

    /** @brief Shrink memory usage of the RR graph storage.
     * Note that this will temporarily increase the amount of storage required
     * to allocate the small array and copy the data.
     */
    void shrink_to_fit() {
        node_storage_.shrink_to_fit();
        node_ptc_.shrink_to_fit();
        node_first_edge_.shrink_to_fit();
        node_fan_in_.shrink_to_fit();
        node_layer_.shrink_to_fit();
<<<<<<< HEAD
        node_bend_start_.shrink_to_fit();
        node_bend_end_.shrink_to_fit();
        node_ptc_twist_incr_.shrink_to_fit();
=======
>>>>>>> 7840430d
        edge_src_node_.shrink_to_fit();
        edge_dest_node_.shrink_to_fit();
        edge_switch_.shrink_to_fit();
        edge_remapped_.shrink_to_fit();
    }

    /** @brief Append 1 more RR node to the RR graph.*/
    void emplace_back() {
        // No edges can be assigned if mutating the rr node array.
        VTR_ASSERT(!edges_read_);
        node_storage_.emplace_back();
        node_ptc_.emplace_back();
        node_layer_.emplace_back();
        node_bend_start_.emplace_back();
        node_bend_end_.emplace_back();
    }

    /** @brief Given `order`, a vector mapping each RRNodeId to a new one (old -> new),
     * and `inverse_order`, its inverse (new -> old), update the t_rr_graph_storage
     * data structure to an isomorphic graph using the new RRNodeId's.
     * NOTE: Re-ordering will invalidate any external references, so this
     *       should generally be called before creating such references.
     */
    void reorder(const vtr::vector<RRNodeId, RRNodeId>& order,
                 const vtr::vector<RRNodeId, RRNodeId>& inverse_order);

    /** @brief PTC set methods */
    void set_node_ptc_num(RRNodeId id, int);
    void set_node_pin_num(RRNodeId id, int);   //Same as set_ptc_num() by checks type() is consistent
    void set_node_track_num(RRNodeId id, int); //Same as set_ptc_num() by checks type() is consistent
    void set_node_class_num(RRNodeId id, int); //Same as set_ptc_num() by checks type() is consistent
    void set_node_mux_num(RRNodeId id, int); //Same as set_ptc_num() by checks type() is consistent

    void set_node_type(RRNodeId id, e_rr_type new_type);
    void set_node_name(RRNodeId id, const std::string& new_name);
    void set_node_coordinates(RRNodeId id, short x1, short y1, short x2, short y2);
    void set_node_layer(RRNodeId id, short layer);
    void set_node_cost_index(RRNodeId, RRIndexedDataId new_cost_index);
    void set_node_bend_start(RRNodeId id, size_t bend_start);
    void set_node_bend_end(RRNodeId id, size_t bend_end);
    void set_node_rc_index(RRNodeId, NodeRCIndex new_rc_index);
    void set_node_capacity(RRNodeId, short new_capacity);
    void set_node_direction(RRNodeId, Direction new_direction);

    /** @brief
     * Add a side to the node attributes
     * This is the function to use when you just add a new side WITHOUT resetting side attributes
     */
    void add_node_side(RRNodeId, e_side new_side);

    /**
     * @brief Set the node ID of the virtual sink for the clock network.
     *
     * @param virtual_clock_network_root_idx The node ID of the virtual sink for the clock network.
     */
    void set_virtual_clock_network_root_idx(RRNodeId virtual_clock_network_root_idx);

    /****************
     * Edge methods *
     ****************/

    // Edge initialization ordering:
    //  1. Use reserve_edges/emplace_back_edge/alloc_and_load_edges to
    //     initialize edges.  All edges must be added prior to calling any
    //     methods that read edge data.
    //
    //     Note: Either arch_switch_inf indicies or rr_switch_inf should be
    //     used with emplace_back_edge and alloc_and_load_edges.  Do not mix
    //     indicies, otherwise things will be break.
    //
    //     The rr_switch_inf switches are remapped versions of the
    //     arch_switch_inf switch indices that are used when we have
    //     different delays and hence different indices based on the fanout
    //     of a switch.  Because fanout of the switch can only be computed
    //     after the graph is built, the graph is initially built using
    //     arch_switch_inf indicies, and then remapped once fanout is
    //     determined.
    //
    //  2. The following methods read from the edge data, and lock out the
    //     edge mutation methods (e.g. emplace_back_edge/alloc_and_load_edges):
    //       - init_fan_in
    //       - partition_edges
    //       - count_rr_switches
    //       - remap_rr_node_switch_indices
    //       - mark_edges_as_rr_switch_ids
    //
    //  3. If edge_switch values are arch_switch_inf indicies,
    //     remap_rr_node_switch_indices must be called prior to calling
    //     partition_edges.
    //
    //     If edge_switch values are rr_switch_inf indices,
    //     mark_edges_as_rr_switch_ids must be called prior to calling
    //     partition_edges.
    //
    //  4. init_fan_in can be invoked any time after edges have been
    //     initialized.
    //
    //  5. The following methods must only be called after partition_edges
    //     have been invoked:
    //      - edges
    //      - configurable_edges
    //      - non_configurable_edges
    //      - num_edges
    //      - num_configurable_edges
    //      - edge_id
    //      - edge_sink_node
    //      - edge_switch

    /* Edge mutators */

    /** @brief Reserve at least num_edges in the edge backing arrays. */
    void reserve_edges(size_t num_edges);

    /***
     * @brief Add one edge.  This method is efficient if reserve_edges was called with
     * the number of edges present in the graph.  This method is still
     * amortized O(1), like std::vector::emplace_back, but both runtime and
     * peak memory usage will be higher if reallocation is required.
     * @param remapped This is used later in remap_rr_node_switch_indices to check whether an
     * edge needs its switch ID remapped from the arch_sw_idx to rr_sw_idx.
     * The difference between these two ids is because some switch delays depend on the fan-in
     * of the node. Also, the information about switches is fly-weighted and are accessible with IDs. Thus,
     * the number of rr switch types can be higher than the number of arch switch types.
     */
    void emplace_back_edge(RRNodeId src, RRNodeId dest, short edge_switch, bool remapped);

    /** @brief Adds a batch of edges.*/
    void alloc_and_load_edges(const t_rr_edge_info_set* rr_edges_to_create);

    /* Edge finalization methods */

    /** @brief Counts the number of rr switches needed based on fan in to support mux
     * size dependent switch delays.
     *
     * init_fan_in does not need to be invoked before this method.
     */
     size_t count_rr_switches(const std::vector<t_arch_switch_inf>& arch_switch_inf,
                             t_arch_switch_fanin& arch_switch_fanins);

    /** @brief Maps arch_switch_inf indicies to rr_switch_inf indicies.
     *
     * This must be called before partition_edges if edges were created with
     * arch_switch_inf indicies.
     */
    void remap_rr_node_switch_indices(const t_arch_switch_fanin& switch_fanin);

    /** @brief Marks that edge switch values are rr switch indicies.
     *
     * This must be called before partition_edges if edges were created with
     * rr_switch_inf indicies.
     */
    void mark_edges_as_rr_switch_ids();

    /** @brief
     * Sorts edge data such that configurable edges appears before
     * non-configurable edges.
     */
    void partition_edges(const vtr::vector<RRSwitchId, t_rr_switch_inf>& rr_switches);

    /** @brief Overrides the associated switch for a given edge by
     *         updating the edge to use the passed in switch. */
    void override_edge_switch(RREdgeId edge_id, RRSwitchId switch_id);

    /** @brief Validate that edge data is partitioned correctly.*/
    bool validate_node(RRNodeId node_id, const vtr::vector<RRSwitchId, t_rr_switch_inf>& rr_switches) const;
    bool validate(const vtr::vector<RRSwitchId, t_rr_switch_inf>& rr_switches) const;

    /******************
     * Fan-in methods *
     ******************/

    /** @brief Init per node fan-in data.
     * Should only be called after all edges have been allocated
     * This is an expensive, O(N), operation so it should be called once you
     * have a complete rr-graph and not called often.*/
    void init_fan_in();

    static inline Direction get_node_direction(
        vtr::array_view_id<RRNodeId, const t_rr_node_data> node_storage,
        RRNodeId id) {
        return node_storage[id].dir_side_.direction;
    }

    /**
     * @brief Find if the given node appears on a specific side.
     *
     * @param node_storage Array view containing data for the nodes.
     * @param id The RRNodeId to check for.
     * @param side The specific side to check for the node.
     * @return true if the node appears on the specified side, false otherwise.
     */
    static inline bool is_node_on_specific_side(
        vtr::array_view_id<RRNodeId, const t_rr_node_data> node_storage,
        const RRNodeId& id,
        const e_side& side) {
        auto& node_data = node_storage[id];
        if (node_data.type_ != e_rr_type::IPIN && node_data.type_ != e_rr_type::OPIN) {
            VTR_LOG_ERROR("Attempted to access RR node 'side' for non-IPIN/OPIN type '%s'",
                          rr_node_typename[node_data.type_]);
        }
        // Return a vector showing only the sides that the node appears
        std::bitset<NUM_2D_SIDES> side_tt = node_storage[id].dir_side_.sides;
        return side_tt[size_t(side)];
    }

  public:
    inline void clear_node_first_edge() {
        node_first_edge_.clear();
    }

  private:
    friend struct edge_swapper;
    friend class edge_sort_iterator;
    friend class edge_compare_dest_node;
    friend class edge_compare_src_node_and_configurable_first;

    /** @brief
     * Take allocated edges in edge_src_node_/ edge_dest_node_ / edge_switch_
     * sort, and assign the first edge for each
     */
    void assign_first_edges();

    /** @brief Verify that first_edge_ array correctly partitions rr edge data. */
    bool verify_first_edges() const;

    /*****************
     * Graph storage
     *
     * RR graph storage generally speaking includes two types of data:
     *  - **Hot** data is used in the core place and route algorithm.
     *    The layout and size of data stored in **hot** storage will likely
     *    have a significant affect on router performance.  Any changes to
     *    hot data should carefully considered and measured, see
     *    README.developers.md.
     *
     *  - **Cold** data is not used in the core place and route algorithms,
     *    so it isn't as critical to be measure the affects, but it **is**
     *    important to watch the overall memory usage of this data.
     *
     *****************/

    /** @brief
     * storage_ stores the core RR node data used by the router and is **very**
     * hot.
     */
    vtr::vector<RRNodeId, t_rr_node_data, vtr::aligned_allocator<t_rr_node_data>> node_storage_;

    /** @brief
     * The PTC data is cold data, and is generally not used during the inner
     * loop of either the placer or router.
     */
    vtr::vector<RRNodeId, t_rr_node_ptc_data> node_ptc_;

    /** @brief
     * This array stores the first edge of each RRNodeId.  Not that the length
     * of this vector is always storage_.size() + 1, where the last value is
     * always equal to the number of edges in the final graph.
     */
    vtr::vector<RRNodeId, RREdgeId> node_first_edge_;

    /** @brief Fan in counts for each RR node. */
    vtr::vector<RRNodeId, t_edge_size> node_fan_in_;

    /** @brief
     * Layer number that each RR node is located at
     * Layer number refers to the die that the node belongs to. The layer number of base die is zero and die above it one, etc.
     * This data is also considered as a hot data since it is used in inner loop of router, but since it didn't fit nicely into t_rr_node_data due to alignment issues, we had to store it
     *in a separate vector.
     */
    vtr::vector<RRNodeId, short> node_layer_;

    /**
     * @brief Stores the assigned names for the RRNode IDs.
     *
     * We use a hash table for efficiency because most RRNodes do not have names.
     * An RRNode can be given a name (e.g., example_name) by reading in an rr-graph
     * in which the optional attribute <name=example_name> is set.
     * Currently, the only use case for names is with global clock networks, where
     * the name specifies the clock network to which an RRNode belongs.
     */
    std::unordered_map<RRNodeId, std::string> node_name_;

    /**
     * @brief A map that uses the name for each clock network as the key and stores 
     * the rr_node index for the virtual sink that connects to all the nodes that 
     * are clock network entry points.
     *
     * This map is particularly useful for two-stage clock routing.
     */
    std::unordered_map<std::string, RRNodeId> virtual_clock_network_root_idx_;

    /** @brief Edge storage */
    vtr::vector<RREdgeId, RRNodeId> edge_src_node_;
    vtr::vector<RREdgeId, RRNodeId> edge_dest_node_;
    vtr::vector<RREdgeId, short> edge_switch_;

    /** @brief
     * The delay of certain switches specified in the architecture file depends on the number of inputs of the edge's sink node (pins or tracks).
     * For example, in the case of a MUX switch, the delay increases as the number of inputs increases.
     * During the construction of the RR Graph, switch IDs are assigned to the edges according to the order specified in the architecture file.
     * These switch IDs are later used to retrieve information such as delay for each edge.
     * This allows for effective fly-weighting of edge information.
     *
     * After building the RR Graph, we iterate over the nodes once more to store their fan-in.
     * If a switch's characteristics depend on the fan-in of a node, a new switch ID is generated and assigned to the corresponding edge.
     * This process is known as remapping.
     * In this vector, we store information about which edges have undergone remapping.
     * It is necessary to store this information, especially when flat-router is enabled.
     * Remapping occurs when constructing global resources after placement and when adding intra-cluster resources after placement.
     * Without storing this information, during subsequent remappings, it would be unclear whether the stored switch ID
     * corresponds to the architecture ID or the RR Graph switch ID for an edge.
    */
    vtr::vector<RREdgeId, bool> edge_remapped_;

    /** @brief
     * Bend start and end are used to store the bend information for each node.
     * Bend start and end are only used for CHANX and CHANY nodes.
     * Bend start and end are only used for tileable routing resource graph.
     */
    vtr::vector<RRNodeId, int16_t> node_bend_start_;
    vtr::vector<RRNodeId, int16_t> node_bend_end_;

    /***************
     * State flags *
     ***************/
  public: /* Since rr_node_storage is an internal data of RRGraphView and RRGraphBuilder, expose these flags as public */

    /** @brief Has any edges been read?
     *
     * Any method that mutates edge storage will be locked out after this
     * variable is set.
     *
     * Reading any of the following members should set this flag:
     *  - edge_src_node_
     *  - edge_dest_node_
     *  - edge_switch_
     */
    mutable bool edges_read_;

    /** @brief Set after either remap_rr_node_switch_indices or mark_edges_as_rr_switch_ids
     * has been called.
     *
     * remap_rr_node_switch_indices converts indices to arch_switch_inf into
     * indices to rr_switch_inf.
     */
    bool remapped_edges_;

    /** @brief Set after partition_edges has been called. */
    bool partitioned_;
};

/**
 * @brief t_rr_graph_view is a read-only version of t_rr_graph_storage that only
 * uses pointers and sizes to RR graph data.
 *
 * @details
 * t_rr_graph_view enables efficient access to RR graph storage without owning
 * the underlying storage.
 *
 * Because t_rr_graph_view only uses pointers and sizes, it is suitable for
 * use with purely mmap'd data.
 */
class t_rr_graph_view {
  public:
    t_rr_graph_view();
    t_rr_graph_view(
        const vtr::array_view_id<RRNodeId, const t_rr_node_data> node_storage,
        const vtr::array_view_id<RRNodeId, const t_rr_node_ptc_data> node_ptc,
        const vtr::array_view_id<RRNodeId, const RREdgeId> node_first_edge,
        const vtr::array_view_id<RRNodeId, const t_edge_size> node_fan_in,
        const vtr::array_view_id<RRNodeId, const short> node_layer,
        const std::unordered_map<RRNodeId, std::string>& node_name,
        const vtr::array_view_id<RREdgeId, const RRNodeId> edge_src_node,
        const vtr::array_view_id<RREdgeId, const RRNodeId> edge_dest_node,
        const vtr::array_view_id<RREdgeId, const short> edge_switch,
        const std::unordered_map<std::string, RRNodeId>& virtual_clock_network_root_idx,
        const vtr::array_view_id<RRNodeId, const int16_t> node_bend_start,
        const vtr::array_view_id<RRNodeId, const int16_t> node_bend_end)
        : node_storage_(node_storage)
        , node_ptc_(node_ptc)
        , node_first_edge_(node_first_edge)
        , node_fan_in_(node_fan_in)
        , node_layer_(node_layer)
        , node_name_(node_name)
        , edge_src_node_(edge_src_node)
        , edge_dest_node_(edge_dest_node)
        , edge_switch_(edge_switch)
        , virtual_clock_network_root_idx_(virtual_clock_network_root_idx)
        , node_bend_start_(node_bend_start)
        , node_bend_end_(node_bend_end) {}

    /****************
     * Node methods *
     ****************/

    size_t size() const {
        return node_storage_.size();
    }

    e_rr_type node_type(RRNodeId id) const {
        return node_storage_[id].type_;
    }
    const char* node_type_string(RRNodeId id) const;

    int16_t node_rc_index(RRNodeId id) const {
        return node_storage_[id].rc_index_;
    }

    short node_xlow(RRNodeId id) const {
        return node_storage_[id].xlow_;
    }
    short node_ylow(RRNodeId id) const {
        return node_storage_[id].ylow_;
    }
    short node_xhigh(RRNodeId id) const {
        return node_storage_[id].xhigh_;
    }
    short node_yhigh(RRNodeId id) const {
        return node_storage_[id].yhigh_;
    }

    short node_capacity(RRNodeId id) const {
        return node_storage_[id].capacity_;
    }
    RRIndexedDataId node_cost_index(RRNodeId id) const {
        return RRIndexedDataId(node_storage_[id].cost_index_);
    }

    Direction node_direction(RRNodeId id) const {
        return t_rr_graph_storage::get_node_direction(node_storage_, id);
    }

    /* PTC get methods */
    int node_ptc_num(RRNodeId id) const;
    int node_pin_num(RRNodeId id) const;   //Same as ptc_num() but checks that type() is consistent
    int node_track_num(RRNodeId id) const; //Same as ptc_num() but checks that type() is consistent
    int node_class_num(RRNodeId id) const; //Same as ptc_num() but checks that type() is consistent
    int node_mux_num(RRNodeId id) const; //Same as ptc_num() but checks that type() is consistent

    /**
    * @brief Retrieve the fan-in for a given RRNodeId.
    *
    * @param id The RRNodeId for which to retrieve the fan-in.
    * @return The fan-in value.
    */
    t_edge_size fan_in(RRNodeId id) const {
        return node_fan_in_[id];
    }

    /**
     * @brief Retrieve the layer (die) number where the given RRNodeId is located.
     *
     * @param id The RRNodeId for which to retrieve the layer number.
     * @return The layer number (die) where the RRNodeId is located.
     */
    short node_layer(RRNodeId id) const{
        return node_layer_[id];
    }

    /**
     * @brief Retrieve the name assigned to a given node ID.
     *
     * If no name is assigned, an empty optional is returned.
     *
     * @param id The id of the node.
     * @return An optional pointer to the string representing the name if found,
     *         otherwise an empty optional.
     */
    std::optional<const std::string*> node_name(RRNodeId id) const{
        auto it = node_name_.find(id);
        if (it != node_name_.end()) {
            return &it->second;  // Return the value if key is found
        }
        return std::nullopt;  // Return an empty optional if key is not found
    }

    /**
     * @brief Prefetches hot RR node data required for optimization.
     *
     * @details
     * This is optional but may lower time spent on memory stalls in some circumstances.
     *
     * @param id The RRNodeId for which to prefetch hot node data.
     */
    inline void prefetch_node(RRNodeId id) const {
        VTR_PREFETCH(&node_storage_[id], 0, 0);
    }

    /**
     * @brief Returns the node ID of the virtual sink for the specified clock network name.
     *
     * If the clock network name is not found, the function returns INVALID RRNodeId.
     *
     * @param clock_network_name The name of the clock network.
     * @return The node ID of the virtual sink associated with the provided clock network name,
     *         or INVALID RRNodeID if the clock network name is not found.
     */
    RRNodeId virtual_clock_network_root_idx(const char* clock_network_name) const {
        // Convert the input char* to a C++ string
        std::string clock_network_name_str(clock_network_name);
        
        // Check if the clock network name exists in the list of virtual sink entries
        auto it = virtual_clock_network_root_idx_.find(clock_network_name_str);
        
        if (it != virtual_clock_network_root_idx_.end()) {
            // Return the node ID for the virtual sink of the given clock network name
            return it->second;
        }
        
        // Return INVALID RRNodeID if the clock network name is not found
        return RRNodeId::INVALID();
    }

    
    /**
     * @brief Checks if the specified RRNode ID is a virtual sink for a clock network.
     *
     * A virtual sink is a node with the type SINK to which all clock network drive points are 
     * connected in the routing graph.
     * When the two-stage router routes a net through a clock network, it first routes to the virtual sink 
     * in the first stage and then proceeds from there to the destination in the second stage.
     *
     * @param id The ID of an RRNode.
     * @return True if the node with the given ID is a virtual sink for a clock network, false otherwise.
     */
    bool is_virtual_clock_network_root(RRNodeId id) const {
        for (const auto& pair : virtual_clock_network_root_idx_) {
            if (pair.second == id) {
                return true;
            }
        }
        return false;
    }

    /* Edge accessors */

    /**
     * @brief Returns a range of RREdgeId's belonging to RRNodeId id.
     *
     * @details
     * If this range is empty, then RRNodeId id has no edges.
     *
     * @param id The RRNodeId for which to retrieve the edge range.
     * @return A range of RREdgeId's belonging to the specified RRNodeId.
     */
    vtr::StrongIdRange<RREdgeId> edge_range(RRNodeId id) const {
        return vtr::StrongIdRange<RREdgeId>(first_edge(id), last_edge(id));
    }

    /**
     * @brief Get the destination node for the specified edge.
     *
     * @details
     * This function retrieves the RRNodeId representing the destination node for the specified edge.
     *
     * @param edge The RREdgeId for which to retrieve the destination node.
     * @return The RRNodeId representing the destination node for the specified edge.
     */
    RRNodeId edge_sink_node(RREdgeId edge) const {
        return edge_dest_node_[edge];
    }

    /**
     * @brief Get the switch used for the specified edge.
     *
     * @details
     * This function retrieves the switch used for the specified edge.
     *
     * @param edge The RREdgeId for which to retrieve the switch.
     * @return The switch index used for the specified edge.
     */
    short edge_switch(RREdgeId edge) const {
        return edge_switch_[edge];
    }

  private:
    RREdgeId first_edge(RRNodeId id) const {
        return node_first_edge_[id];
    }

    RREdgeId last_edge(RRNodeId id) const {
        return (&node_first_edge_[id])[1];
    }

    vtr::array_view_id<RRNodeId, const t_rr_node_data> node_storage_;
    vtr::array_view_id<RRNodeId, const t_rr_node_ptc_data> node_ptc_;
    vtr::array_view_id<RRNodeId, const RREdgeId> node_first_edge_;
    vtr::array_view_id<RRNodeId, const t_edge_size> node_fan_in_;
    vtr::array_view_id<RRNodeId, const short> node_layer_;
    const std::unordered_map<RRNodeId, std::string>& node_name_;
    vtr::array_view_id<RREdgeId, const RRNodeId> edge_src_node_;
    vtr::array_view_id<RREdgeId, const RRNodeId> edge_dest_node_;
    vtr::array_view_id<RREdgeId, const short> edge_switch_;
    const std::unordered_map<std::string, RRNodeId>& virtual_clock_network_root_idx_;

    vtr::array_view_id<RRNodeId, const int16_t> node_bend_start_;
    vtr::array_view_id<RRNodeId, const int16_t> node_bend_end_;

};<|MERGE_RESOLUTION|>--- conflicted
+++ resolved
@@ -513,12 +513,8 @@
         node_ptc_.reserve(node_storage_.capacity());
         node_ptc_.resize(node_storage_.size());
         node_layer_.resize(node_storage_.size());
-<<<<<<< HEAD
-        node_ptc_twist_incr_.resize(node_storage_.size());
         node_bend_start_.resize(node_storage_.size());
         node_bend_end_.resize(node_storage_.size());
-=======
->>>>>>> 7840430d
     }
 
     /** @brief  Reserve storage for RR nodes. */
@@ -599,12 +595,9 @@
         node_first_edge_.shrink_to_fit();
         node_fan_in_.shrink_to_fit();
         node_layer_.shrink_to_fit();
-<<<<<<< HEAD
         node_bend_start_.shrink_to_fit();
         node_bend_end_.shrink_to_fit();
-        node_ptc_twist_incr_.shrink_to_fit();
-=======
->>>>>>> 7840430d
+
         edge_src_node_.shrink_to_fit();
         edge_dest_node_.shrink_to_fit();
         edge_switch_.shrink_to_fit();
