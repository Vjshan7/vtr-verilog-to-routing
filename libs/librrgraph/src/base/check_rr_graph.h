--- conflicted
+++ resolved
@@ -14,21 +14,6 @@
                     bool is_flat);
 
 /**
-<<<<<<< HEAD
- * @brief Checks the validity of the given node in the RR graph.
- * 
- * @note This function checks for the following:
- *       - The node's location is within the legal range.
- *       - The node's capacity and other properties are consistent with the node's type.
- *       - The node's type is valid.
- *       - The node's capacity is consistent with the node's type.
- *       - The node's capacitance and resistance are non-negative.
- * 
- * @note vib_grid is added and used only of VIB architecture is used. This data strucutre
- *       is used to check for MUX node type PTC number. Ideally, this should be removed and
- *       ** grid ** should be used instead.
- * 
-=======
  * @brief Validates the internal consistency of a single RR node in the routing resource graph.
  *
  * This function performs a series of checks on the specified RR node to ensure it conforms
@@ -48,7 +33,6 @@
  * @param route_type The routing type (GLOBAL or DETAILED).
  * @param inode The index of the RR node to be checked.
  * @param is_flat Flag indicating if flat routing is enabled.
->>>>>>> 5bd2d04e
  */
 void check_rr_node(const RRGraphView& rr_graph,
                    const vtr::vector<RRIndexedDataId, t_rr_indexed_data>& rr_indexed_data,
