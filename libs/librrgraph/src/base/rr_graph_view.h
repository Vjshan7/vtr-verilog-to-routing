--- conflicted
+++ resolved
@@ -228,8 +228,7 @@
     inline short node_layer(RRNodeId node) const {
         return node_storage_.node_layer(node);
     }
-
-<<<<<<< HEAD
+  
     inline short node_bend_start(RRNodeId node) const {
         return node_storage_.node_bend_start(node);
     }
@@ -239,11 +238,6 @@
     
      /** @brief Get the ptc number twist of a routing resource node. This function is inlined for runtime optimization. */
     inline short node_ptc_twist(RRNodeId node) const{
-=======
-    /** @brief Return the ptc number twist of a specified node.
-    */
-    inline short node_ptc_twist(RRNodeId node) const {
->>>>>>> 6ce37060
         return node_storage_.node_ptc_twist(node);
     }
 
