#ifndef RR_GRAPH_VIEW_H
#define RR_GRAPH_VIEW_H

#include "rr_graph_builder.h"
#include "rr_node.h"
#include "physical_types.h"
/* An read-only routing resource graph
 * which is an unified object including pointors to
 * - node storage
 * - TODO: edge_storage
 * - TODO: node_ptc_storage
 * - TODO: node_fan_in_storage
 * - rr_node_indices
 *
 * Note that the RRGraphView does not own the storage
 * It serves a virtual read-only protocol for
 * - placer
 * - router
 * - timing analyzer
 * - GUI
 *
 * Note that each client of rr_graph may get a frame view of the object
 * The RRGraphView is the complete frame view of the routing resource graph
 * - This helps to reduce the memory footprint for each client
 * - This avoids massive changes for each client on using the APIs
 *   as each frame view provides adhoc APIs for each client
 *
 * TODO: more compact frame views will be created, e.g.,
 * - a mini frame view: contains only node and edges, representing the connectivity of the graph
 * - a geometry frame view: an extended mini frame view with node-level attributes,
 *                          in particular geometry information (type, x, y etc).
 *
 */
class RRGraphView {
    /* -- Constructors -- */
  public:
    /* See detailed comments about the data structures in the internal data storage section of this file */
    RRGraphView(const t_rr_graph_storage& node_storage,
                const RRSpatialLookup& node_lookup,
                const MetadataStorage<int>& rr_node_metadata,
                const MetadataStorage<std::tuple<int, int, short>>& rr_edge_metadata,
                const vtr::vector<RRIndexedDataId, t_rr_indexed_data>& rr_indexed_data,
                const std::vector<t_rr_rc_data>& rr_rc_data,
                const vtr::vector<RRSegmentId, t_segment_inf>& rr_segments,
                const vtr::vector<RRSwitchId, t_rr_switch_inf>& rr_switch_inf,
                const vtr::vector<RRNodeId, std::vector<RREdgeId>>& node_in_edges,
                const vtr::vector<RRNodeId, std::vector<short>>& node_ptc_nums);

    /* Disable copy constructors and copy assignment operator
     * This is to avoid accidental copy because it could be an expensive operation considering that the
     * memory footprint of the data structure could ~ Gb
     * Using the following syntax, we prohibit accidental 'pass-by-value' which can be immediately caught
     * by compiler
     */
    RRGraphView(const RRGraphView&) = delete;
    void operator=(const RRGraphView&) = delete;

    /* -- Accessors -- */
    /* TODO: The accessors may be turned into private later if they are replacable by 'questionin'
     * kind of accessors
     */
  public:
    /* Aggregates: create range-based loops for nodes
     * To iterate over the nodes in a RRGraph,
     *    using a range-based loop is suggested.
     *  -----------------------------------------------------------------
     *    Example: iterate over all the nodes
     *      // Strongly suggest to use a read-only rr_graph object
     *      const RRGraph& rr_graph;
     *      for (const RRNodeId& node : rr_graph.nodes()) {
     *        // Do something with each node
     *      }
     */
    inline vtr::StrongIdRange<RRNodeId> nodes() const {
        return vtr::StrongIdRange<RRNodeId>(RRNodeId(0), RRNodeId(num_nodes()));
    }

    /** @brief Return number of nodes. This function is inlined for runtime optimization. */
    inline size_t num_nodes() const {
        return node_storage_.size();
    }
    /** @brief Is the RR graph currently empty? */
    inline bool empty() const {
        return node_storage_.empty();
    }

    /** @brief Returns a range of RREdgeId's belonging to RRNodeId id.
     * If this range is empty, then RRNodeId id has no edges.*/
    inline vtr::StrongIdRange<RREdgeId> edge_range(RRNodeId id) const {
        return vtr::StrongIdRange<RREdgeId>(node_storage_.first_edge(id), node_storage_.last_edge(id));
    }

    /** @brief Get the type of a routing resource node. This function is inlined for runtime optimization. */
    inline t_rr_type node_type(RRNodeId node) const {
        return node_storage_.node_type(node);
    }

    /** @brief Get the type string of a routing resource node. This function is inlined for runtime optimization. */
    inline const char* node_type_string(RRNodeId node) const {
        return node_storage_.node_type_string(node);
    }

    /** @brief Get the capacity of a routing resource node. This function is inlined for runtime optimization. */
    inline short node_capacity(RRNodeId node) const {
        return node_storage_.node_capacity(node);
    }

    /** @brief Get the direction of a routing resource node. This function is inlined for runtime optimization.
     * Direction::INC: wire driver is positioned at the low-coordinate end of the wire.
     * Direction::DEC: wire_driver is positioned at the high-coordinate end of the wire.
     * Direction::BIDIR: wire has multiple drivers, so signals can travel either way along the wire
     * Direction::NONE: node does not have a direction, such as IPIN/OPIN
     */
    inline Direction node_direction(RRNodeId node) const {
        return node_storage_.node_direction(node);
    }

    /** @brief Get the direction string of a routing resource node. This function is inlined for runtime optimization. */
    inline const std::string& node_direction_string(RRNodeId node) const {
        return node_storage_.node_direction_string(node);
    }

    /** @brief Get the capacitance of a routing resource node. This function is inlined for runtime optimization. */
    inline float node_C(RRNodeId node) const {
        VTR_ASSERT(node_rc_index(node) < (short)rr_rc_data_.size());
        return rr_rc_data_[node_rc_index(node)].C;
    }

    /** @brief Get the resistance of a routing resource node. This function is inlined for runtime optimization. */
    inline float node_R(RRNodeId node) const {
        VTR_ASSERT(node_rc_index(node) < (short)rr_rc_data_.size());
        return rr_rc_data_[node_rc_index(node)].R;
    }

    /** @brief Get the rc_index of a routing resource node. This function is inlined for runtime optimization. */
    inline int16_t node_rc_index(RRNodeId node) const {
        return node_storage_.node_rc_index(node);
    }

    /** @brief Get the fan in of a routing resource node. This function is inlined for runtime optimization. */
    inline t_edge_size node_fan_in(RRNodeId node) const {
        return node_storage_.fan_in(node);
    }

    /** @brief Get the minimum x-coordinate of a routing resource node. This function is inlined for runtime optimization. */
    inline short node_xlow(RRNodeId node) const {
        return node_storage_.node_xlow(node);
    }

    /** @brief Get the maximum x-coordinate of a routing resource node. This function is inlined for runtime optimization. */
    inline short node_xhigh(RRNodeId node) const {
        return node_storage_.node_xhigh(node);
    }

    /** @brief Get the minimum y-coordinate of a routing resource node. This function is inlined for runtime optimization. */
    inline short node_ylow(RRNodeId node) const {
        return node_storage_.node_ylow(node);
    }

    /** @brief Get the maximum y-coordinate of a routing resource node. This function is inlined for runtime optimization. */
    inline short node_yhigh(RRNodeId node) const {
        return node_storage_.node_yhigh(node);
    }

    /** @brief Get the layer num of a routing resource node. This function is inlined for runtime optimization. */
    inline short node_layer(RRNodeId node) const {
        return node_storage_.node_layer(node);
    }
    
     /** @brief Get the ptc number twist of a routing resource node. This function is inlined for runtime optimization. */
    inline short node_ptc_twist(RRNodeId node) const{
        return node_storage_.node_ptc_twist(node);
    }

    /** @brief Get the first out coming edge of resource node. This function is inlined for runtime optimization. */
    inline RREdgeId node_first_edge(RRNodeId node) const {
        return node_storage_.first_edge(node);
    }

    /** @brief Get the last out coming edge of resource node. This function is inlined for runtime optimization. */
    inline RREdgeId node_last_edge(RRNodeId node) const {
        return node_storage_.last_edge(node);
    }

    /** @brief Get the length (number of grid tile units spanned by the wire, including the endpoints) of a routing resource node.
     * node_length() only applies to CHANX or CHANY and is always a positive number
     * This function is inlined for runtime optimization.
     */
    inline int node_length(RRNodeId node) const {
        VTR_ASSERT(node_type(node) == CHANX || node_type(node) == CHANY);
        int length = 1 + node_xhigh(node) - node_xlow(node) + node_yhigh(node) - node_ylow(node);
        VTR_ASSERT_SAFE(length > 0);
        return length;
    }

    /** @brief Check if routing resource node is initialized. This function is inlined for runtime optimization. */
    inline bool node_is_initialized(RRNodeId node) const {
        return !((node_type(node) == NUM_RR_TYPES)
                 && (node_xlow(node) == -1) && (node_ylow(node) == -1)
                 && (node_xhigh(node) == -1) && (node_yhigh(node) == -1));
    }

    /** @brief Check if two routing resource nodes are adjacent (must be a CHANX and a CHANY).
     * This function is used for error checking; it checks if two nodes are physically adjacent (could be connected) based on their geometry.
     * It does not check the routing edges to see if they are, in fact, possible to connect in the current routing graph.
     * This function is inlined for runtime optimization. */
    inline bool nodes_are_adjacent(RRNodeId chanx_node, RRNodeId chany_node) const {
        VTR_ASSERT(node_type(chanx_node) == CHANX && node_type(chany_node) == CHANY);
        if (node_ylow(chany_node) > node_ylow(chanx_node) + 1 || // verifies that chany_node is not more than one unit above chanx_node
            node_yhigh(chany_node) < node_ylow(chanx_node))      // verifies that chany_node is not more than one unit beneath chanx_node
            return false;
        if (node_xlow(chanx_node) > node_xlow(chany_node) + 1 || // verifies that chany_node is not more than one unit to the left of chanx_node
            node_xhigh(chanx_node) < node_xlow(chany_node))      // verifies that chany_node is not more than one unit to the right of chanx_node
            return false;
        return true;
    }

    /** @brief Check if node is within bounding box.
     * To return true, the RRNode must be completely contained within the specified bounding box, with the edges of the bounding box being inclusive.
     *This function is inlined for runtime optimization. */
    inline bool node_is_inside_bounding_box(RRNodeId node, vtr::Rect<int> bounding_box) const {
        return (node_xhigh(node) <= bounding_box.xmax()
                && node_xlow(node) >= bounding_box.xmin()
                && node_yhigh(node) <= bounding_box.ymax()
                && node_ylow(node) >= bounding_box.ymin());
    }

    /** @brief Check if x is within x-range spanned by the node, inclusive of its endpoints. This function is inlined for runtime optimization. */
    inline bool x_in_node_range(int x, RRNodeId node) const {
        return !(x < node_xlow(node) || x > node_xhigh(node));
    }

    /** @brief Check if y is within y-range spanned by the node, inclusive of its endpoints. This function is inlined for runtime optimization. */
    inline bool y_in_node_range(int y, RRNodeId node) const {
        return !(y < node_ylow(node) || y > node_yhigh(node));
    }

    /** @brief Get string of information about routing resource node. The string will contain the following information.
     * type, side, x_low, x_high, y_low, y_high, length, direction, segment_name, layer num
     * This function is inlined for runtime optimization.
     */
    inline const std::string node_coordinate_to_string(RRNodeId node) const {
        std::string start_x;                                           //start x-coordinate
        std::string start_y;                                           //start y-coordinate
        std::string end_x;                                             //end x-coordinate
        std::string end_y;                                             //end y-coordinate
        std::string start_layer_str;                                     //layer number
        std::string end_layer_str;                                     //layer number
        std::string arrow;                                             //direction arrow
        std::string coordinate_string = node_type_string(node);        //write the component's type as a routing resource node
        coordinate_string += ":" + std::to_string(size_t(node)) + " "; //add the index of the routing resource node

        int node_layer_num = node_layer(node);
        if (node_type(node) == OPIN || node_type(node) == IPIN) {
            coordinate_string += "side: ("; //add the side of the routing resource node
            for (const e_side& node_side : SIDES) {
                if (!is_node_on_specific_side(node, node_side)) {
                    continue;
                }
                coordinate_string += std::string(SIDE_STRING[node_side]) + ","; //add the side of the routing resource node
            }
            coordinate_string += ")"; //add the side of the routing resource node
            // For OPINs and IPINs the starting and ending coordinate are identical, so we can just arbitrarily assign the start to larger values
            // and the end to the lower coordinate
            start_x =  " (" + std::to_string(node_xhigh(node)) + ","; //start and end coordinates are the same for OPINs and IPINs
            start_y = std::to_string(node_yhigh(node)) + ",";
            start_layer_str = std::to_string(node_layer_num) + ")";
        } else if (node_type(node) == SOURCE || node_type(node) == SINK) {
            // For SOURCE and SINK the starting and ending coordinate are identical, so just use start
            start_x = " (" + std::to_string(node_xhigh(node)) + ",";
            start_y = std::to_string(node_yhigh(node)) + ",";
            start_layer_str = std::to_string(node_layer_num) + ")";
        } else if (node_type(node) == CHANX || node_type(node) == CHANY) { //for channels, we would like to describe the component with segment specific information
            RRIndexedDataId cost_index = node_cost_index(node);
            int seg_index = rr_indexed_data_[cost_index].seg_index;
            coordinate_string += rr_segments(RRSegmentId(seg_index)).name;       //Write the segment name
            coordinate_string += " length:" + std::to_string(node_length(node)); //add the length of the segment
            //Figure out the starting and ending coordinate of the segment depending on the direction

            arrow = "->"; //we will point the coordinates from start to finish, left to right

            if (node_direction(node) == Direction::DEC) {                //signal travels along decreasing direction

                start_x = " (" + std::to_string(node_xhigh(node)) + ","; //start coordinates have large value
                start_y = std::to_string(node_yhigh(node)) + ",";
                start_layer_str = std::to_string(node_layer_num);
                end_x = " (" + std::to_string(node_xlow(node)) + ","; //end coordinates have smaller value
                end_y = std::to_string(node_ylow(node)) + ",";
                end_layer_str = std::to_string(node_layer_num) + ")";
            }

            else {                                                      // signal travels in increasing direction, stays at same point, or can travel both directions
                start_x = " (" + std::to_string(node_xlow(node)) + ","; //start coordinates have smaller value
                start_y = std::to_string(node_ylow(node)) + ",";
                start_layer_str = std::to_string(node_layer_num);
                end_x = " (" + std::to_string(node_xhigh(node)) + ","; //end coordinates have larger value
                end_y = std::to_string(node_yhigh(node)) + ",";
                end_layer_str = std::to_string(node_layer_num) + ")"; //layer number
                if (node_direction(node) == Direction::BIDIR) {
                    arrow = "<->"; //indicate that signal can travel both direction
                }
            }
        }

        coordinate_string +=  start_x + start_y + start_layer_str; //Write the starting coordinates
        coordinate_string += arrow;             //Indicate the direction
        coordinate_string += end_x + end_y + end_layer_str;     //Write the end coordinates
        return coordinate_string;
    }

    /** @brief Check whether a routing node is on a specific side. This function is inlined for runtime optimization. */
    inline bool is_node_on_specific_side(RRNodeId node, e_side side) const {
        return node_storage_.is_node_on_specific_side(node, side);
    }

    /** @brief Get the side string of a routing resource node. This function is inlined for runtime optimization. */
    inline const char* node_side_string(RRNodeId node) const {
        return node_storage_.node_side_string(node);
    }
    /** @brief Get the switch id that represents the iedge'th outgoing edge from a specific node
     * TODO: We may need to revisit this API and think about higher level APIs, like ``switch_delay()``
     **/
    inline short edge_switch(RRNodeId id, t_edge_size iedge) const {
        return node_storage_.edge_switch(id, iedge);
    }
<<<<<<< HEAD
    inline RRSwitchId edge_switch(RREdgeId edge) const {
        return RRSwitchId(node_storage_.edge_switch(edge));
    }
    /** @brief Get the source node for the iedge'th edge from specified RRNodeId.
     *  This method should generally not be used, and instead first_edge and
     *  last_edge should be used.*/
    inline RRNodeId edge_src_node(RREdgeId edge) const {
        return node_storage_.edge_source_node(edge);
    }
=======

    /** @brief Get the source node for the specified edge. */
    inline RRNodeId edge_src_node(const RREdgeId edge_id) const {
        return node_storage_.edge_src_node(edge_id);
    }

>>>>>>> 3928ad86
    /** @brief Get the destination node for the iedge'th edge from specified RRNodeId.
     *  This method should generally not be used, and instead first_edge and
     *  last_edge should be used.*/
    inline RRNodeId edge_sink_node(RRNodeId id, t_edge_size iedge) const {
        return node_storage_.edge_sink_node(id, iedge);
    }
    inline RRNodeId edge_sink_node(RREdgeId edge) const {
        return node_storage_.edge_sink_node(edge);
    }

    /** @brief Get the source node for the iedge'th edge from specified RRNodeId.
     *  This method should generally not be used, and instead first_edge and
     * last_edge should be used.*/
    inline RRNodeId edge_source_node(RRNodeId id, t_edge_size iedge) const {
        return node_storage_.edge_source_node(id, iedge);
    }

    /** @brief Detect if the edge is a configurable edge (controlled by a programmable routing multipler or a tri-state switch). */
    inline bool edge_is_configurable(RRNodeId id, t_edge_size iedge) const {
        return node_storage_.edge_is_configurable(id, iedge, rr_switch_inf_);
    }
    inline bool edge_is_configurable(RREdgeId edge) const {
        return node_storage_.edge_is_configurable(edge, rr_switch_inf_);
    }

    /** @brief Get the number of configurable edges. This function is inlined for runtime optimization. */
    inline t_edge_size num_configurable_edges(RRNodeId node) const {
        return node_storage_.num_configurable_edges(node, rr_switch_inf_);
    }

    /** @brief Get the number of non-configurable edges. This function is inlined for runtime optimization. */
    inline t_edge_size num_non_configurable_edges(RRNodeId node) const {
        return node_storage_.num_non_configurable_edges(node, rr_switch_inf_);
    }

    /** @brief A configurable edge represents a programmable switch between routing resources, which could be
     * a multiplexer
     * a tri-state buffer
     * a pass gate
     * This API gets ID range for configurable edges. This function is inlined for runtime optimization. */
    inline edge_idx_range configurable_edges(RRNodeId node) const {
        return vtr::make_range(edge_idx_iterator(0), edge_idx_iterator(node_storage_.num_edges(node) - num_non_configurable_edges(node)));
    }
    inline edge_idx_range node_configurable_out_edges(RRNodeId node) const {
        return configurable_edges(node);
    }

    /** @brief A non-configurable edge represents a hard-wired connection between routing resources, which could be
     * a non-configurable buffer that can not be turned off
     * a short metal connection that can not be turned off
     * This API gets ID range for non-configurable edges. This function is inlined for runtime optimization. */
    inline edge_idx_range non_configurable_edges(RRNodeId node) const {
        return vtr::make_range(edge_idx_iterator(node_storage_.num_edges(node) - num_non_configurable_edges(node)), edge_idx_iterator(num_edges(node)));
    }
    inline edge_idx_range node_non_configurable_out_edges(RRNodeId node) const {
        return non_configurable_edges(node);
    }

    /** @brief Get outgoing edges for a node.
     * This API is designed to enable range-based loop to walk through the outgoing edges of a node
     * Example:
     *   RRGraphView rr_graph; // A dummny rr_graph for a short example
     *   RRNodeId node; // A dummy node for a short example
     *   for (RREdgeId edge : rr_graph.edges(node)) {
     *     // Do something with the edge
     *   }
     */
    inline edge_idx_range edges(const RRNodeId& id) const {
        return vtr::make_range(edge_idx_iterator(0), edge_idx_iterator(num_edges(id)));
    }
    inline edge_idx_range node_out_edges(const RRNodeId& id) const {
        return vtr::make_range(edge_idx_iterator(0), edge_idx_iterator(num_edges(id)));
    }

    /** @brief find the edges between two nodes */
    std::vector<RREdgeId> find_edges(const RRNodeId& src_node, const RRNodeId& des_node) const;

    /** @brief Get the number of edges. This function is inlined for runtime optimization. */
    inline t_edge_size num_edges(RRNodeId node) const {
        return node_storage_.num_edges(node);
    }

    /** @brief The ptc_num carries different meanings for different node types
     * (true in VPR RRG that is currently supported, may not be true in customized RRG)
     * CHANX or CHANY: the track id in routing channels
     * OPIN or IPIN: the index of pins in the logic block data structure
     * SOURCE and SINK: the class id of a pin (indicating logic equivalence of pins) in the logic block data structure
     * @note
     * This API is very powerful and developers should not use it unless it is necessary,
     * e.g the node type is unknown. If the node type is known, the more specific routines, `node_pin_num()`,
     * `node_track_num()`and `node_class_num()`, for different types of nodes should be used.*/
    inline int node_ptc_num(RRNodeId node) const {
        return node_storage_.node_ptc_num(node);
    }

    /** @brief Get the pin num of a routing resource node. This is designed for logic blocks,
     * which are IPIN and OPIN nodes. This function is inlined for runtime optimization. */
    inline int node_pin_num(RRNodeId node) const {
        return node_storage_.node_pin_num(node);
    }

    /** @brief Get the track num of a routing resource node. This is designed for routing tracks,
     * which are CHANX and CHANY nodes. This function is inlined for runtime optimization. */
    inline int node_track_num(RRNodeId node) const {
        return node_storage_.node_track_num(node);
    }

    /** @brief Get the class num of a routing resource node. This is designed for routing source and sinks,
     *  which are SOURCE and SINK nodes. This function is inlined for runtime optimization. */
    inline int node_class_num(RRNodeId node) const {
        return node_storage_.node_class_num(node);
    }

    /** @brief Get the cost index of a routing resource node. This function is inlined for runtime optimization. */
    RRIndexedDataId node_cost_index(RRNodeId node) const {
        return node_storage_.node_cost_index(node);
    }

    /** @brief Get the segment id which a routing resource node represents. Only applicable to nodes whose type is CHANX or CHANY */
    RRSegmentId node_segment(RRNodeId node) const;

    /** @brief Return incoming edges for a given routing resource node 
     *  Require build_in_edges() to be called first
     */
    std::vector<RREdgeId> node_in_edges(RRNodeId node) const;
    std::vector<RREdgeId> node_configurable_in_edges(RRNodeId node) const;
    std::vector<RREdgeId> node_non_configurable_in_edges(RRNodeId node) const;

    /** @brief Return detailed routing segment information with a given id* @note The routing segments here may not be exactly same as those defined in architecture file. They have been
     * adapted to fit the context of routing resource graphs.
     */

    inline const t_segment_inf& rr_segments(RRSegmentId seg_id) const {
        return rr_segments_[seg_id];
    }
    /** @brief Return the number of rr_segments in the routing resource graph */
    inline size_t num_rr_segments() const {
        return rr_segments_.size();
    }
    /** @brief Return a read-only list of rr_segments for queries from client functions  */
    inline const vtr::vector<RRSegmentId, t_segment_inf>& rr_segments() const {
        return rr_segments_;
    }

    /** @brief  Return the switch information that is categorized in the rr_switch_inf with a given id
     * rr_switch_inf is created to minimize memory footprint of RRGraph classs
     * While the RRG could contain millions (even much larger) of edges, there are only
     * a limited number of types of switches.
     * Hence, we use a flyweight pattern to store switch-related information that differs
     * only for types of switches (switch type, drive strength, R, C, etc.).
     * Each edge stores the ids of the switch that implements it so this additional information
     * can be easily looked up.
     *
     * @note All the switch-related information, such as R, C, should be placed in rr_switch_inf
     * but NOT directly in the edge-related data of RRGraph.
     * If you wish to create a new data structure to represent switches between routing resources,
     * please follow the flyweight pattern by linking your switch ids to edges only!
     */

    inline const t_rr_switch_inf& rr_switch_inf(RRSwitchId switch_id) const {
        return rr_switch_inf_[switch_id];
    }
    /** @brief Return the number of rr_segments in the routing resource graph */
    inline size_t num_rr_switches() const {
        return rr_switch_inf_.size();
    }
    /** @brief Return the rr_switch_inf_ structure for queries from client functions */
    inline const vtr::vector<RRSwitchId, t_rr_switch_inf>& rr_switch() const {
        return rr_switch_inf_;
    }

    /** @brief Return the fast look-up data structure for queries from client functions */
    const RRSpatialLookup& node_lookup() const {
        return node_lookup_;
    }
    /** @brief Return the node-level storage structure for queries from client functions */
    inline const t_rr_graph_storage& rr_nodes() const {
        return node_storage_;
    }

    /** .. warning:: The Metadata should stay as an independent data structure than rest of the internal data,
     *  e.g., node_lookup! */
    MetadataStorage<int> rr_node_metadata_data() const {
        return rr_node_metadata_;
    }

    MetadataStorage<std::tuple<int, int, short>> rr_edge_metadata_data() const {
        return rr_edge_metadata_;
    }

  public: /* Validators */
    /** @brief Validate that edge data is partitioned correctly
     * @note This function is used to validate the correctness of the routing resource graph in terms
     * of graph attributes. Strongly recommend to call it when you finish the building a routing resource
     * graph. If you need more advance checks, which are related to architecture features, you should
     * consider to use the check_rr_graph() function or build your own check_rr_graph() function. */
    inline bool validate_node(RRNodeId node_id) const {
        return node_storage_.validate_node(node_id, rr_switch_inf_);
    }

    /** @brief Check if the node id is a valid one in storage */
    inline bool valid_node(RRNodeId node_id) const {
        return size_t(node_id) < node_storage_.size();
    }

    /** @brief Check if the switch is a valid one in storage */
    inline bool valid_switch(RRSwitchId switch_id) const {
        return (size_t(switch_id) < rr_switch_inf_.size());
    }

    /** @brief Validate if all the fan-in edge lists are valid */
    bool validate_in_edges() const;
    /** @brief Count the number of incoming edges for all the nodes */
    size_t in_edges_count() const;

    /* -- Internal data storage -- */
    /* Note: only read-only object or data structures are allowed!!! */
  private:
    /* node-level storage including edge storages */
    const t_rr_graph_storage& node_storage_;
    /* Fast look-up for rr nodes */
    const RRSpatialLookup& node_lookup_;
    /** .. warning:: The Metadata should stay as an independent data structure than rest of the internal data,
     *  e.g., node_lookup! */
    /* Metadata is an extra data on rr-nodes and edges, respectively, that is not used by vpr
     * but simply passed through the flow so that it can be used by downstream tools.
     * The main (perhaps only) current use of this metadata is the fasm tool of symbiflow,
     * which needs extra metadata on which programming bits control which switch in order to produce a bitstream.*/
    /**
     * @brief Attributes for each rr_node.
     *
     * key:     rr_node index
     * value:   map of <attribute_name, attribute_value>
     */
    const MetadataStorage<int>& rr_node_metadata_;
    /**
     * @brief  Attributes for each rr_edge
     *
     * key:     <source rr_node_index, sink rr_node_index, iswitch>
     * iswitch: Index of the switch type used to go from this rr_node to
     *          the next one in the routing.  OPEN if there is no next node
     *          (i.e. this node is the last one (a SINK) in a branch of the
     *          net's routing).
     * value:   map of <attribute_name, attribute_value>
     */
    const MetadataStorage<std::tuple<int, int, short>>& rr_edge_metadata_;
    /* rr_indexed_data_ and rr_segments_ are needed to lookup the segment information in  node_coordinate_to_string() */
    const vtr::vector<RRIndexedDataId, t_rr_indexed_data>& rr_indexed_data_;

    /* RC data for nodes. This is a flyweight data */
    const std::vector<t_rr_rc_data>& rr_rc_data_;

    /* Segment info for rr nodes */
    const vtr::vector<RRSegmentId, t_segment_inf>& rr_segments_;
    /* switch info for rr nodes */
    const vtr::vector<RRSwitchId, t_rr_switch_inf>& rr_switch_inf_;

    /** A list of incoming edges for each routing resource node. This can be built optionally, as required by applications.
     *  By default, it is empty! Call build_in_edges() to construct it!!! */
    const vtr::vector<RRNodeId, std::vector<RREdgeId>>& node_in_edges_;

    /** A list of extra ptc numbers for each routing resource node. See details in RRGraphBuilder class */
    const vtr::vector<RRNodeId, std::vector<short>>& node_ptc_nums_;
};

#endif<|MERGE_RESOLUTION|>--- conflicted
+++ resolved
@@ -323,24 +323,17 @@
     inline short edge_switch(RRNodeId id, t_edge_size iedge) const {
         return node_storage_.edge_switch(id, iedge);
     }
-<<<<<<< HEAD
+
     inline RRSwitchId edge_switch(RREdgeId edge) const {
         return RRSwitchId(node_storage_.edge_switch(edge));
     }
     /** @brief Get the source node for the iedge'th edge from specified RRNodeId.
      *  This method should generally not be used, and instead first_edge and
      *  last_edge should be used.*/
-    inline RRNodeId edge_src_node(RREdgeId edge) const {
-        return node_storage_.edge_source_node(edge);
-    }
-=======
-
-    /** @brief Get the source node for the specified edge. */
     inline RRNodeId edge_src_node(const RREdgeId edge_id) const {
         return node_storage_.edge_src_node(edge_id);
     }
 
->>>>>>> 3928ad86
     /** @brief Get the destination node for the iedge'th edge from specified RRNodeId.
      *  This method should generally not be used, and instead first_edge and
      *  last_edge should be used.*/
